--- conflicted
+++ resolved
@@ -465,25 +465,12 @@
 
     LokiAPIUtilities.INSTANCE.populateUserHexEncodedPublicKeyCacheIfNeeded(threadId, this);
 
-<<<<<<< HEAD
-    if (this.recipient.isGroupRecipient()) {
-      if (this.recipient.getAddress().isPublicChat()) {
-        Analytics.Companion.getShared().track("Public Chat Opened");
-      } else if (this.recipient.getAddress().isRSSFeed()) {
-        Analytics.Companion.getShared().track("RSS Feed Opened");
-      } else {
-        Analytics.Companion.getShared().track("Private Group Chat Opened");
-      }
-    } else {
-      Analytics.Companion.getShared().track("Conversation Opened");
-=======
     LokiPublicChat publicChat = DatabaseFactory.getLokiThreadDatabase(this).getPublicChat(threadId);
     if (publicChat != null) {
       ApplicationContext.getInstance(this).getLokiPublicChatAPI().getUserCount(publicChat.getChannel(), publicChat.getServer()).success(integer -> {
         updateSubtitleTextView();
         return Unit.INSTANCE;
       });
->>>>>>> 8628f4c6
     }
 
     View rootView = findViewById(R.id.rootView);
