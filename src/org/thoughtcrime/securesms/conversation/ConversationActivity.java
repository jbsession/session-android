--- conflicted
+++ resolved
@@ -154,11 +154,8 @@
 import org.thoughtcrime.securesms.linkpreview.LinkPreviewRepository;
 import org.thoughtcrime.securesms.linkpreview.LinkPreviewViewModel;
 import org.thoughtcrime.securesms.logging.Log;
-<<<<<<< HEAD
 import org.thoughtcrime.securesms.loki.FriendRequestViewDelegate;
 import org.thoughtcrime.securesms.loki.LokiThreadDatabaseDelegate;
-=======
->>>>>>> 56c17e32
 import org.thoughtcrime.securesms.mediasend.Media;
 import org.thoughtcrime.securesms.mediasend.MediaSendActivity;
 import org.thoughtcrime.securesms.mms.AttachmentManager;
@@ -267,12 +264,9 @@
                InputPanel.MediaListener,
                ComposeText.CursorPositionChangedListener,
                ConversationSearchBottomBar.EventListener,
-<<<<<<< HEAD
-        LokiThreadDatabaseDelegate,
+               StickerKeyboardProvider.StickerEventListener,
+               LokiThreadDatabaseDelegate,
                FriendRequestViewDelegate
-=======
-               StickerKeyboardProvider.StickerEventListener
->>>>>>> 56c17e32
 {
   private static final String TAG = ConversationActivity.class.getSimpleName();
 
@@ -1584,11 +1578,7 @@
     /*
     titleView.setOnClickListener(v -> handleConversationSettings());
     titleView.setOnLongClickListener(v -> handleDisplayQuickContact());
-<<<<<<< HEAD
      */
-    titleView.setOnBackClickedListener(view -> super.onBackPressed());
-=======
->>>>>>> 56c17e32
     unblockButton.setOnClickListener(v -> handleUnblock());
     makeDefaultSmsButton.setOnClickListener(v -> handleMakeDefaultSms());
     registerButton.setOnClickListener(v -> handleRegisterForSignal());
