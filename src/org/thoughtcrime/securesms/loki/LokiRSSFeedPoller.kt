--- conflicted
+++ resolved
@@ -48,33 +48,6 @@
     }
 
     private fun poll() {
-<<<<<<< HEAD
-        CoroutineScope(Dispatchers.Main).launch {
-            try {
-                val url = feed.url
-                val parser = Parser()
-                val items = parser.getArticles(url)
-                items.reversed().forEach { item ->
-                    val title = item.title ?: return@forEach
-                    val description = item.description ?: return@forEach
-                    val dateAsString = item.pubDate ?: return@forEach
-                    val formatter = SimpleDateFormat("EEE, dd MMM yyyy HH:mm:ss Z") // e.g. Tue, 27 Aug 2019 03:52:05 +0000
-                    val date = formatter.parse(dateAsString)
-                    val timestamp = date.time
-                    var bodyAsHTML = "$title<br>$description"
-                    val urlRegex = Pattern.compile("<a\\s+(?:[^>]*?\\s+)?href=\"([^\"]*)\".*?>(.*?)<.*?\\/a>")
-                    val matcher = urlRegex.matcher(bodyAsHTML)
-                    bodyAsHTML = matcher.replaceAll("$2 ($1)")
-                    val body = Html.fromHtml(bodyAsHTML).toString().trim()
-                    val id = feed.id.toByteArray()
-                    val x1 = SignalServiceGroup(SignalServiceGroup.Type.UPDATE, id, null, null, null)
-                    val x2 = SignalServiceDataMessage(timestamp, x1, null, body)
-                    val x3 = SignalServiceContent(x2, "Loki", SignalServiceAddress.DEFAULT_DEVICE_ID, timestamp, false, false)
-                    PushDecryptJob(context).handleTextMessage(x3, x2, Optional.absent(), Optional.absent())
-                }
-            } catch (exception: Exception) {
-                Log.d("Loki", "Couldn't update RSS feed with ID: $feed.id.")
-=======
         LokiRSSProxy.fetch(feed.url).successBackground { xml ->
             val items = XMLParser(xml).call()
             items.reversed().forEach { item ->
@@ -92,9 +65,8 @@
                 val id = feed.id.toByteArray()
                 val x1 = SignalServiceGroup(SignalServiceGroup.Type.UPDATE, id, null, null, null)
                 val x2 = SignalServiceDataMessage(timestamp, x1, null, body)
-                val x3 = SignalServiceContent(x2, "Loki", SignalServiceAddress.DEFAULT_DEVICE_ID, timestamp, false)
+                val x3 = SignalServiceContent(x2, "Loki", SignalServiceAddress.DEFAULT_DEVICE_ID, timestamp, false, false)
                 PushDecryptJob(context).handleTextMessage(x3, x2, Optional.absent(), Optional.absent())
->>>>>>> 8628f4c6
             }
         }.fail { exception ->
             Log.d("Loki", "Couldn't update RSS feed with ID: $feed.id. $exception")
