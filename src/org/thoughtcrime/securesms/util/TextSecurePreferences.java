--- conflicted
+++ resolved
@@ -13,10 +13,6 @@
 import android.support.v4.app.NotificationCompat;
 
 import org.greenrobot.eventbus.EventBus;
-<<<<<<< HEAD
-=======
-import org.thoughtcrime.securesms.R;
->>>>>>> 56c17e32
 import org.thoughtcrime.securesms.jobmanager.impl.SqlCipherMigrationConstraintObserver;
 import org.thoughtcrime.securesms.lock.RegistrationLockReminders;
 import org.thoughtcrime.securesms.logging.Log;
@@ -1152,7 +1148,11 @@
     }
   }
 
-<<<<<<< HEAD
+  // NEVER rename these -- they're persisted by name
+  public enum MediaKeyboardMode {
+    EMOJI, STICKER
+  }
+
   // region Loki
   public static long getBackgroundPollTime(Context context) {
     return getLongPreference(context, "background_poll_time", 0L);
@@ -1170,10 +1170,4 @@
     setBooleanPreference(context, "is_public_chat_set_up", true);
   }
   // endregion
-=======
-  // NEVER rename these -- they're persisted by name
-  public enum MediaKeyboardMode {
-    EMOJI, STICKER
-  }
->>>>>>> 56c17e32
 }