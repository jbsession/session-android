syntax = "proto2";

package signalservice;

option java_package = "org.session.libsignal.service.internal.push";
option java_outer_classname = "SignalServiceProtos";

message Envelope {

  enum Type {
    SESSION_MESSAGE      = 6;
    CLOSED_GROUP_MESSAGE = 7;
  }

  // @required
  required Type   type            = 1;
  optional string source          = 2;
  optional uint32 sourceDevice    = 7;
  // @required
  required uint64 timestamp       = 5;
  optional bytes  content         = 8;
  optional uint64 serverTimestamp = 10;
}

message TypingMessage {

    enum Action {
        STARTED = 0;
        STOPPED = 1;
    }

    // @required
    required uint64 timestamp = 1;
    // @required
    required Action action    = 2;
}

message Content {
  optional DataMessage                dataMessage                = 1;
  optional ReceiptMessage             receiptMessage             = 5;
  optional TypingMessage              typingMessage              = 6;
  optional ConfigurationMessage       configurationMessage       = 7;
  optional DataExtractionNotification dataExtractionNotification = 82;
}

message KeyPair {
  // @required
  required bytes publicKey  = 1;
  // @required
  required bytes privateKey = 2;
}

message DataExtractionNotification {

  enum Type {
    SCREENSHOT  = 1;
    MEDIA_SAVED = 2; // timestamp
  }

  // @required
  required Type   type      = 1;
  optional uint64 timestamp = 2;
}

message DataMessage {

  enum Flags {
    EXPIRATION_TIMER_UPDATE = 2;
  }

  message Quote {

    message QuotedAttachment {

      enum Flags {
        VOICE_MESSAGE = 1;
      }

      optional string            contentType = 1;
      optional string            fileName    = 2;
      optional AttachmentPointer thumbnail   = 3;
      optional uint32            flags       = 4;
    }

    // @required
    required uint64            id          = 1;
    // @required
    required string            author      = 2;
    optional string            text        = 3;
    repeated QuotedAttachment  attachments = 4;
  }

  message Preview {
    // @required
    required string            url   = 1;
    optional string            title = 2;
    optional AttachmentPointer image = 3;
  }

  message LokiProfile {
    optional string displayName = 1;
    optional string profilePicture = 2;
  }

  message ClosedGroupControlMessage {

    enum Type {
      NEW                         = 1; // publicKey, name, encryptionKeyPair, members, admins
      ENCRYPTION_KEY_PAIR         = 3; // publicKey, wrappers
      NAME_CHANGE                 = 4; // name
      MEMBERS_ADDED               = 5; // members
      MEMBERS_REMOVED             = 6; // members
      MEMBER_LEFT                 = 7;
    }

    message KeyPairWrapper {
      // @required
      required bytes publicKey        = 1; // The public key of the user the key pair is meant for
      // @required
      required bytes encryptedKeyPair = 2; // The encrypted key pair
    }

    // @required
    required Type           type              = 1;
    optional bytes          publicKey         = 2;
    optional string         name              = 3;
    optional KeyPair        encryptionKeyPair = 4;
    repeated bytes          members           = 5;
    repeated bytes          admins            = 6;
    repeated KeyPairWrapper wrappers          = 7;
  }

  optional string                    body                      = 1;
  repeated AttachmentPointer         attachments               = 2;
  optional GroupContext              group                     = 3;
  optional uint32                    flags                     = 4;
  optional uint32                    expireTimer               = 5;
  optional bytes                     profileKey                = 6;
  optional uint64                    timestamp                 = 7;
  optional Quote                     quote                     = 8;
  repeated Preview                   preview                   = 10;
  optional LokiProfile               profile                   = 101;
  optional ClosedGroupControlMessage closedGroupControlMessage = 104;
  optional string                    syncTarget                = 105;
}

message ConfigurationMessage {

  message ClosedGroup {
    optional bytes   publicKey         = 1;
    optional string  name              = 2;
    optional KeyPair encryptionKeyPair = 3;
    repeated bytes   members           = 4;
    repeated bytes   admins            = 5;
  }

  message Contact {
    // @required
    required bytes  publicKey         = 1;
    // @required
    required string name              = 2;
    optional string profilePicture    = 3;
    optional bytes  profileKey        = 4;
  }

  repeated ClosedGroup closedGroups   = 1;
  repeated string      openGroups     = 2;
  optional string      displayName    = 3;
  optional string      profilePicture = 4;
  optional bytes       profileKey     = 5;
  repeated Contact     contacts       = 6;
}

message ReceiptMessage {

  enum Type {
    DELIVERY = 0;
    READ     = 1;
  }

  // @required
  required Type   type      = 1;
  repeated uint64 timestamp = 2;
}

message AttachmentPointer {

  enum Flags {
    VOICE_MESSAGE = 1;
  }

  // @required
  required fixed64 id          = 1;
  optional string  contentType = 2;
  optional bytes   key         = 3;
  optional uint32  size        = 4;
  optional bytes   thumbnail   = 5;
  optional bytes   digest      = 6;
  optional string  fileName    = 7;
  optional uint32  flags       = 8;
  optional uint32  width       = 9;
  optional uint32  height      = 10;
  optional string  caption     = 11;
  optional string  url         = 101;
}

message GroupContext {

  enum Type {
    UNKNOWN      = 0;
    UPDATE       = 1;
    DELIVER      = 2;
    QUIT         = 3;
    REQUEST_INFO = 4;
  }

  // @required
  optional bytes             id      = 1;
  // @required
  optional Type              type    = 2;
  optional string            name    = 3;
  repeated string            members = 4;
  optional AttachmentPointer avatar  = 5;
  repeated string            admins  = 6;
<<<<<<< HEAD
}

message ContactDetails {

  message Avatar {
    optional string contentType = 1;
    optional uint32 length      = 2;
  }

  // @required
  optional string   number      = 1;
  optional string   name        = 2;
  optional Avatar   avatar      = 3;
  optional string   color       = 4;
  optional bytes    profileKey  = 6;
  optional bool     blocked     = 7;
  optional uint32   expireTimer = 8;
  optional string   nickname    = 101;
}

message GroupDetails {

  message Avatar {
    optional string contentType = 1;
    optional uint32 length      = 2;
  }

  // @required
  optional bytes  id          = 1;
  optional string name        = 2;
  repeated string members     = 3;
  optional Avatar avatar      = 4;
  optional bool   active      = 5 [default = true];
  optional uint32 expireTimer = 6;
  optional string color       = 7;
  optional bool   blocked     = 8;
  repeated string admins      = 9;
}

message PublicChatInfo { // Intended for internal use only
  optional uint64 serverID = 1;
=======
>>>>>>> 366276fe
}<|MERGE_RESOLUTION|>--- conflicted
+++ resolved
@@ -222,48 +222,4 @@
   repeated string            members = 4;
   optional AttachmentPointer avatar  = 5;
   repeated string            admins  = 6;
-<<<<<<< HEAD
-}
-
-message ContactDetails {
-
-  message Avatar {
-    optional string contentType = 1;
-    optional uint32 length      = 2;
-  }
-
-  // @required
-  optional string   number      = 1;
-  optional string   name        = 2;
-  optional Avatar   avatar      = 3;
-  optional string   color       = 4;
-  optional bytes    profileKey  = 6;
-  optional bool     blocked     = 7;
-  optional uint32   expireTimer = 8;
-  optional string   nickname    = 101;
-}
-
-message GroupDetails {
-
-  message Avatar {
-    optional string contentType = 1;
-    optional uint32 length      = 2;
-  }
-
-  // @required
-  optional bytes  id          = 1;
-  optional string name        = 2;
-  repeated string members     = 3;
-  optional Avatar avatar      = 4;
-  optional bool   active      = 5 [default = true];
-  optional uint32 expireTimer = 6;
-  optional string color       = 7;
-  optional bool   blocked     = 8;
-  repeated string admins      = 9;
-}
-
-message PublicChatInfo { // Intended for internal use only
-  optional uint64 serverID = 1;
-=======
->>>>>>> 366276fe
 }