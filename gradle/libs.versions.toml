--- conflicted
+++ resolved
@@ -19,12 +19,7 @@
 constraintlayoutVersion = "2.2.1"
 copperFlowVersion = "1.0.0"
 coreTestingVersion = "2.2.0"
-<<<<<<< HEAD
-espressoCoreVersion = "3.6.1"
-=======
 espressoCoreVersion = "3.7.0"
-eventbusVersion = "3.0.0"
->>>>>>> 589c84fa
 exifinterfaceVersion = "1.4.1"
 firebaseMessagingVersion = "24.0.0"
 flexboxVersion = "3.0.0"
