--- conflicted
+++ resolved
@@ -20,13 +20,8 @@
 exifinterfaceVersion = "1.4.1"
 firebaseMessagingVersion = "25.0.0"
 flexboxVersion = "3.0.0"
-<<<<<<< HEAD
-fragmentKtxVersion = "1.8.8"
+fragmentKtxVersion = "1.8.9"
 gradlePluginVersion = "8.12.1"
-=======
-fragmentKtxVersion = "1.8.9"
-gradlePluginVersion = "8.12.0"
->>>>>>> bcc985d1
 dependenciesAnalysisVersion = "2.17.0"
 googleServicesVersion = "4.4.2"
 junit = "1.3.0"
