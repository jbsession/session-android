[versions]
androidMinSdkVersion = "26"
androidTargetSdkVersion = "35"
androidCompileSdkVersion = "35"
accompanistPermissionsVersion = "0.37.3"
accompanistThemeadapterAppcompatVersion = "0.33.1-alpha"
activityKtxVersion = "1.10.1"
androidImageCropperVersion = "4.5.0"
androidVersion = "125.6422.07"
annotationVersion = "1.5.0"
assertjCoreVersion = "3.27.3"
biometricVersion = "1.1.0"
cameraCamera2Version = "1.4.2"
cardviewVersion = "1.0.0"
composeBomVersion = "2025.06.01"
kotlinComposeCompilerVersion = "1.5.15"
composeVersion = "1.0.0-beta01"
conscryptAndroidVersion = "2.5.3"
conscryptJavaVersion = "2.5.2"
constraintlayoutVersion = "2.2.1"
copperFlowVersion = "1.0.0"
coreTestingVersion = "2.2.0"
espressoCoreVersion = "3.6.1"
<<<<<<< HEAD
exifinterfaceVersion = "1.3.4"
=======
eventbusVersion = "3.0.0"
exifinterfaceVersion = "1.4.1"
>>>>>>> ff238de1
firebaseMessagingVersion = "24.0.0"
flexboxVersion = "3.0.0"
fragmentKtxVersion = "1.8.6"
gradlePluginVersion = "8.11.1"
dependenciesAnalysisVersion = "2.17.0"
googleServicesVersion = "4.4.2"
junit = "1.2.1"
kotlinVersion = "2.2.0"
kotlinxDatetimeVersion = "0.6.0"
kryoVersion = "5.1.1"
kspVersion = "2.2.0-2.0.2"
legacySupportV13Version = "1.0.0"
libsessionUtilAndroidVersion = "1.0.5-3-g76cd4a1"
media3ExoplayerVersion = "1.7.1"
mockitoCoreVersion = "5.18.0"
navVersion = "2.9.0"
appcompatVersion = "1.7.1"
coreVersion = "1.16.0"
coroutinesVersion = "1.10.2"
daggerHiltVersion = "2.56.2"
androidxHiltVersion  = "1.2.0"
glideVersion = "4.16.0"
jacksonDatabindVersion = "2.9.8"
junitVersion = "4.13.2"
kotlinxJsonVersion = "1.3.3"
kovenantVersion = "3.3.0"
opencsvVersion = "5.12.0"
orchestratorVersion = "1.5.1"
photoviewVersion = "2.3.0"
phraseVersion = "1.2.0"
lifecycleVersion = "2.9.2"
materialVersion = "1.12.0"
mockitoKotlinVersion = "6.0.0"
okhttpVersion = "5.1.0"
preferenceVersion = "1.2.1"
protobufVersion = "4.29.3"
recyclerviewVersion = "1.4.0"
robolectricVersion = "4.14.1"
roundedimageviewVersion = "2.1.0"
runnerVersion = "1.5.2"
rxbindingVersion = "3.1.0"
sqlcipherAndroidVersion = "4.9.0"
streamVersion = "1.1.8"
sqliteKtxVersion = "2.5.2"
subsamplingScaleImageViewVersion = "3.10.0"
testCoreVersion = "1.5.0"
tooltipsVersion = "1.0.6"
truthVersion = "1.1.3"
turbineVersion = "1.1.0"
uiTestJunit4Version = "1.8.3"
workRuntimeKtxVersion = "2.10.2"
zxingVersion = "3.5.3"
huaweiPushVersion = "6.7.0.300"
googlePlayReviewVersion = "2.0.2"

[libraries]
accompanist-drawablepainter = { module = "com.google.accompanist:accompanist-drawablepainter", version.ref = "accompanistThemeadapterAppcompatVersion" }
accompanist-permissions = { module = "com.google.accompanist:accompanist-permissions", version.ref = "accompanistPermissionsVersion" }
android = { module = "io.github.webrtc-sdk:android", version.ref = "androidVersion" }
android-image-cropper = { module = "com.vanniktech:android-image-cropper", version.ref = "androidImageCropperVersion" }
androidx-annotation = { module = "androidx.annotation:annotation", version.ref = "annotationVersion" }
androidx-biometric = { module = "androidx.biometric:biometric", version.ref = "biometricVersion" }
androidx-camera-camera2 = { module = "androidx.camera:camera-camera2", version.ref = "cameraCamera2Version" }
androidx-camera-lifecycle = { module = "androidx.camera:camera-lifecycle", version.ref = "cameraCamera2Version" }
androidx-camera-view = { module = "androidx.camera:camera-view", version.ref = "cameraCamera2Version" }
androidx-compose-animation = { module = "androidx.compose.animation:animation" }
androidx-compose-bom = { module = "androidx.compose:compose-bom", version.ref = "composeBomVersion" }
androidx-core = { module = "androidx.test:core", version.ref = "testCoreVersion" }
androidx-core-testing = { module = "androidx.arch.core:core-testing", version.ref = "coreTestingVersion" }
androidx-espresso-accessibility = { module = "androidx.test.espresso:espresso-accessibility", version.ref = "espressoCoreVersion" }
androidx-espresso-contrib = { module = "androidx.test.espresso:espresso-contrib", version.ref = "espressoCoreVersion" }
androidx-espresso-core = { module = "androidx.test.espresso:espresso-core", version.ref = "espressoCoreVersion" }
androidx-espresso-idling-resource = { module = "androidx.test.espresso:espresso-idling-resource", version.ref = "espressoCoreVersion" }
androidx-espresso-intents = { module = "androidx.test.espresso:espresso-intents", version.ref = "espressoCoreVersion" }
androidx-espresso-web = { module = "androidx.test.espresso:espresso-web", version.ref = "espressoCoreVersion" }
androidx-compose-foundation-layout = { module = "androidx.compose.foundation:foundation-layout" }
androidx-idling-concurrent = { module = "androidx.test.espresso.idling:idling-concurrent", version.ref = "espressoCoreVersion" }
androidx-junit = { module = "androidx.test.ext:junit", version.ref = "junit" }
androidx-compose-material3 = { module = "androidx.compose.material3:material3" }
androidx-navigation-compose = { module = "androidx.navigation:navigation-compose", version.ref = "navVersion" }
androidx-orchestrator = { module = "androidx.test:orchestrator", version.ref = "orchestratorVersion" }
androidx-rules = { module = "androidx.test:rules", version.ref = "testCoreVersion" }
androidx-runner = { module = "androidx.test:runner", version.ref = "runnerVersion" }
androidx-sqlite-ktx = { module = "androidx.sqlite:sqlite-ktx", version.ref = "sqliteKtxVersion" }
androidx-truth = { module = "androidx.test.ext:truth", version.ref = "testCoreVersion" }
androidx-compose-ui = { module = "androidx.compose.ui:ui" }
androidx-compose-ui-test-junit4 = { module = "androidx.compose.ui:ui-test-junit4", version.ref = "uiTestJunit4Version" }
androidx-compose-ui-test-manifest = { module = "androidx.compose.ui:ui-test-manifest", version.ref = "uiTestJunit4Version" }
androidx-compose-ui-tooling = { module = "androidx.compose.ui:ui-tooling" }
androidx-ui-test-junit4-android = { module = "androidx.compose.ui:ui-test-junit4-android" }
agpApi = { module = "com.android.tools.build:gradle-api", version.ref = "gradlePluginVersion" }
assertj-core = { module = "org.assertj:assertj-core", version.ref = "assertjCoreVersion" }
conscrypt-openjdk-uber = { module = "org.conscrypt:conscrypt-openjdk-uber", version.ref = "conscryptJavaVersion" }
copper-flow = { module = "app.cash.copper:copper-flow", version.ref = "copperFlowVersion" }
kotlin-reflect = { module = "org.jetbrains.kotlin:kotlin-reflect", version.ref = "kotlinVersion" }
kotlinx-datetime = { module = "org.jetbrains.kotlinx:kotlinx-datetime", version.ref = "kotlinxDatetimeVersion" }
kryo = { module = "com.esotericsoftware:kryo", version.ref = "kryoVersion" }
libsession-util-android = { module = "org.sessionfoundation:libsession-util-android", version.ref = "libsessionUtilAndroidVersion" }
zxing-core = { module = "com.google.zxing:core", version.ref = "zxingVersion" }
jackson-databind = { module = "com.fasterxml.jackson.core:jackson-databind", version.ref = "jacksonDatabindVersion" }
junit = { module = "junit:junit", version.ref = "junitVersion" }
androidx-activity-compose = { module = "androidx.activity:activity-compose", version.ref = "activityKtxVersion" }
androidx-appcompat = { module = "androidx.appcompat:appcompat", version.ref = "appcompatVersion" }
androidx-cardview = { module = "androidx.cardview:cardview", version.ref = "cardviewVersion" }
androidx-constraintlayout = { module = "androidx.constraintlayout:constraintlayout", version.ref = "constraintlayoutVersion" }
androidx-core-ktx = { module = "androidx.core:core-ktx", version.ref = "coreVersion" }
androidx-exifinterface = { module = "androidx.exifinterface:exifinterface", version.ref = "exifinterfaceVersion" }
androidx-fragment-ktx = { module = "androidx.fragment:fragment-ktx", version.ref = "fragmentKtxVersion" }
androidx-hilt-navigation-compose = { module = "androidx.hilt:hilt-navigation-compose", version.ref = "androidxHiltVersion" }
androidx-hilt-work = { module = "androidx.hilt:hilt-work", version.ref = "androidxHiltVersion" }
androidx-hilt-compiler = { module = "androidx.hilt:hilt-compiler", version.ref = "androidxHiltVersion" }
androidx-legacy-preference-v14 = { module = "androidx.legacy:legacy-preference-v14", version.ref = "legacySupportV13Version" }
androidx-lifecycle-process = { module = "androidx.lifecycle:lifecycle-process", version.ref = "lifecycleVersion" }
androidx-lifecycle-viewmodel-compose = { module = "androidx.lifecycle:lifecycle-viewmodel-compose", version.ref = "lifecycleVersion" }
androidx-media3-exoplayer = { module = "androidx.media3:media3-exoplayer", version.ref = "media3ExoplayerVersion" }
androidx-media3-ui = { module = "androidx.media3:media3-ui", version.ref = "media3ExoplayerVersion" }
androidx-preference-ktx = { module = "androidx.preference:preference-ktx", version.ref = "preferenceVersion" }
androidx-recyclerview = { module = "androidx.recyclerview:recyclerview", version.ref = "recyclerviewVersion" }
androidx-work-runtime-ktx = { module = "androidx.work:work-runtime-ktx", version.ref = "workRuntimeKtxVersion" }
compose = { module = "com.github.bumptech.glide:compose", version.ref = "composeVersion" }
conscrypt-android = { module = "org.conscrypt:conscrypt-android", version.ref = "conscryptAndroidVersion" }
firebase-messaging = { module = "com.google.firebase:firebase-messaging", version.ref = "firebaseMessagingVersion" }
flexbox = { module = "com.google.android.flexbox:flexbox", version.ref = "flexboxVersion" }
glide = { module = "com.github.bumptech.glide:glide", version.ref = "glideVersion" }
glide-ksp = { module = "com.github.bumptech.glide:ksp", version.ref = "glideVersion" }
hilt-android = { module = "com.google.dagger:hilt-android", version.ref = "daggerHiltVersion" }
dagger-hilt-compiler = { module = "com.google.dagger:hilt-compiler", version.ref = "daggerHiltVersion" }
kotlinx-coroutines-android = { module = "org.jetbrains.kotlinx:kotlinx-coroutines-android", version.ref = "coroutinesVersion" }
kotlinx-serialization-json = { module = "org.jetbrains.kotlinx:kotlinx-serialization-json", version.ref = "kotlinxJsonVersion" }
kotlinx-coroutines-testing = { module = "org.jetbrains.kotlinx:kotlinx-coroutines-test", version.ref = "coroutinesVersion" }
kovenant-android = { module = "nl.komponents.kovenant:kovenant-android", version.ref = "kovenantVersion" }
kovenant = { module = "nl.komponents.kovenant:kovenant", version.ref = "kovenantVersion" }
material = { module = "com.google.android.material:material", version.ref = "materialVersion" }
mockito-core = { module = "org.mockito:mockito-core", version.ref = "mockitoCoreVersion" }
mockito-kotlin = { module = "org.mockito.kotlin:mockito-kotlin", version.ref = "mockitoKotlinVersion" }
okhttp = { module = "com.squareup.okhttp3:okhttp", version.ref = "okhttpVersion" }
opencsv = { module = "com.opencsv:opencsv", version.ref = "opencsvVersion" }
photoview = { module = "com.github.chrisbanes:PhotoView", version.ref = "photoviewVersion" }
phrase = { module = "com.squareup.phrase:phrase", version.ref = "phraseVersion" }
protobuf-java = { module = "com.google.protobuf:protobuf-java", version.ref = "protobufVersion" }
robolectric = { module = "org.robolectric:robolectric", version.ref = "robolectricVersion" }
roundedimageview = { module = "com.makeramen:roundedimageview", version.ref = "roundedimageviewVersion" }
rxbinding = { module = "com.jakewharton.rxbinding3:rxbinding", version.ref = "rxbindingVersion" }
robolectric-shadows-multidex = { module = "org.robolectric:shadows-multidex", version.ref = "robolectricVersion" }
sqlcipher-android = { module = "net.zetetic:sqlcipher-android", version.ref = "sqlcipherAndroidVersion" }
stream = { module = "com.annimon:stream", version.ref = "streamVersion" }
subsampling-scale-image-view = { module = "com.davemorrissey.labs:subsampling-scale-image-view", version.ref = "subsamplingScaleImageViewVersion" }
tooltips = { module = "com.tomergoldst.android:tooltips", version.ref = "tooltipsVersion" }
truth = { module = "com.google.truth:truth", version.ref = "truthVersion" }
turbine = { module = "app.cash.turbine:turbine", version.ref = "turbineVersion" }
huawei-push = { module = 'com.huawei.hms:push', version.ref = 'huaweiPushVersion' }
google-play-review = { module = "com.google.android.play:review", version.ref = "googlePlayReviewVersion" }
google-play-review-ktx = { module = "com.google.android.play:review-ktx", version.ref = "googlePlayReviewVersion" }

[plugins]
android-application = { id = "com.android.application", version.ref = "gradlePluginVersion" }
android-library = { id = "com.android.library", version.ref = "gradlePluginVersion" }
kotlin-android = { id = "org.jetbrains.kotlin.android", version.ref = "kotlinVersion" }
kotlin-plugin-serialization = { id = "org.jetbrains.kotlin.plugin.serialization", version.ref = "kotlinVersion" }
kotlin-plugin-parcelize = { id = "org.jetbrains.kotlin.plugin.parcelize", version.ref = "kotlinVersion" }
kotlin-plugin-compose = { id = "org.jetbrains.kotlin.plugin.compose", version.ref = "kotlinVersion" }
ksp = { id = "com.google.devtools.ksp", version.ref = "kspVersion" }
hilt-android = { id = "com.google.dagger.hilt.android", version.ref = "daggerHiltVersion" }
google-services = { id = "com.google.gms.google-services", version.ref = "googleServicesVersion" }
dependency-analysis = { id = "com.autonomousapps.dependency-analysis", version.ref = "dependenciesAnalysisVersion" }<|MERGE_RESOLUTION|>--- conflicted
+++ resolved
@@ -21,12 +21,7 @@
 copperFlowVersion = "1.0.0"
 coreTestingVersion = "2.2.0"
 espressoCoreVersion = "3.6.1"
-<<<<<<< HEAD
-exifinterfaceVersion = "1.3.4"
-=======
-eventbusVersion = "3.0.0"
 exifinterfaceVersion = "1.4.1"
->>>>>>> ff238de1
 firebaseMessagingVersion = "24.0.0"
 flexboxVersion = "3.0.0"
 fragmentKtxVersion = "1.8.6"
