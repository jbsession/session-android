plugins {
    id 'com.android.application'
    id 'org.jetbrains.kotlin.android'
    id 'org.jetbrains.kotlin.plugin.serialization'
    id 'org.jetbrains.kotlin.plugin.compose'
    id 'com.google.devtools.ksp'
    id 'com.google.dagger.hilt.android'
    id 'kotlin-parcelize'
    id 'kotlinx-serialization'
}

apply plugin: 'witness'

configurations.configureEach {
    exclude module: "commons-logging"
}

def canonicalVersionCode = 406
def canonicalVersionName = "1.23.0"

def postFixSize = 10
def abiPostFix = ['armeabi-v7a' : 1,
                  'arm64-v8a'   : 2,
                  'x86'         : 3,
                  'x86_64'      : 4,
                  'universal'   : 5]

// Function to get the current git commit hash so we can embed it along w/ the build version.
// Note: This is visible in the SettingsActivity, right at the bottom (R.id.versionTextView).
def getGitHash = { ->
    def stdout = new ByteArrayOutputStream()
    exec {
        commandLine "git", "rev-parse", "--short", "HEAD"
        standardOutput = stdout
    }
    return stdout.toString().trim()
}

android {
    namespace 'network.loki.messenger'
    useLibrary 'org.apache.http.legacy'

    compileOptions {
        sourceCompatibility JavaVersion.VERSION_17
        targetCompatibility JavaVersion.VERSION_17
    }

    kotlinOptions {
        jvmTarget = '17'
    }

    packagingOptions {
        resources {
            excludes += ['LICENSE.txt', 'LICENSE', 'NOTICE', 'asm-license.txt', 'META-INF/LICENSE', 'META-INF/NOTICE', 'META-INF/proguard/androidx-annotations.pro']
        }
    }


    splits {
        abi {
            enable !project.hasProperty('huawei') // huawei builds do not need the split variants
            reset()
            include 'armeabi-v7a', 'arm64-v8a', 'x86', 'x86_64'
            universalApk true
        }
    }

    buildFeatures {
        viewBinding true
        buildConfig true
    }

    composeOptions {
        kotlinCompilerExtensionVersion '1.5.15'
    }

    defaultConfig {
        versionCode canonicalVersionCode * postFixSize
        versionName canonicalVersionName

        compileSdk androidCompileSdkVersion
        minSdkVersion androidMinimumSdkVersion
        targetSdkVersion androidTargetSdkVersion

        multiDexEnabled = true

        vectorDrawables.useSupportLibrary = true
        setProperty("archivesBaseName", "session-${versionName}")

        buildConfigField "long", "BUILD_TIMESTAMP", getLastCommitTimestamp() + "L"
        buildConfigField "String", "GIT_HASH", "\"$getGitHash\""
        buildConfigField "String", "CONTENT_PROXY_HOST", "\"contentproxy.signal.org\""
        buildConfigField "int", "CONTENT_PROXY_PORT", "443"
        buildConfigField "String", "USER_AGENT", "\"OWA\""
        buildConfigField "int", "CANONICAL_VERSION_CODE", "$canonicalVersionCode"
        resourceConfigurations += []

        testInstrumentationRunner "androidx.test.runner.AndroidJUnitRunner"
        // The following argument makes the Android Test Orchestrator run its
        // "pm clear" command after each test invocation. This command ensures
        // that the app's state is completely cleared between tests.
        testInstrumentationRunnerArguments clearPackageData: 'true'
        testOptions {
            execution 'ANDROIDX_TEST_ORCHESTRATOR'
        }
    }

    sourceSets {
        String sharedTestDir = 'src/sharedTest/java'
        test.java.srcDirs += sharedTestDir
        androidTest.java.srcDirs += sharedTestDir
        main {
            assets.srcDirs += "$buildDir/generated/binary"
        }
        test {
            resources.srcDirs += "$buildDir/generated/binary"
            resources.srcDirs += "$projectDir/src/main/assets"
        }
    }

    buildTypes {
        release {
            minifyEnabled false
        }
        debug {
            isDefault true
            minifyEnabled false
            enableUnitTestCoverage true
            signingConfig signingConfigs.debug
        }
    }

    signingConfigs {
        play {
            if (project.hasProperty('SESSION_STORE_FILE')) {
                storeFile file(SESSION_STORE_FILE)
                storePassword SESSION_STORE_PASSWORD
                keyAlias SESSION_KEY_ALIAS
                keyPassword SESSION_KEY_PASSWORD
            }
        }
        huawei {
            if (project.hasProperty('SESSION_HUAWEI_STORE_FILE')) {
                storeFile file(SESSION_HUAWEI_STORE_FILE)
                storePassword SESSION_HUAWEI_STORE_PASSWORD
                keyAlias SESSION_HUAWEI_KEY_ALIAS
                keyPassword SESSION_HUAWEI_KEY_PASSWORD
            }
        }

        debug {
            // This keystore is for debug builds only and it should never be used to
            // sign the release apk.
            storeFile new File(rootProject.projectDir, "etc/debug.keystore")
            storePassword "android"
            keyAlias "androiddebugkey"
            keyPassword "android"
        }
    }

    flavorDimensions "distribution"
    productFlavors {
        play {
            isDefault true
            dimension "distribution"
            apply plugin: 'com.google.gms.google-services'
            ext.websiteUpdateUrl = "null"
            buildConfigField "boolean", "PLAY_STORE_DISABLED", "false"
            buildConfigField "org.session.libsession.utilities.Device", "DEVICE", "org.session.libsession.utilities.Device.ANDROID"
            buildConfigField "String", "NOPLAY_UPDATE_URL", "$ext.websiteUpdateUrl"
            buildConfigField 'String', 'PUSH_KEY_SUFFIX', '\"\"'
            signingConfig signingConfigs.play
        }

        huawei {
            dimension "distribution"
            ext.websiteUpdateUrl = "null"
            buildConfigField "boolean", "PLAY_STORE_DISABLED", "true"
            buildConfigField "org.session.libsession.utilities.Device", "DEVICE", "org.session.libsession.utilities.Device.HUAWEI"
            buildConfigField "String", "NOPLAY_UPDATE_URL", "$ext.websiteUpdateUrl"
            buildConfigField 'String', 'PUSH_KEY_SUFFIX', '\"_HUAWEI\"'
            signingConfig signingConfigs.huawei
        }

        website {
            dimension "distribution"
            ext.websiteUpdateUrl = "https://github.com/session-foundation/session-android/releases"
            buildConfigField "boolean", "PLAY_STORE_DISABLED", "true"
            buildConfigField "org.session.libsession.utilities.Device", "DEVICE", "org.session.libsession.utilities.Device.ANDROID"
            buildConfigField "String", "NOPLAY_UPDATE_URL", "\"$ext.websiteUpdateUrl\""
            buildConfigField 'String', 'PUSH_KEY_SUFFIX', '\"\"'
        }
    }

    applicationVariants.configureEach { variant ->
        variant.outputs.each { output ->
            def abiName = output.getFilter("ABI") ?: 'universal'
            def postFix = abiPostFix.get(abiName, 0)

            def flavour = (variant.flavorName == 'huawei') ? "-huawei" : ""

            if (postFix >= postFixSize) throw new AssertionError("postFix is too large")
            output.outputFileName = output.outputFileName = "session-${variant.versionName}-${abiName}${flavour}.apk"
            output.versionCodeOverride = canonicalVersionCode * postFixSize + postFix
        }
    }


    testOptions {
        unitTests {
            includeAndroidResources = true
        }
    }

    def huaweiEnabled = project.properties['huawei'] != null
    lint {
        abortOnError true
        baseline file('lint-baseline.xml')
    }

    applicationVariants.configureEach { variant ->
        if (variant.flavorName == 'huawei') {
            variant.getPreBuildProvider().configure { task ->
                task.doFirst {
                    if (!huaweiEnabled) {
                        def message = 'Huawei is not enabled. Please add -Phuawei command line arg. See BUILDING.md'
                        logger.error(message)
                        throw new GradleException(message)
                    }
                }
            }
        }
    }

    tasks.register('testPlayDebugUnitTestCoverageReport', JacocoReport) {
        dependsOn 'testPlayDebugUnitTest'

        reports {
            xml.required = true
        }

        // Add files that should not be listed in the report (e.g. generated Files from dagger)
        def fileFilter = []
        def mainSrc = "$projectDir/src/main/java"
        def kotlinDebugTree = fileTree(dir: "${buildDir}/tmp/kotlin-classes/playDebug", excludes: fileFilter)

        // Compiled Kotlin class files are written into build-variant-specific subdirectories of 'build/tmp/kotlin-classes'.
        classDirectories.from = files([kotlinDebugTree])

        // To produce an accurate report, the bytecode is mapped back to the original source code.
        sourceDirectories.from = files([mainSrc])

        // Execution data generated when running the tests against classes instrumented by the JaCoCo agent.
        // This is enabled with 'enableUnitTestCoverage' in the 'debug' build type.
        executionData.from = "${project.buildDir}/outputs/unit_test_code_coverage/playDebugUnitTest/testPlayDebugUnitTest.exec"
    }


    testNamespace 'network.loki.messenger.test'
    lint {
        abortOnError true
        baseline file('lint-baseline.xml')
    }
}

apply {
    from("ipToCode.gradle.kts")
}

preBuild.dependsOn ipToCode

dependencies {
    implementation project(':content-descriptions')

    ksp(libs.androidx.hilt.compiler)
    ksp(libs.dagger.hilt.compiler)
    ksp(libs.glide.ksp)
    implementation(libs.androidx.hilt.navigation.compose)
    implementation(libs.androidx.hilt.work)

    implementation(libs.hilt.android)
    implementation libs.androidx.appcompat
    implementation libs.androidx.recyclerview
    implementation libs.material
    implementation libs.flexbox
    implementation libs.androidx.legacy.support.v13
    implementation libs.androidx.cardview
    implementation libs.androidx.preference.ktx
    implementation libs.androidx.legacy.preference.v14
    implementation libs.androidx.gridlayout
    implementation libs.androidx.exifinterface
    implementation libs.androidx.constraintlayout
    implementation libs.androidx.lifecycle.common.java8
    implementation libs.androidx.lifecycle.runtime.ktx
    implementation libs.androidx.lifecycle.livedata.ktx
    implementation libs.androidx.lifecycle.process
    implementation libs.androidx.lifecycle.viewmodel.compose
    implementation libs.androidx.lifecycle.extensions
    implementation libs.androidx.paging.runtime.ktx
    implementation libs.androidx.activity.ktx
    implementation libs.androidx.activity.compose
    implementation libs.androidx.fragment.ktx
    implementation libs.androidx.core.ktx
    implementation libs.androidx.work.runtime.ktx

    playImplementation (libs.firebase.messaging) {
        exclude group: 'com.google.firebase', module: 'firebase-core'
        exclude group: 'com.google.firebase', module: 'firebase-analytics'
        exclude group: 'com.google.firebase', module: 'firebase-measurement-connector'
    }

    if (project.hasProperty('huawei')) huaweiImplementation libs.huawei.push

    implementation libs.androidx.media3.exoplayer
    implementation libs.androidx.media3.ui
    implementation libs.conscrypt.android
    implementation libs.aesgcmprovider
    implementation libs.android
    implementation libs.shortcutbadger
    implementation libs.httpclient.android
    implementation libs.photoview
    implementation libs.glide
    implementation libs.compose
    implementation libs.roundedimageview
    implementation libs.eventbus
    implementation libs.android.image.cropper
    implementation (libs.subsampling.scale.image.view) {
        exclude group: 'com.android.support', module: 'support-annotations'
    }
    implementation (libs.tooltips) {
        exclude group: 'com.android.support', module: 'appcompat-v7'
    }
    implementation (libs.kinkerapps.android.smsmms) {
        exclude group: 'com.squareup.okhttp', module: 'okhttp'
        exclude group: 'com.squareup.okhttp', module: 'okhttp-urlconnection'
    }
    implementation libs.stream
    implementation libs.androidx.sqlite.ktx
    implementation libs.sqlcipher.android
    implementation project(":libsignal")
    implementation project(":libsession")
    implementation libs.kotlinx.serialization.json
    implementation libs.curve25519.java
    implementation project(":liblazysodium")
    implementation libs.protobuf.java
    implementation libs.jackson.databind
    implementation libs.okhttp
    implementation libs.phrase
    implementation libs.copper.flow
    implementation libs.kotlinx.coroutines.android
    implementation libs.kovenant
    implementation libs.kovenant.android
    implementation libs.rxbinding
    implementation libs.opencsv
    testImplementation libs.junit
    testImplementation libs.assertj.core
    testImplementation libs.mockito.inline
    testImplementation libs.mockito.kotlin
    androidTestImplementation libs.mockito.android
    androidTestImplementation libs.mockito.kotlin
    testImplementation libs.androidx.core
    testImplementation libs.androidx.core.testing
    testImplementation libs.kotlinx.coroutines.testing
    androidTestImplementation libs.kotlinx.coroutines.testing
    // Core library
    androidTestImplementation libs.androidx.core

    // AndroidJUnitRunner and JUnit Rules
    androidTestImplementation libs.androidx.runner
    androidTestImplementation libs.androidx.rules

    // Assertions
    androidTestImplementation libs.androidx.junit
    androidTestImplementation libs.androidx.truth
    testImplementation libs.truth
    androidTestImplementation libs.truth

    // Espresso dependencies
    androidTestImplementation libs.androidx.espresso.core
    androidTestImplementation libs.androidx.espresso.contrib
    androidTestImplementation libs.androidx.espresso.intents
    androidTestImplementation libs.androidx.espresso.accessibility
    androidTestImplementation libs.androidx.espresso.web
    androidTestImplementation libs.androidx.idling.concurrent
    androidTestImplementation libs.androidx.espresso.idling.resource
    androidTestImplementation libs.androidx.compose.ui.test.junit4
    debugImplementation libs.androidx.compose.ui.test.manifest
    androidTestUtil libs.androidx.orchestrator

    testImplementation libs.robolectric
    testImplementation libs.robolectric.shadows.multidex
    testImplementation libs.conscrypt.openjdk.uber // For Robolectric
    testImplementation libs.turbine

    // compose
<<<<<<< HEAD
    Dependency composeBom = platform('androidx.compose:compose-bom:2025.04.01')
    implementation composeBom
    testImplementation composeBom
    androidTestImplementation composeBom
=======
    implementation platform(libs.androidx.compose.bom)
    testImplementation platform(libs.androidx.compose.bom)
    androidTestImplementation platform(libs.androidx.compose.bom)
>>>>>>> 6dc5b760

    implementation libs.androidx.compose.ui
    implementation libs.androidx.compose.animation
    implementation libs.androidx.compose.ui.tooling
    implementation libs.androidx.compose.runtime.livedata
    implementation libs.androidx.compose.foundation.layout
    implementation libs.androidx.compose.material3

    androidTestImplementation libs.androidx.ui.test.junit4.android
    debugImplementation libs.androidx.compose.ui.test.manifest

    // Navigation
    implementation libs.androidx.navigation.fragment.ktx
    implementation libs.androidx.navigation.ui.ktx
    implementation libs.androidx.navigation.compose

    implementation libs.accompanist.themeadapter.appcompat
    implementation libs.accompanist.permissions
    implementation libs.accompanist.drawablepainter

    implementation libs.androidx.camera.camera2
    implementation libs.androidx.camera.lifecycle
    implementation libs.androidx.camera.view

    implementation libs.zxing.core

    // Note: 1.1.0 is the latest stable release as of 2024/12/18
    implementation libs.androidx.biometric
}

static def getLastCommitTimestamp() {
    new ByteArrayOutputStream().withStream { os ->
        return os.toString() + "000"
    }
}

/**
 * Discovers supported languages listed as under the res/values- directory.
 */
def autoResConfig() {
    def files = new ArrayList<String>()
    def root = file("src/main/res")
    root.eachFile { f -> files.add(f.name) }
    ['en'] + files.collect { f -> f =~ /^values-([a-z]{2}(-r[A-Z]{2})?)$/ }
         .findAll { matcher -> matcher.find() }
         .collect { matcher -> matcher.group(1) }
         .sort()
}<|MERGE_RESOLUTION|>--- conflicted
+++ resolved
@@ -393,16 +393,9 @@
     testImplementation libs.turbine
 
     // compose
-<<<<<<< HEAD
-    Dependency composeBom = platform('androidx.compose:compose-bom:2025.04.01')
-    implementation composeBom
-    testImplementation composeBom
-    androidTestImplementation composeBom
-=======
     implementation platform(libs.androidx.compose.bom)
     testImplementation platform(libs.androidx.compose.bom)
     androidTestImplementation platform(libs.androidx.compose.bom)
->>>>>>> 6dc5b760
 
     implementation libs.androidx.compose.ui
     implementation libs.androidx.compose.animation
