--- conflicted
+++ resolved
@@ -32,24 +32,4 @@
     @Provides
     @Singleton
     fun provideGroupScope() = GroupScope()
-
-
-    @Provides
-    @Singleton
-<<<<<<< HEAD
-    fun provideLegacyGroupDeprecationManager(prefs: TextSecurePreferences): LegacyGroupDeprecationManager {
-        return LegacyGroupDeprecationManager(prefs)
-    }
-
-=======
-    fun provideUsernameUtils(
-        prefs: TextSecurePreferences,
-        configFactory: ConfigFactory,
-        sessionContactDatabase: SessionContactDatabase,
-    ): UsernameUtils = UsernameUtilsImpl(
-        prefs = prefs,
-        configFactory = configFactory,
-        sessionContactDatabase = sessionContactDatabase,
-    )
->>>>>>> df9adb1d
 }