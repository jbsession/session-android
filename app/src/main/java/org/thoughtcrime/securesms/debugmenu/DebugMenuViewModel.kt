--- conflicted
+++ resolved
@@ -13,11 +13,8 @@
 import kotlinx.coroutines.delay
 import kotlinx.coroutines.flow.MutableStateFlow
 import kotlinx.coroutines.flow.StateFlow
-<<<<<<< HEAD
 import kotlinx.coroutines.flow.first
-=======
 import kotlinx.coroutines.flow.collectLatest
->>>>>>> b5ab24f0
 import kotlinx.coroutines.flow.update
 import kotlinx.coroutines.launch
 import kotlinx.coroutines.withContext
@@ -60,11 +57,8 @@
     private val clearDataUtils: ClearDataUtils,
     private val recipientDatabase: RecipientSettingsDatabase,
     private val attachmentDatabase: AttachmentDatabase,
-<<<<<<< HEAD
     private val conversationRepository: ConversationRepository,
-=======
     private val databaseInspector: DatabaseInspector,
->>>>>>> b5ab24f0
 ) : ViewModel() {
     private val TAG = "DebugMenu"
 
