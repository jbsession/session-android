--- conflicted
+++ resolved
@@ -9,17 +9,12 @@
 import org.session.libsession.messaging.threads.Address;
 import org.session.libsession.messaging.threads.DistributionTypes;
 import org.session.libsession.messaging.threads.recipients.Recipient;
-<<<<<<< HEAD
 import org.session.libsession.messaging.utilities.UpdateMessageBuilder;
-=======
 import org.session.libsession.utilities.GroupUtil;
->>>>>>> 5debd8f7
 import org.session.libsession.utilities.SSKEnvironment;
 import org.session.libsession.utilities.TextSecurePreferences;
 import org.session.libsignal.libsignal.util.guava.Optional;
 import org.session.libsignal.service.api.messages.SignalServiceGroup;
-import org.session.libsignal.service.internal.push.SignalServiceProtos;
-import org.session.libsignal.service.internal.push.SignalServiceProtos.GroupContext;
 import org.session.libsignal.utilities.logging.Log;
 
 import org.thoughtcrime.securesms.database.DatabaseFactory;
@@ -130,21 +125,6 @@
         //insert the timer update message
         database.insertSecureDecryptedMessageInbox(mediaMessage, -1);
       }
-<<<<<<< HEAD
-      String updateMessage = UpdateMessageBuilder.INSTANCE.buildExpirationTimerMessage(context, duration, senderPublicKey, false);
-      IncomingMediaMessage mediaMessage = new IncomingMediaMessage(address, content.getDataMessage().getTimestamp(), -1,
-              duration * 1000L, true,
-              false,
-              Optional.of(updateMessage),
-              groupInfo,
-              Optional.absent(),
-              Optional.absent(),
-              Optional.absent(),
-              Optional.absent());
-
-      database.insertSecureDecryptedMessageInbox(mediaMessage, -1);
-=======
->>>>>>> 5debd8f7
 
       //set the timer to the conversation
       DatabaseFactory.getRecipientDatabase(context).setExpireMessages(recipient, duration);
