--- conflicted
+++ resolved
@@ -30,11 +30,8 @@
 import org.thoughtcrime.securesms.database.DatabaseContentProviders
 import org.thoughtcrime.securesms.database.MessagingDatabase
 import org.thoughtcrime.securesms.database.MmsDatabase
-<<<<<<< HEAD
 import org.thoughtcrime.securesms.database.MmsSmsDatabase
 import org.thoughtcrime.securesms.database.RecipientRepository
-=======
->>>>>>> f639dd3d
 import org.thoughtcrime.securesms.database.SmsDatabase
 import org.thoughtcrime.securesms.database.Storage
 import org.thoughtcrime.securesms.database.model.MessageId
@@ -152,17 +149,12 @@
             val address = fromSerialized(serializedAddress)
 
             message.threadID = storage.get().getOrCreateThreadIdFor(address)
-<<<<<<< HEAD
-            val timerUpdateMessage = OutgoingExpirationUpdateMessage(
-                address,
-=======
             val content = DisappearingMessageUpdate(message.expiryMode)
             val timerUpdateMessage = if (groupId != null) OutgoingGroupMediaMessage(
-                recipient,
+                address,
                 "",
                 groupId,
                 null,
->>>>>>> f639dd3d
                 sentTimestamp!!,
                 duration,
                 0, // Marking as 0 as expiration shouldn't start until we send the message
@@ -172,7 +164,7 @@
                 emptyList(),
                 content
             ) else OutgoingSecureMediaMessage(
-                recipient,
+                address,
                 "",
                 emptyList(),
                 sentTimestamp!!,
