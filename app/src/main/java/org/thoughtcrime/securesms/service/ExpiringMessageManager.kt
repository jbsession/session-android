--- conflicted
+++ resolved
@@ -64,14 +64,10 @@
     private val clock: SnodeClock,
     private val storage: Lazy<Storage>,
     private val preferences: TextSecurePreferences,
-<<<<<<< HEAD
     private val recipientRepository: RecipientRepository,
     private val threadDatabase: ThreadDatabase,
-) : MessageExpirationManagerProtocol {
-=======
     @ManagerScope scope: CoroutineScope,
 ) : MessageExpirationManagerProtocol, OnAppStartupComponent {
->>>>>>> df9adb1d
 
     init {
         scope.launch {
