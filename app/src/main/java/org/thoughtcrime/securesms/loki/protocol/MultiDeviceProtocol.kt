--- conflicted
+++ resolved
@@ -1,11 +1,8 @@
 package org.thoughtcrime.securesms.loki.protocol
 
 import android.content.Context
-<<<<<<< HEAD
-=======
 import com.google.protobuf.ByteString
 import org.session.libsession.messaging.MessagingModuleConfiguration
->>>>>>> 6a116100
 import org.session.libsession.messaging.messages.Destination
 import org.session.libsession.messaging.messages.control.ConfigurationMessage
 import org.session.libsession.messaging.sending_receiving.MessageSender
@@ -43,83 +40,4 @@
         TextSecurePreferences.setLastConfigurationSyncTime(context, System.currentTimeMillis())
     }
 
-<<<<<<< HEAD
-=======
-    // TODO: remove this after we migrate to new message receiving pipeline
-    @JvmStatic
-    fun handleConfigurationMessage(context: Context, content: SignalServiceProtos.Content, senderPublicKey: String, timestamp: Long) {
-        synchronized(this) {
-            val userPublicKey = TextSecurePreferences.getLocalNumber(context) ?: return
-            if (TextSecurePreferences.getConfigurationMessageSynced(context) && !TextSecurePreferences.shouldUpdateProfile(context, timestamp)) return
-            if (senderPublicKey != userPublicKey) return
-            TextSecurePreferences.setConfigurationMessageSynced(context, true)
-            TextSecurePreferences.setLastProfileUpdateTime(context, timestamp)
-
-            val configurationMessage = ConfigurationMessage.fromProto(content) ?: return
-
-            val storage = MessagingModuleConfiguration.shared.storage
-            val allClosedGroupPublicKeys = storage.getAllClosedGroupPublicKeys()
-
-            val threadDatabase = DatabaseFactory.getThreadDatabase(context)
-            val recipientDatabase = DatabaseFactory.getRecipientDatabase(context)
-
-            val ourRecipient = Recipient.from(context, Address.fromSerialized(userPublicKey),false)
-
-            for (closedGroup in configurationMessage.closedGroups) {
-                if (allClosedGroupPublicKeys.contains(closedGroup.publicKey)) continue
-
-                val closedGroupUpdate = DataMessage.ClosedGroupControlMessage.newBuilder()
-                closedGroupUpdate.type = DataMessage.ClosedGroupControlMessage.Type.NEW
-                closedGroupUpdate.publicKey = ByteString.copyFrom(Hex.fromStringCondensed(closedGroup.publicKey))
-                closedGroupUpdate.name = closedGroup.name
-                val encryptionKeyPair = SignalServiceProtos.KeyPair.newBuilder()
-                encryptionKeyPair.publicKey = ByteString.copyFrom(closedGroup.encryptionKeyPair!!.publicKey.serialize().removing05PrefixIfNeeded())
-                encryptionKeyPair.privateKey = ByteString.copyFrom(closedGroup.encryptionKeyPair!!.privateKey.serialize())
-                closedGroupUpdate.encryptionKeyPair =  encryptionKeyPair.build()
-                closedGroupUpdate.addAllMembers(closedGroup.members.map { ByteString.copyFrom(Hex.fromStringCondensed(it)) })
-                closedGroupUpdate.addAllAdmins(closedGroup.admins.map { ByteString.copyFrom(Hex.fromStringCondensed(it)) })
-
-                ClosedGroupsProtocolV2.handleNewClosedGroup(context, closedGroupUpdate.build(), userPublicKey, timestamp)
-            }
-            val allOpenGroups = storage.getAllOpenGroups().map { it.value.server }
-            for (openGroup in configurationMessage.openGroups) {
-                if (allOpenGroups.contains(openGroup)) continue
-                OpenGroupUtilities.addGroup(context, openGroup, 1)
-            }
-            if (configurationMessage.displayName.isNotEmpty()) {
-                TextSecurePreferences.setProfileName(context, configurationMessage.displayName)
-                recipientDatabase.setProfileName(ourRecipient, configurationMessage.displayName)
-            }
-            if (configurationMessage.profileKey.isNotEmpty()) {
-                val profileKey = Base64.encodeBytes(configurationMessage.profileKey)
-                ProfileKeyUtil.setEncodedProfileKey(context, profileKey)
-                recipientDatabase.setProfileKey(ourRecipient, configurationMessage.profileKey)
-                if (!configurationMessage.profilePicture.isNullOrEmpty() && TextSecurePreferences.getProfilePictureURL(context) != configurationMessage.profilePicture) {
-                    TextSecurePreferences.setProfilePictureURL(context, configurationMessage.profilePicture)
-                    ApplicationContext.getInstance(context).jobManager.add(RetrieveProfileAvatarJob(ourRecipient, configurationMessage.profilePicture))
-                }
-            }
-            for (contact in configurationMessage.contacts) {
-                val address = Address.fromSerialized(contact.publicKey)
-                val recipient = Recipient.from(context, address, true)
-                if (!contact.profilePicture.isNullOrEmpty()) {
-                    recipientDatabase.setProfileAvatar(recipient, contact.profilePicture)
-                }
-                if (contact.profileKey?.isNotEmpty() == true) {
-                    recipientDatabase.setProfileKey(recipient, contact.profileKey)
-                }
-                if (contact.name.isNotEmpty()) {
-                    recipientDatabase.setProfileName(recipient, contact.name)
-                }
-                recipientDatabase.setProfileSharing(recipient, true)
-                recipientDatabase.setRegistered(recipient, Recipient.RegisteredState.REGISTERED)
-                // create Thread if needed
-                threadDatabase.getOrCreateThreadIdFor(recipient)
-            }
-            if (configurationMessage.contacts.isNotEmpty()) {
-                threadDatabase.notifyUpdatedFromConfig()
-            }
-        }
-    }
->>>>>>> 6a116100
 }