--- conflicted
+++ resolved
@@ -527,13 +527,8 @@
          * Get an intent to launch the media send flow starting with the camera.
          */
         @JvmStatic
-<<<<<<< HEAD
-        fun buildCameraIntent(context: Context, recipient: Address): Intent {
-            val intent = buildGalleryIntent(context, recipient, "")
-=======
-        fun buildCameraIntent(context: Context, recipient: Recipient, threadId: Long, body: String): Intent {
-            val intent = buildGalleryIntent(context, recipient, threadId, body)
->>>>>>> f639dd3d
+        fun buildCameraIntent(context: Context, recipient: Address, body: String): Intent {
+            val intent = buildGalleryIntent(context, recipient, body)
             intent.putExtra(KEY_IS_CAMERA, true)
             return intent
         }
