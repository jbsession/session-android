package org.thoughtcrime.securesms.util

import android.content.ClipData
import android.content.ClipboardManager
import android.content.Context
import android.content.Context.CLIPBOARD_SERVICE
import android.widget.Toast
import com.squareup.phrase.Phrase
import dagger.assisted.Assisted
import dagger.assisted.AssistedFactory
import dagger.assisted.AssistedInject
import dagger.hilt.android.qualifiers.ApplicationContext
import kotlinx.coroutines.CoroutineScope
import kotlinx.coroutines.Dispatchers
import kotlinx.coroutines.flow.MutableStateFlow
import kotlinx.coroutines.flow.StateFlow
import kotlinx.coroutines.flow.update
import kotlinx.coroutines.launch
import network.loki.messenger.R
import org.session.libsession.database.StorageProtocol
import org.session.libsession.utilities.Address
import org.session.libsession.utilities.StringSubstitutionConstants.NAME_KEY
import org.session.libsession.utilities.isBlinded
import org.session.libsession.utilities.isCommunityInbox
import org.session.libsession.utilities.recipients.RecipientData
import org.session.libsession.utilities.recipients.displayName
import org.session.libsession.utilities.toBlinded
import org.session.libsignal.utilities.Log
import org.thoughtcrime.securesms.database.BlindMappingRepository
import org.thoughtcrime.securesms.database.RecipientRepository
import org.thoughtcrime.securesms.pro.ProStatusManager

/**
 * Helper class to get the information required for the user profile modal
 */
class UserProfileUtils @AssistedInject constructor(
    @param:ApplicationContext private val context: Context,
    @Assisted private val userAddress: Address,
    @Assisted private val threadId: Long,
    @Assisted private val scope: CoroutineScope,
    private val avatarUtils: AvatarUtils,
    private val proStatusManager: ProStatusManager,
    private val storage: StorageProtocol,
    private val blindedIdMappingRepository: BlindMappingRepository,
    private val recipientRepository: RecipientRepository,
) {
    private val _userProfileModalData: MutableStateFlow<UserProfileModalData?> = MutableStateFlow(null)
    val userProfileModalData: StateFlow<UserProfileModalData?>
        get() = _userProfileModalData

    init {
        Log.d("UserProfileUtils", "init")

        scope.launch(Dispatchers.Default) {
            _userProfileModalData.update { getDefaultProfileData() }
        }
    }

    private suspend fun getDefaultProfileData(): UserProfileModalData {
        // An address that would
        val resolvedAddress = userAddress.toBlinded()
            ?.let { blindedIdMappingRepository.findMappings(it).firstOrNull()?.second }
            ?: userAddress

        val recipient = recipientRepository.getRecipient(resolvedAddress)

        // we apply the display rules from figma (the numbers being the number of characters):
        // - if the address is blinded (with a tooltip), display as 10...10
        // - if the address is a resolved blinded id (with a tooltip) 23 / 23 / 20
        // - for the rest: non blinded address which aren't from a community, break in 33 / 33
        val displayAddress: String
        val tooltipText: CharSequence?

        when {
            // Case 1: the resolved address is still blinded...
            resolvedAddress.isBlinded -> {
                displayAddress = "${resolvedAddress.address.take(10)}...${resolvedAddress.address.takeLast(10)}"
                tooltipText = context.getString(R.string.tooltipBlindedIdCommunities)
            }

<<<<<<< HEAD
            // Case 2: We successfully resolved a blinded id...
            !resolvedAddress.isBlinded && (userAddress.isBlinded || userAddress.isCommunityInbox) -> {
                displayAddress = "${resolvedAddress.address.substring(0, 23)}\n${resolvedAddress.address.substring(23, 46)}\n${resolvedAddress.address.substring(46)}"
                tooltipText = Phrase.from(context, R.string.tooltipAccountIdVisible)
                    .put(NAME_KEY, recipient.displayName())
                    .format()
=======
            isResolvedBlinded -> {
                "${address.substring(0, 23)}\n${address.substring(23, 46)}\n${address.substring(46)}" to
                        Phrase.from(context, R.string.tooltipAccountIdVisible)
                            .put(NAME_KEY, truncateName(recipient.name))
                            .format()
>>>>>>> 81000317
            }

            // Case 3: The address is not blinded at all...
            else -> {
                displayAddress = "${userAddress.address.take(33)}\n${userAddress.address.takeLast(33)}"
                tooltipText = null
            }
        }

        // The conversation screen can not take a pure blinded address, it will have to be a
        // "Community inbox" address, so we encode it here..
        val messageAddress: Address.Conversable? = when (resolvedAddress) {
            is Address.Blinded -> {
                storage.getOpenGroup(threadId)?.let { openGroup ->
                    Address.CommunityBlindedId(
                        serverUrl = openGroup.server,
                        serverPubKey = openGroup.publicKey,
                        blindedId = resolvedAddress
                    )
                }
            }

            is Address.Conversable -> resolvedAddress
            is Address.Unknown -> null
        }

        return UserProfileModalData(
            name = recipient.displayName(),
            subtitle = (recipient.data as? RecipientData.Contact)?.nickname?.takeIf { it.isNotBlank() }?.let { "($it)" },
            avatarUIData = avatarUtils.getUIDataFromAccountId(accountId = recipient.address.address),
            showProBadge = proStatusManager.shouldShowProBadge(recipient.address),
            currentUserPro = proStatusManager.isCurrentUserPro(),
            rawAddress = recipient.address.address,
            displayAddress = displayAddress,
            threadId = threadId,
            isBlinded = recipient.address.isBlinded,
            tooltipText = tooltipText,
            enableMessage = !recipient.address.isBlinded || recipient.acceptsCommunityMessageRequests,
            expandedAvatar = false,
            showQR = false,
            showProCTA = false,
            messageAddress = messageAddress,
        )

    }

    private fun truncateName(name: String): String {
        return if (name.length > 10) {
            name.take(10) + "…"
        } else {
            name
        }
    }

    fun onCommand(command: UserProfileModalCommands){
        when(command){
            UserProfileModalCommands.ShowProCTA -> {
                _userProfileModalData.update { _userProfileModalData.value?.copy(showProCTA = true) }
            }

            UserProfileModalCommands.HideSessionProCTA -> {
                _userProfileModalData.update { _userProfileModalData.value?.copy(showProCTA = false) }
            }

            UserProfileModalCommands.ToggleQR -> {
                    _userProfileModalData.update {
                        _userProfileModalData.value?.let{
                            it.copy(showQR = !it.showQR)
                        }
                    }
            }

            UserProfileModalCommands.ToggleAvatarExpand -> {
                _userProfileModalData.update {
                    _userProfileModalData.value?.let{
                        it.copy(expandedAvatar = !it.expandedAvatar)
                    }
                }
            }

            UserProfileModalCommands.CopyAccountId -> {
                //todo we do this in a few places, should reuse the logic
                val accountID = userAddress.address
                val clip = ClipData.newPlainText("Account ID", accountID)
                val manager = context.getSystemService(CLIPBOARD_SERVICE) as ClipboardManager
                manager.setPrimaryClip(clip)
                Toast.makeText(context, R.string.copied, Toast.LENGTH_SHORT).show()
            }
        }
    }

    @AssistedFactory
    interface UserProfileUtilsFactory {
        fun create(userAddress: Address, threadId: Long, scope: CoroutineScope): UserProfileUtils
    }

}

data class UserProfileModalData(
    val name: String,
    val subtitle: String?,
    val showProBadge: Boolean,
    val currentUserPro: Boolean,
    val rawAddress: String,
    val displayAddress: String,
    val threadId: Long,
    val isBlinded: Boolean,
    val tooltipText: CharSequence?,
    val enableMessage: Boolean,
    val messageAddress: Address.Conversable?, // The address to send to ConversationActivity
    val expandedAvatar: Boolean,
    val showQR: Boolean,
    val avatarUIData: AvatarUIData,
    val showProCTA: Boolean
)

sealed interface UserProfileModalCommands {
    object ShowProCTA: UserProfileModalCommands
    object HideSessionProCTA: UserProfileModalCommands
    object CopyAccountId: UserProfileModalCommands
    object ToggleAvatarExpand: UserProfileModalCommands
    object ToggleQR: UserProfileModalCommands
}<|MERGE_RESOLUTION|>--- conflicted
+++ resolved
@@ -78,20 +78,12 @@
                 tooltipText = context.getString(R.string.tooltipBlindedIdCommunities)
             }
 
-<<<<<<< HEAD
             // Case 2: We successfully resolved a blinded id...
             !resolvedAddress.isBlinded && (userAddress.isBlinded || userAddress.isCommunityInbox) -> {
                 displayAddress = "${resolvedAddress.address.substring(0, 23)}\n${resolvedAddress.address.substring(23, 46)}\n${resolvedAddress.address.substring(46)}"
                 tooltipText = Phrase.from(context, R.string.tooltipAccountIdVisible)
-                    .put(NAME_KEY, recipient.displayName())
+                    .put(NAME_KEY, truncateName(recipient.displayName()))
                     .format()
-=======
-            isResolvedBlinded -> {
-                "${address.substring(0, 23)}\n${address.substring(23, 46)}\n${address.substring(46)}" to
-                        Phrase.from(context, R.string.tooltipAccountIdVisible)
-                            .put(NAME_KEY, truncateName(recipient.name))
-                            .format()
->>>>>>> 81000317
             }
 
             // Case 3: The address is not blinded at all...
