package org.thoughtcrime.securesms.util

import android.annotation.SuppressLint
import android.app.Application
import android.content.Intent
import androidx.core.content.edit
import kotlinx.coroutines.CoroutineDispatcher
import kotlinx.coroutines.Dispatchers
import kotlinx.coroutines.delay
import kotlinx.coroutines.withContext
import okio.ByteString.Companion.decodeHex
import org.session.libsession.messaging.notifications.TokenFetcher
import org.session.libsession.utilities.TextSecurePreferences
import org.session.libsignal.utilities.Log
import org.session.libsignal.utilities.hexEncodedPublicKey
import org.thoughtcrime.securesms.ApplicationContext
import org.thoughtcrime.securesms.crypto.IdentityKeyUtil
import org.thoughtcrime.securesms.crypto.KeyPairUtilities
import org.thoughtcrime.securesms.database.Storage
<<<<<<< HEAD
import org.thoughtcrime.securesms.database.helpers.SQLCipherOpenHelper
import org.thoughtcrime.securesms.dependencies.ConfigFactory
import org.thoughtcrime.securesms.glide.CommunityFileDownloadWorker
import org.thoughtcrime.securesms.glide.EncryptedFileDownloadWorker
import org.thoughtcrime.securesms.home.HomeActivity
=======
import org.thoughtcrime.securesms.logging.PersistentLogger
>>>>>>> dfc750d6
import org.thoughtcrime.securesms.migration.DatabaseMigrationManager
import javax.inject.Inject

class ClearDataUtils @Inject constructor(
    private val application: Application,
    private val configFactory: ConfigFactory,
    private val tokenFetcher: TokenFetcher,
    private val storage: Storage,
    private val prefs: TextSecurePreferences,
    private val persistentLogger: PersistentLogger,
) {
    // Method to clear the local data - returns true on success otherwise false
    @SuppressLint("ApplySharedPref")
    suspend fun clearAllData(dispatcher: CoroutineDispatcher = Dispatchers.Default) {
        return withContext(dispatcher) {
            // Should not proceed if there's a db but we can't delete it
            check(
                !application.getDatabasePath(SQLCipherOpenHelper.DATABASE_NAME).exists() ||
                application.deleteDatabase(SQLCipherOpenHelper.DATABASE_NAME)
            ) {
                "Failed to delete database"
            }

            // Also delete the other legacy databases but don't care about the result
            application.deleteDatabase(DatabaseMigrationManager.CIPHER4_DB_NAME)
            application.deleteDatabase(DatabaseMigrationManager.CIPHER3_DB_NAME)

            TextSecurePreferences.clearAll(application)
            application.getSharedPreferences(ApplicationContext.PREFERENCES_NAME, 0).edit(commit = true) { clear() }
            application.cacheDir.deleteRecursively()
            application.filesDir.deleteRecursively()
            configFactory.clearAll()

<<<<<<< HEAD
            EncryptedFileDownloadWorker.cancelAll(application)
            CommunityFileDownloadWorker.cancelAll(application)
=======
            persistentLogger.deleteAllLogs()
>>>>>>> dfc750d6

            // The token deletion is nice but not critical, so don't let it block the rest of the process
            runCatching {
                tokenFetcher.resetToken()
            }.onFailure { e ->
                Log.w("ClearDataUtils", "Failed to reset push notification token: ${e.message}", e)
            }
        }
    }

    suspend fun clearAllDataWithoutLoggingOutAndRestart(dispatcher: CoroutineDispatcher = Dispatchers.Default) {
        withContext(dispatcher) {
            val keyPair = storage.getUserED25519KeyPair()
            if (keyPair != null) {
                val x25519KeyPair = storage.getUserX25519KeyPair()
                val seed =
                    IdentityKeyUtil.retrieve(application, IdentityKeyUtil.LOKI_SEED).decodeHex()
                        .toByteArray()

                clearAllData(Dispatchers.Unconfined)
                KeyPairUtilities.store(application, seed, keyPair, x25519KeyPair)
                prefs.setLocalNumber(x25519KeyPair.hexEncodedPublicKey)
            } else {
                clearAllData(Dispatchers.Unconfined)
            }

            delay(200)
            restartApplication()
        }
    }

    /**
     * Clear all local profile data and message history then restart the app after a brief delay.
     * @return true on success, false otherwise.
     */
    @SuppressLint("ApplySharedPref")
    suspend fun clearAllDataAndRestart(dispatcher: CoroutineDispatcher = Dispatchers.Default) {
        withContext(dispatcher) {
            clearAllData(Dispatchers.Unconfined)
            delay(200)
            restartApplication()
        }
    }

    fun restartApplication() {
        val intent = Intent(application, HomeActivity::class.java)
        application.startActivity(Intent.makeRestartActivityTask(intent.component))
        Runtime.getRuntime().exit(0)
    }

}<|MERGE_RESOLUTION|>--- conflicted
+++ resolved
@@ -17,15 +17,12 @@
 import org.thoughtcrime.securesms.crypto.IdentityKeyUtil
 import org.thoughtcrime.securesms.crypto.KeyPairUtilities
 import org.thoughtcrime.securesms.database.Storage
-<<<<<<< HEAD
 import org.thoughtcrime.securesms.database.helpers.SQLCipherOpenHelper
 import org.thoughtcrime.securesms.dependencies.ConfigFactory
 import org.thoughtcrime.securesms.glide.CommunityFileDownloadWorker
 import org.thoughtcrime.securesms.glide.EncryptedFileDownloadWorker
 import org.thoughtcrime.securesms.home.HomeActivity
-=======
 import org.thoughtcrime.securesms.logging.PersistentLogger
->>>>>>> dfc750d6
 import org.thoughtcrime.securesms.migration.DatabaseMigrationManager
 import javax.inject.Inject
 
@@ -59,12 +56,10 @@
             application.filesDir.deleteRecursively()
             configFactory.clearAll()
 
-<<<<<<< HEAD
             EncryptedFileDownloadWorker.cancelAll(application)
             CommunityFileDownloadWorker.cancelAll(application)
-=======
+
             persistentLogger.deleteAllLogs()
->>>>>>> dfc750d6
 
             // The token deletion is nice but not critical, so don't let it block the rest of the process
             runCatching {
