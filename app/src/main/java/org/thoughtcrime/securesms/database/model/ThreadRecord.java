/*
 * Copyright (C) 2012 Moxie Marlinspike
 * Copyright (C) 2013-2017 Open Whisper Systems
 *
 * This program is free software: you can redistribute it and/or modify
 * it under the terms of the GNU General Public License as published by
 * the Free Software Foundation, either version 3 of the License, or
 * (at your option) any later version.
 *
 * This program is distributed in the hope that it will be useful,
 * but WITHOUT ANY WARRANTY; without even the implied warranty of
 * MERCHANTABILITY or FITNESS FOR A PARTICULAR PURPOSE.  See the
 * GNU General Public License for more details.
 *
 * You should have received a copy of the GNU General Public License
 * along with this program.  If not, see <http://www.gnu.org/licenses/>.
 */
package org.thoughtcrime.securesms.database.model;

import static org.session.libsession.utilities.StringSubstitutionConstants.APP_NAME_KEY;
import static org.session.libsession.utilities.StringSubstitutionConstants.AUTHOR_KEY;
import static org.session.libsession.utilities.StringSubstitutionConstants.GROUP_NAME_KEY;
import static org.session.libsession.utilities.StringSubstitutionConstants.MESSAGE_SNIPPET_KEY;
import static org.session.libsession.utilities.StringSubstitutionConstants.NAME_KEY;

import android.content.Context;
import android.text.SpannableString;
import android.text.TextUtils;
import androidx.annotation.NonNull;
import androidx.annotation.Nullable;
import com.squareup.phrase.Phrase;
import kotlin.Pair;
import network.loki.messenger.R;
import org.session.libsession.messaging.utilities.UpdateMessageData;
import org.session.libsession.utilities.TextSecurePreferences;
import org.session.libsession.utilities.recipients.Recipient;
import org.thoughtcrime.securesms.database.MmsSmsColumns;
import org.thoughtcrime.securesms.database.SmsDatabase;
import org.thoughtcrime.securesms.database.model.content.DisappearingMessageUpdate;
import org.thoughtcrime.securesms.database.model.content.MessageContent;
import org.thoughtcrime.securesms.ui.UtilKt;

/**
 * The message record model which represents thread heading messages.
 *
 * @author Moxie Marlinspike
 *
 */
public class ThreadRecord extends DisplayRecord {

  public @Nullable  final MessageRecord lastMessage;
  private           final long    count;
  private           final int     unreadCount;
  private           final int     unreadMentionCount;
  private           final long    lastSeen;
  private           final String invitingAdminId;

    @NonNull
  private           final GroupThreadStatus groupThreadStatus;

  public ThreadRecord(@NonNull String body,
                      @Nullable MessageRecord lastMessage, @NonNull Recipient recipient, long date, long count, int unreadCount,
                      int unreadMentionCount, long threadId, int deliveryReceiptCount, int status,
<<<<<<< HEAD
                      long snippetType,
                      long lastSeen, int readReceiptCount, String invitingAdminId,
                      @NonNull GroupThreadStatus groupThreadStatus)
  {
    super(body, recipient, date, date, threadId, status, deliveryReceiptCount, snippetType, readReceiptCount);
=======
                      long snippetType, int distributionType, boolean archived, long expiresIn,
                      long lastSeen, int readReceiptCount, boolean pinned, String invitingAdminId,
                      @NonNull GroupThreadStatus groupThreadStatus, @Nullable MessageContent messageContent)
  {
    super(body, recipient, date, date, threadId, status, deliveryReceiptCount, snippetType, readReceiptCount, messageContent);
    this.snippetUri         = snippetUri;
>>>>>>> f639dd3d
    this.lastMessage        = lastMessage;
    this.count              = count;
    this.unreadCount        = unreadCount;
    this.unreadMentionCount = unreadMentionCount;
    this.lastSeen           = lastSeen;
    this.invitingAdminId    = invitingAdminId;
    this.groupThreadStatus  = groupThreadStatus;
  }

    private String getName() {
        return getRecipient().getDisplayName();
    }

    @Override
    public CharSequence getDisplayBody(@NonNull Context context) {
        if (groupThreadStatus == GroupThreadStatus.Kicked) {
            return Phrase.from(context, R.string.groupRemovedYou)
                    .put(GROUP_NAME_KEY, getName())
                    .format()
                    .toString();
        } else if (groupThreadStatus == GroupThreadStatus.Destroyed) {
            return Phrase.from(context, R.string.groupDeletedMemberDescription)
                    .put(GROUP_NAME_KEY, getName())
                    .format()
                    .toString();
        } else if (lastMessage == null){
            // no need to display anything if there are no messages
            return "";
        }
        else if (isGroupUpdateMessage()) {
            CharSequence body = lastMessage.getDisplayBody(context);
            UpdateMessageData updatedMessage = lastMessage.getGroupUpdateMessage();

            // For group leaving and error quit messages, we will leave the message as formatted
            if (updatedMessage != null && (updatedMessage.isGroupLeavingKind() || updatedMessage.isGroupErrorQuitKind())) {
                return body;
            }

            // Otherwise we'll need to remove all the formatting and just display the text
            return body.toString();
        } else if (isOpenGroupInvitation()) {
            return context.getString(R.string.communityInvitation);
        } else if (MmsSmsColumns.Types.isLegacyType(type)) {
            return Phrase.from(context, R.string.messageErrorOld)
                    .put(APP_NAME_KEY, context.getString(R.string.app_name))
                    .format().toString();
        } else if (MmsSmsColumns.Types.isDraftMessageType(type)) {
            String draftText = context.getString(R.string.draft);
            return draftText + " " + getBody();
        } else if (SmsDatabase.Types.isOutgoingCall(type)) {
            return Phrase.from(context, R.string.callsYouCalled)
                    .put(NAME_KEY, getName())
                    .format().toString();
        } else if (SmsDatabase.Types.isIncomingCall(type)) {
            return Phrase.from(context, R.string.callsCalledYou)
                    .put(NAME_KEY, getName())
                    .format().toString();
        } else if (SmsDatabase.Types.isMissedCall(type)) {
            return Phrase.from(context, R.string.callsMissedCallFrom)
                    .put(NAME_KEY, getName())
                    .format().toString();
        } else if (getMessageContent() instanceof DisappearingMessageUpdate) {
            // Use the same message as we would for displaying on the conversation screen.
            // lastMessage shouldn't be null here, but we'll check just in case.
            if (lastMessage != null) {
                return lastMessage.getDisplayBody(context).toString();
            } else {
                return "";
            }
        }
        else if (MmsSmsColumns.Types.isMediaSavedExtraction(type)) {
            return Phrase.from(context, R.string.attachmentsMediaSaved)
                    .put(NAME_KEY, getName())
                    .format().toString();

        } else if (MmsSmsColumns.Types.isScreenshotExtraction(type)) {
            return Phrase.from(context, R.string.screenshotTaken)
                    .put(NAME_KEY, getName())
                    .format().toString();

        } else if (MmsSmsColumns.Types.isMessageRequestResponse(type)) {
            try {
                if (lastMessage.getRecipient().getAddress().toString().equals(
                        TextSecurePreferences.getLocalNumber(context))) {
                    return UtilKt.getSubbedCharSequence(
                            context,
                            R.string.messageRequestYouHaveAccepted,
                            new Pair<>(NAME_KEY, getName())
                    );
                }
            }
            catch (Exception e){} // the above can throw a null exception

            return context.getString(R.string.messageRequestsAccepted);
        } else if (getCount() == 0) {
            return new SpannableString(context.getString(R.string.messageEmpty));
        } else {
            // This block hits when we receive a media message from an unaccepted contact - however,
            // unaccepted contacts aren't allowed to send us media - so we'll return an empty string
            // if it's JUST an image, or the body text that accompanied the image should any exist.
            // We could return null here - but then we have to find all the usages of this
            // `getDisplayBody` method and make sure it doesn't fall over if it has a null result.
            if (TextUtils.isEmpty(getBody())) {
                return new SpannableString("");
                // Old behaviour was: return new SpannableString(emphasisAdded(context.getString(R.string.mediaMessage)));
            } else {
                return getNonControlMessageDisplayBody(context);
            }
        }
    }

    /**
     * Logic to get the body for non control messages
     */
    public CharSequence getNonControlMessageDisplayBody(@NonNull Context context) {
        Recipient recipient = getRecipient();
        // The logic will differ depending on the type.
        // 1-1, note to self and control messages (we shouldn't have any in here, but leaving the
        // logic to be safe) do not need author details
        if (recipient.isLocalNumber() || recipient.getAddress().isContact() ||
                (lastMessage != null && lastMessage.isControlMessage())
        ) {
            return getBody();
        } else { // for groups (new, legacy, communities) show either 'You' or the contact's name
            String prefix = "";
            if (lastMessage != null && lastMessage.isOutgoing()) {
                prefix = context.getString(R.string.you);
            }
            else if(lastMessage != null){
                prefix = lastMessage.getIndividualRecipient().getDisplayName();
            }

            return Phrase.from(context.getString(R.string.messageSnippetGroup))
                    .put(AUTHOR_KEY, prefix)
                    .put(MESSAGE_SNIPPET_KEY, getBody())
                    .format().toString();
        }
    }

    @Override
    public boolean isGroupUpdateMessage() {
        return lastMessage != null && lastMessage.isGroupUpdateMessage();
    }

    public long getCount()               { return count; }

    public int getUnreadCount()          { return unreadCount; }

    public int getUnreadMentionCount()   { return unreadMentionCount; }

    public long getDate()                { return getDateReceived(); }

    public long getLastSeen()            { return lastSeen; }

    public boolean isPinned()            { return getRecipient().isPinned(); }

    public String getInvitingAdminId() {
        return invitingAdminId;
    }
}<|MERGE_RESOLUTION|>--- conflicted
+++ resolved
@@ -61,20 +61,12 @@
   public ThreadRecord(@NonNull String body,
                       @Nullable MessageRecord lastMessage, @NonNull Recipient recipient, long date, long count, int unreadCount,
                       int unreadMentionCount, long threadId, int deliveryReceiptCount, int status,
-<<<<<<< HEAD
                       long snippetType,
                       long lastSeen, int readReceiptCount, String invitingAdminId,
-                      @NonNull GroupThreadStatus groupThreadStatus)
-  {
-    super(body, recipient, date, date, threadId, status, deliveryReceiptCount, snippetType, readReceiptCount);
-=======
-                      long snippetType, int distributionType, boolean archived, long expiresIn,
-                      long lastSeen, int readReceiptCount, boolean pinned, String invitingAdminId,
-                      @NonNull GroupThreadStatus groupThreadStatus, @Nullable MessageContent messageContent)
+                      @NonNull GroupThreadStatus groupThreadStatus,
+                      @Nullable MessageContent messageContent)
   {
     super(body, recipient, date, date, threadId, status, deliveryReceiptCount, snippetType, readReceiptCount, messageContent);
-    this.snippetUri         = snippetUri;
->>>>>>> f639dd3d
     this.lastMessage        = lastMessage;
     this.count              = count;
     this.unreadCount        = unreadCount;
