/*
 * Copyright (C) 2011 Whisper Systems
 * Copyright (C) 2013-2017 Open Whisper Systems
 *
 * This program is free software: you can redistribute it and/or modify
 * it under the terms of the GNU General Public License as published by
 * the Free Software Foundation, either version 3 of the License, or
 * (at your option) any later version.
 *
 * This program is distributed in the hope that it will be useful,
 * but WITHOUT ANY WARRANTY; without even the implied warranty of
 * MERCHANTABILITY or FITNESS FOR A PARTICULAR PURPOSE.  See the
 * GNU General Public License for more details.
 *
 * You should have received a copy of the GNU General Public License
 * along with this program.  If not, see <http://www.gnu.org/licenses/>.
 */
package org.thoughtcrime.securesms.database;

import static org.thoughtcrime.securesms.database.GroupDatabase.GROUP_ID;
import static org.thoughtcrime.securesms.database.GroupDatabase.TYPED_GROUP_PROJECTION;
import static org.thoughtcrime.securesms.database.UtilKt.generatePlaceholders;

import android.content.ContentValues;
import android.content.Context;
import android.database.Cursor;
import android.net.Uri;

import com.annimon.stream.Stream;

import net.zetetic.database.sqlcipher.SQLiteDatabase;

import org.json.JSONArray;
import org.jspecify.annotations.NonNull;
import org.jspecify.annotations.Nullable;
import org.session.libsession.messaging.sending_receiving.notifications.MessageNotifier;
import org.session.libsession.snode.SnodeAPI;
import org.session.libsession.utilities.Address;
import org.session.libsession.utilities.AddressKt;
import org.session.libsession.utilities.ConfigFactoryProtocol;
import org.session.libsession.utilities.ConfigFactoryProtocolKt;
import org.session.libsession.utilities.DistributionTypes;
import org.session.libsession.utilities.TextSecurePreferences;
import org.session.libsession.utilities.Util;
import org.session.libsession.utilities.recipients.Recipient;
import org.session.libsignal.utilities.AccountId;
import org.session.libsignal.utilities.Log;
import org.session.libsignal.utilities.Pair;
import org.thoughtcrime.securesms.database.helpers.SQLCipherOpenHelper;
import org.thoughtcrime.securesms.database.model.GroupThreadStatus;
import org.thoughtcrime.securesms.database.model.MediaMmsMessageRecord;
import org.thoughtcrime.securesms.database.model.MessageRecord;
import org.thoughtcrime.securesms.database.model.MmsMessageRecord;
import org.thoughtcrime.securesms.database.model.ThreadRecord;
import org.thoughtcrime.securesms.database.model.content.MessageContent;
import org.thoughtcrime.securesms.dependencies.OnAppStartupComponent;
import org.thoughtcrime.securesms.mms.Slide;
import org.thoughtcrime.securesms.mms.SlideDeck;
import org.thoughtcrime.securesms.notifications.MarkReadReceiver;

import java.io.Closeable;
import java.time.ZonedDateTime;
import java.util.ArrayList;
import java.util.Collection;
import java.util.Collections;
import java.util.HashMap;
import java.util.LinkedList;
import java.util.List;
import java.util.Map;
import java.util.Set;

import javax.inject.Inject;
import javax.inject.Provider;
import javax.inject.Singleton;

import dagger.Lazy;
import kotlin.collections.CollectionsKt;
import kotlinx.coroutines.channels.BufferOverflow;
import kotlinx.coroutines.flow.Flow;
import kotlinx.coroutines.flow.MutableSharedFlow;
import kotlinx.coroutines.flow.SharedFlowKt;
import kotlinx.serialization.json.Json;
import network.loki.messenger.libsession_util.util.GroupInfo;

@Singleton
public class ThreadDatabase extends Database implements OnAppStartupComponent {


  private static final String TAG = ThreadDatabase.class.getSimpleName();

  // Map of threadID -> Address

  public  static final String TABLE_NAME             = "thread";
  public  static final String ID                     = "_id";
  public  static final String THREAD_CREATION_DATE   = "date";
  public  static final String MESSAGE_COUNT          = "message_count";
  public  static final String ADDRESS                = "recipient_ids";
  public  static final String SNIPPET                = "snippet";
  private static final String SNIPPET_CHARSET        = "snippet_cs";
  public  static final String READ                   = "read";
  public  static final String UNREAD_COUNT           = "unread_count";
  public  static final String UNREAD_MENTION_COUNT   = "unread_mention_count";
  @Deprecated(forRemoval = true)
  public  static final String DISTRIBUTION_TYPE      = "type"; // See: DistributionTypes.kt
  private static final String ERROR                  = "error";
  public  static final String SNIPPET_TYPE           = "snippet_type";
  @Deprecated(forRemoval = true)
  public  static final String SNIPPET_URI            = "snippet_uri";
  /**
   * The column that hold a {@link MessageContent}. See {@link MmsDatabase#MESSAGE_CONTENT} for more information
   */
  public  static final String SNIPPET_CONTENT        = "snippet_content";
  public  static final String ARCHIVED               = "archived";
  public  static final String STATUS                 = "status";
  public  static final String DELIVERY_RECEIPT_COUNT = "delivery_receipt_count";
  public  static final String READ_RECEIPT_COUNT     = "read_receipt_count";
  @Deprecated(forRemoval = true)
  public  static final String EXPIRES_IN             = "expires_in";
  public  static final String LAST_SEEN              = "last_seen";
  public static final String HAS_SENT                = "has_sent";

  @Deprecated(forRemoval = true)
  public  static final String IS_PINNED              = "is_pinned";

  public static final String CREATE_TABLE = "CREATE TABLE " + TABLE_NAME + " ("                    +
    ID + " INTEGER PRIMARY KEY, " + THREAD_CREATION_DATE + " INTEGER DEFAULT 0, "                  +
    MESSAGE_COUNT + " INTEGER DEFAULT 0, " + ADDRESS + " TEXT, " + SNIPPET + " TEXT, "             +
    SNIPPET_CHARSET + " INTEGER DEFAULT 0, " + READ + " INTEGER DEFAULT 1, "                       +
          DISTRIBUTION_TYPE + " INTEGER DEFAULT 0, " + ERROR + " INTEGER DEFAULT 0, "                    +
    SNIPPET_TYPE + " INTEGER DEFAULT 0, " + SNIPPET_URI + " TEXT DEFAULT NULL, "                   +
    ARCHIVED + " INTEGER DEFAULT 0, " + STATUS + " INTEGER DEFAULT 0, "                            +
    DELIVERY_RECEIPT_COUNT + " INTEGER DEFAULT 0, " + EXPIRES_IN + " INTEGER DEFAULT 0, "          +
    LAST_SEEN + " INTEGER DEFAULT 0, " + HAS_SENT + " INTEGER DEFAULT 0, "                         +
    READ_RECEIPT_COUNT + " INTEGER DEFAULT 0, " + UNREAD_COUNT + " INTEGER DEFAULT 0);";

  public static final String[] CREATE_INDEXES = {
    "CREATE INDEX IF NOT EXISTS thread_recipient_ids_index ON " + TABLE_NAME + " (" + ADDRESS + ");",
    "CREATE INDEX IF NOT EXISTS archived_count_index ON " + TABLE_NAME + " (" + ARCHIVED + ", " + MESSAGE_COUNT + ");",
  };

  public static final String ADD_SNIPPET_CONTENT_COLUMN = "ALTER TABLE " + TABLE_NAME + " ADD COLUMN " + SNIPPET_CONTENT + " TEXT DEFAULT NULL;";

  public static final String[] CREATE_ADDRESS_INDEX = {
     // First remove duplicated addresses if any - this should not be the case as there's application level protection in place but just to make sure
     "DELETE FROM " + TABLE_NAME + " WHERE " + ID + " NOT IN (SELECT " + ID + " FROM " + TABLE_NAME + " GROUP BY " + ADDRESS + ")",
     // Then create an index on the address column
     "CREATE UNIQUE INDEX thread_addresses ON " + TABLE_NAME + " (" + ADDRESS + ");"
  };

  private static final String[] THREAD_PROJECTION = {
      ID, THREAD_CREATION_DATE, MESSAGE_COUNT, ADDRESS, SNIPPET, SNIPPET_CHARSET, READ, UNREAD_COUNT, UNREAD_MENTION_COUNT, DISTRIBUTION_TYPE, ERROR, SNIPPET_TYPE,
      SNIPPET_URI, ARCHIVED, STATUS, DELIVERY_RECEIPT_COUNT, EXPIRES_IN, LAST_SEEN, READ_RECEIPT_COUNT, IS_PINNED, SNIPPET_CONTENT,
  };

  private static final List<String> TYPED_THREAD_PROJECTION = Stream.of(THREAD_PROJECTION)
                                                                    .map(columnName -> TABLE_NAME + "." + columnName)
                                                                    .toList();

  private static final List<String> COMBINED_THREAD_RECIPIENT_GROUP_PROJECTION =
          CollectionsKt.plus(
          CollectionsKt.plus(
                  TYPED_THREAD_PROJECTION,
                  TYPED_GROUP_PROJECTION
          ), LokiMessageDatabase.groupInviteTable+"."+LokiMessageDatabase.invitingSessionId);


  public static String getCreatePinnedCommand() {
    return "ALTER TABLE "+ TABLE_NAME + " " +
            "ADD COLUMN " + IS_PINNED + " INTEGER DEFAULT 0;";
  }

  public static String getUnreadMentionCountCommand() {
    return "ALTER TABLE "+ TABLE_NAME + " " +
            "ADD COLUMN " + UNREAD_MENTION_COUNT + " INTEGER DEFAULT 0;";
  }

  private final MutableSharedFlow<Long> updateNotifications = SharedFlowKt.MutableSharedFlow(0, 256, BufferOverflow.DROP_OLDEST);
  private final Json json;
  private final TextSecurePreferences prefs;

  private final Lazy<@NonNull RecipientRepository> recipientRepository;
  private final Lazy<@NonNull MmsSmsDatabase> mmsSmsDatabase;
  private final Lazy<@NonNull ConfigFactoryProtocol> configFactory;
  private final Lazy<@NonNull MessageNotifier> messageNotifier;
  private final Lazy<@NonNull MmsDatabase> mmsDatabase;
  private final Lazy<@NonNull SmsDatabase> smsDatabase;

  @Inject
  public ThreadDatabase(@dagger.hilt.android.qualifiers.ApplicationContext Context context,
                        Provider<SQLCipherOpenHelper> databaseHelper,
                        Lazy<@NonNull RecipientRepository> recipientRepository,
                        Lazy<@NonNull MmsSmsDatabase> mmsSmsDatabase,
                        Lazy<@NonNull ConfigFactoryProtocol> configFactory,
                        Lazy<@NonNull MessageNotifier> messageNotifier,
                        Lazy<@NonNull MmsDatabase> mmsDatabase,
                        Lazy<@NonNull SmsDatabase> smsDatabase,
                        TextSecurePreferences prefs,
                        Json json) {
    super(context, databaseHelper);
    this.recipientRepository = recipientRepository;
    this.mmsSmsDatabase = mmsSmsDatabase;
    this.configFactory = configFactory;
    this.messageNotifier = messageNotifier;
    this.mmsDatabase = mmsDatabase;
    this.smsDatabase = smsDatabase;

    this.json = json;
    this.prefs = prefs;
  }

  @Override
  public void onPostAppStarted() {
    if (!prefs.getMigratedDisappearingMessagesToMessageContent()) {
       migrateDisappearingMessagesToMessageContent();
       prefs.setMigratedDisappearingMessagesToMessageContent(true);
    }
  }

  @NonNull
  public Flow<Long> getUpdateNotifications() {
    return updateNotifications;
  }

  // As we migrate disappearing messages to MessageContent, we need to ensure that
  // if they appear in the snippet, they have to be re-generated with the new MessageContent.
  private void migrateDisappearingMessagesToMessageContent() {
    String sql = "SELECT " + ID + " FROM " + TABLE_NAME +
            " WHERE " + SNIPPET_TYPE + " & " + MmsSmsColumns.Types.EXPIRATION_TIMER_UPDATE_BIT + " != 0";
    try (final Cursor cursor = getReadableDatabase().rawQuery(sql)) {
       while (cursor.moveToNext()) {
          update(cursor.getLong(0), false);
       }
    }
  }

  private void updateThread(long threadId, long count, String body, @Nullable Uri attachment, @Nullable MessageContent messageContent,
                            long date, int status, int deliveryReceiptCount, long type, boolean unarchive,
                            long expiresIn, int readReceiptCount)
  {
    ContentValues contentValues = new ContentValues(7);
    contentValues.put(THREAD_CREATION_DATE, date - date % 1000);
    contentValues.put(MESSAGE_COUNT, count);
    if (!body.isEmpty()) {
      contentValues.put(SNIPPET, body);
    }
    contentValues.put(SNIPPET_CONTENT, messageContent == null ? null : json.encodeToString(MessageContent.Companion.serializer(), messageContent));
    contentValues.put(SNIPPET_URI, attachment == null ? null : attachment.toString());
    contentValues.put(SNIPPET_TYPE, type);
    contentValues.put(STATUS, status);
    contentValues.put(DELIVERY_RECEIPT_COUNT, deliveryReceiptCount);
    contentValues.put(READ_RECEIPT_COUNT, readReceiptCount);
    contentValues.put(EXPIRES_IN, expiresIn);

    if (unarchive) { contentValues.put(ARCHIVED, 0); }

    SQLiteDatabase db = getWritableDatabase();
    db.update(TABLE_NAME, contentValues, ID + " = ?", new String[] {threadId + ""});
  }

  public void clearSnippet(long threadId){
    ContentValues contentValues = new ContentValues(1);

    contentValues.put(SNIPPET, "");
    contentValues.put(SNIPPET_CONTENT, "");

    SQLiteDatabase db = getWritableDatabase();
    db.update(TABLE_NAME, contentValues, ID + " = ?", new String[] {threadId + ""});
    notifyThreadUpdated(threadId);
  }

  public void deleteThread(long threadId) {
    SQLiteDatabase db = getWritableDatabase();
    if (db.delete(TABLE_NAME, ID_WHERE, new String[] {threadId + ""}) > 0) {
      notifyThreadUpdated(threadId);
    }
  }

  public static class EnsureThreadsResult {
    @NonNull
    public final Map<Address, Long> deletedThreads;

    @NonNull
    public final Map<Address, Long> createdThreads;

    public EnsureThreadsResult(@NonNull Map<Address, Long> deletedThreads, @NonNull Map<Address, Long> createdThreads) {
        this.deletedThreads = deletedThreads;
        this.createdThreads = createdThreads;
    }
  }

  /**
   * This method ensures that the threads for the given addresses exist in the database, AND
   * deletes any threads that are not in the given addresses.
   *
   * @return The list of thread IDs that were deleted.
   */
  @NonNull
  public EnsureThreadsResult ensureThreads(@NonNull final Iterable<Address.Conversable> addresses) {
    final SQLiteDatabase db = getWritableDatabase();

    db.beginTransaction();

    final Map<Address, Long> deletedThreads, createdThreads;

    try {
      // First delete threads that are not in the given addresses
      final String deletionSql = "DELETE FROM " + TABLE_NAME + " " +
              "WHERE " + ADDRESS + " NOT IN (SELECT value FROM json_each(?)) " +
              "RETURNING " + ID + ", " + ADDRESS;
      final String addressListAsJson = new JSONArray(CollectionsKt.map(addresses, Address::getAddress)).toString();

      try (final Cursor cursor = db.rawQuery(deletionSql, addressListAsJson)) {
        deletedThreads = new HashMap<>(cursor.getCount());
        while (cursor.moveToNext()) {
          deletedThreads.put(
              Address.fromSerialized(cursor.getString(1)),
              cursor.getLong(0)
          );
        }
      }

      // Second, ensure that threads for the given addresses exist
      final String insertionSql = "INSERT OR IGNORE INTO " + TABLE_NAME + " (" + ADDRESS + ") " +
              "SELECT value FROM json_each(?) " +
              "RETURNING " + ID + ", " + ADDRESS;

      try (final Cursor cursor = db.rawQuery(insertionSql, addressListAsJson)) {
        createdThreads = new HashMap<>(cursor.getCount());
        while (cursor.moveToNext()) {
          createdThreads.put(
              Address.fromSerialized(cursor.getString(1)),
              cursor.getLong(0)
          );
        }
      }

      db.setTransactionSuccessful();
    } finally {
      db.endTransaction();
    }

    // Notify that the threads were deleted
    for (final Long deletedThread : deletedThreads.values()) {
      notifyThreadUpdated(deletedThread);
    }

    // Notify that the threads were created
    for (final Long createdThread : createdThreads.values()) {
      notifyThreadUpdated(createdThread);
    }

    return new EnsureThreadsResult(deletedThreads, createdThreads);
  }

  public void trimThreadBefore(long threadId, long timestamp) {
    Log.i("ThreadDatabase", "Trimming thread: " + threadId + " before :"+timestamp);
    smsDatabase.get().deleteMessagesInThreadBeforeDate(threadId, timestamp);
    mmsDatabase.get().deleteMessagesInThreadBeforeDate(threadId, timestamp, false);
    update(threadId, false);
    notifyThreadUpdated(threadId);
  }

  public List<MarkedMessageInfo> setRead(long threadId, long lastReadTime) {

    final List<MarkedMessageInfo> smsRecords = smsDatabase.get().setMessagesRead(threadId, lastReadTime);
    final List<MarkedMessageInfo> mmsRecords = mmsDatabase.get().setMessagesRead(threadId, lastReadTime);

    ContentValues contentValues = new ContentValues(2);
    contentValues.put(READ, smsRecords.isEmpty() && mmsRecords.isEmpty());
    contentValues.put(LAST_SEEN, lastReadTime);

    SQLiteDatabase db = getWritableDatabase();
    db.update(TABLE_NAME, contentValues, ID_WHERE, new String[] {threadId+""});

    notifyThreadUpdated(threadId);

    return CollectionsKt.plus(smsRecords, mmsRecords);
  }

  public List<MarkedMessageInfo> setRead(long threadId, boolean lastSeen) {
    ContentValues contentValues = new ContentValues(1);
    contentValues.put(READ, 1);
    contentValues.put(UNREAD_COUNT, 0);
    contentValues.put(UNREAD_MENTION_COUNT, 0);

    if (lastSeen) {
      contentValues.put(LAST_SEEN, SnodeAPI.getNowWithOffset());
    }

    SQLiteDatabase db = getWritableDatabase();
    db.update(TABLE_NAME, contentValues, ID_WHERE, new String[] {threadId+""});

    final List<MarkedMessageInfo> smsRecords = smsDatabase.get().setMessagesRead(threadId);
    final List<MarkedMessageInfo> mmsRecords = mmsDatabase.get().setMessagesRead(threadId);

    notifyThreadUpdated(threadId);

    return new LinkedList<MarkedMessageInfo>() {{
      addAll(smsRecords);
      addAll(mmsRecords);
    }};
  }

  public void setCreationDate(long threadId, long date) {
    ContentValues contentValues = new ContentValues(1);
    contentValues.put(THREAD_CREATION_DATE, date);
    SQLiteDatabase db = getWritableDatabase();
    int updated = db.update(TABLE_NAME, contentValues, ID_WHERE, new String[] {threadId+""});
    if (updated > 0) notifyThreadUpdated(threadId);
  }

  public void setCreationDates(@NonNull final Map<Long, ZonedDateTime> dates) {
    if (dates.isEmpty()) return;

    final SQLiteDatabase db = getWritableDatabase();
    db.beginTransaction();

    ContentValues contentValues = new ContentValues(1);

    try {
      for (Map.Entry<Long, ZonedDateTime> entry : dates.entrySet()) {
        contentValues.put(THREAD_CREATION_DATE, entry.getValue().toInstant().toEpochMilli());
        db.update(TABLE_NAME, contentValues, ID_WHERE, new String[] {String.valueOf(entry.getKey())});
      }
      db.setTransactionSuccessful();
    } finally {
      db.endTransaction();
    }

    for (Long threadId : dates.keySet()) {
      notifyThreadUpdated(threadId);
    }
  }

  public int getDistributionType(long threadId) {
    SQLiteDatabase db     = getReadableDatabase();
    Cursor         cursor = db.query(TABLE_NAME, new String[]{DISTRIBUTION_TYPE}, ID_WHERE, new String[]{String.valueOf(threadId)}, null, null, null);

    try {
      if (cursor != null && cursor.moveToNext()) {
        return cursor.getInt(cursor.getColumnIndexOrThrow(DISTRIBUTION_TYPE));
      }

      return DistributionTypes.DEFAULT;
    } finally {
      if (cursor != null) cursor.close();
    }

  }

  public Cursor searchConversationAddresses(String addressQuery, Set<String> excludeAddresses) {
    if (addressQuery == null || addressQuery.isEmpty()) {
      return null;
    }

    SQLiteDatabase db = getReadableDatabase();
    StringBuilder selection = new StringBuilder(TABLE_NAME + "." + ADDRESS + " LIKE ?");

    List<String> selectionArgs = new ArrayList<>();
    selectionArgs.add(addressQuery + "%");

    // Add exclusion for blocked contacts
    if (excludeAddresses != null && !excludeAddresses.isEmpty()) {
      selection.append(" AND ").append(TABLE_NAME).append(".").append(ADDRESS).append(" NOT IN (");

      // Use the helper method to generate placeholders
      selection.append(generatePlaceholders(excludeAddresses.size()));
      selection.append(")");

      // Add all exclusion addresses to selection args
      selectionArgs.addAll(excludeAddresses);
    }

    String query = createQuery(selection.toString());
    return db.rawQuery(query, selectionArgs.toArray(new String[0]));
  }

  @NonNull
  public List<ThreadRecord> getThreads(@Nullable Collection<? extends Address> addresses) {
    if (addresses == null || addresses.isEmpty())
      return Collections.emptyList();

    final String query = createQuery(
            TABLE_NAME + "." + ADDRESS + " IN (SELECT value FROM json_each(?))"
    );

    final String selectionArg = new JSONArray(CollectionsKt.map(addresses, Address::getAddress)).toString();

    try (final Cursor cursor = getReadableDatabase().rawQuery(query, selectionArg)) {
      final ArrayList<ThreadRecord> threads = new ArrayList<>(cursor.getCount());
      final Reader reader = new Reader(cursor);
      ThreadRecord thread;
      while ((thread = reader.getNext()) != null) {
        threads.add(thread);
      }

      return threads;
    }
  }

  /**
   * @return All threads in the database, with their thread ID and Address. Note that
   *   threads don't necessarily mean conversations, as whether you have a conversation
   *   or not depend on the config data. This method returns all threads that exist
   *   in the database, normally this is useful only for data integrity purposes.
   */
  public List<kotlin.Pair<Address, Long>> getAllThreads() {
    return getAllThreads(getReadableDatabase());
  }

  private List<kotlin.Pair<Address, Long>> getAllThreads(SQLiteDatabase db) {
    final String query = "SELECT " + ID + ", " + ADDRESS + " FROM " + TABLE_NAME + " WHERE nullif(" + ADDRESS + ", '') IS NOT NULL";
    try (Cursor cursor = db.rawQuery(query, null)) {
      List<kotlin.Pair<Address, Long>> threads = new ArrayList<>(cursor.getCount());
      while (cursor.moveToNext()) {
        long threadId = cursor.getLong(cursor.getColumnIndexOrThrow(ID));
        String address = cursor.getString(cursor.getColumnIndexOrThrow(ADDRESS));
        if (address != null && !address.isEmpty()) {
          threads.add(new kotlin.Pair<>(Address.fromSerialized(address), threadId));
        }
      }
      return threads;
    }
  }

  /**
   * @param threadId
   * @param timestamp
   * @return true if we have set the last seen for the thread, false if there were no messages in the thread
   */
  public boolean setLastSeen(long threadId, long timestamp) {
    // edge case where we set the last seen time for a conversation before it loads messages (joining community for example)
    Address forThreadId = getRecipientForThreadId(threadId);
    if (mmsSmsDatabase.get().getConversationCount(threadId) <= 0 && forThreadId != null && AddressKt.isCommunity(forThreadId)) return false;

    SQLiteDatabase db = getWritableDatabase();

    ContentValues contentValues = new ContentValues(1);
    long lastSeenTime = timestamp == -1 ? SnodeAPI.getNowWithOffset() : timestamp;
    contentValues.put(LAST_SEEN, lastSeenTime);
    db.beginTransaction();
    db.update(TABLE_NAME, contentValues, ID_WHERE, new String[] {String.valueOf(threadId)});
    String smsCountSubQuery = "SELECT COUNT(*) FROM "+SmsDatabase.TABLE_NAME+" AS s WHERE t."+ID+" = s."+SmsDatabase.THREAD_ID+" AND s."+SmsDatabase.DATE_SENT+" > t."+LAST_SEEN+" AND s."+SmsDatabase.READ+" = 0";
    String smsMentionCountSubQuery = "SELECT COUNT(*) FROM "+SmsDatabase.TABLE_NAME+" AS s WHERE t."+ID+" = s."+SmsDatabase.THREAD_ID+" AND s."+SmsDatabase.DATE_SENT+" > t."+LAST_SEEN+" AND s."+SmsDatabase.READ+" = 0 AND s."+SmsDatabase.HAS_MENTION+" = 1";
    String smsReactionCountSubQuery = "SELECT COUNT(*) FROM "+SmsDatabase.TABLE_NAME+" AS s WHERE t."+ID+" = s."+SmsDatabase.THREAD_ID+" AND s."+SmsDatabase.DATE_SENT+" > t."+LAST_SEEN+" AND s."+SmsDatabase.REACTIONS_UNREAD+" = 1";
    String mmsCountSubQuery = "SELECT COUNT(*) FROM "+MmsDatabase.TABLE_NAME+" AS m WHERE t."+ID+" = m."+MmsDatabase.THREAD_ID+" AND m."+MmsDatabase.DATE_SENT+" > t."+LAST_SEEN+" AND m."+MmsDatabase.READ+" = 0";
    String mmsMentionCountSubQuery = "SELECT COUNT(*) FROM "+MmsDatabase.TABLE_NAME+" AS m WHERE t."+ID+" = m."+MmsDatabase.THREAD_ID+" AND m."+MmsDatabase.DATE_SENT+" > t."+LAST_SEEN+" AND m."+MmsDatabase.READ+" = 0 AND m."+MmsDatabase.HAS_MENTION+" = 1";
    String mmsReactionCountSubQuery = "SELECT COUNT(*) FROM "+MmsDatabase.TABLE_NAME+" AS m WHERE t."+ID+" = m."+MmsDatabase.THREAD_ID+" AND m."+MmsDatabase.DATE_SENT+" > t."+LAST_SEEN+" AND m."+MmsDatabase.REACTIONS_UNREAD+" = 1";
    String allSmsUnread = "(("+smsCountSubQuery+") + ("+smsReactionCountSubQuery+"))";
    String allMmsUnread = "(("+mmsCountSubQuery+") + ("+mmsReactionCountSubQuery+"))";
    String allUnread = "(("+allSmsUnread+") + ("+allMmsUnread+"))";
    String allUnreadMention = "(("+smsMentionCountSubQuery+") + ("+mmsMentionCountSubQuery+"))";

    String reflectUpdates = "UPDATE "+TABLE_NAME+" AS t SET "+UNREAD_COUNT+" = "+allUnread+", "+UNREAD_MENTION_COUNT+" = "+allUnreadMention+" WHERE "+ID+" = ?";
    db.execSQL(reflectUpdates, new Object[]{threadId});
    db.setTransactionSuccessful();
    db.endTransaction();
    notifyThreadUpdated(threadId);
    return true;
  }


  public Pair<Long, Boolean> getLastSeenAndHasSent(long threadId) {
    SQLiteDatabase db     = getReadableDatabase();
    Cursor         cursor = db.query(TABLE_NAME, new String[]{LAST_SEEN, HAS_SENT}, ID_WHERE, new String[]{String.valueOf(threadId)}, null, null, null);

    try {
      if (cursor != null && cursor.moveToFirst()) {
        return new Pair<>(cursor.getLong(0), cursor.getLong(1) == 1);
      }

      return new Pair<>(-1L, false);
    } finally {
      if (cursor != null) cursor.close();
    }
  }

  public long getLastUpdated(long threadId) {
    SQLiteDatabase db     = getReadableDatabase();
    Cursor         cursor = db.query(TABLE_NAME, new String[]{THREAD_CREATION_DATE}, ID_WHERE, new String[]{String.valueOf(threadId)}, null, null, null);

    try {
      if (cursor != null && cursor.moveToFirst()) {
        return cursor.getLong(0);
      }

      return -1L;
    } finally {
      if (cursor != null) cursor.close();
    }
  }

  public int getMessageCount(long threadId) {
    SQLiteDatabase db      = getReadableDatabase();
    String[]       columns = new String[]{MESSAGE_COUNT};
    String[]       args    = new String[]{String.valueOf(threadId)};
    try (Cursor cursor = db.query(TABLE_NAME, columns, ID_WHERE, args, null, null, null)) {
      if (cursor != null && cursor.moveToFirst()) {
        return cursor.getInt(0);
      }

      return 0;
    }
  }

  public List<Long> getThreadIDsFor(Collection<? extends Address> addresses) {
    final String where = ADDRESS + " IN (SELECT value FROM json_each(?))";
    final String whereArg = new JSONArray(CollectionsKt.map(addresses, Address::getAddress)).toString();

    try (final Cursor cursor = getReadableDatabase().query(TABLE_NAME, new String[]{ID}, where,
            new String[]{whereArg}, null, null, null)) {
      List<Long> threadIds = new ArrayList<>(cursor.getCount());
      while (cursor.moveToNext()) {
        threadIds.add(cursor.getLong(cursor.getColumnIndexOrThrow(ID)));
      }
      return threadIds;
    }
  }

  public long getThreadIdIfExistsFor(String address) {
    SQLiteDatabase db      = getReadableDatabase();
    String where           = ADDRESS + " = ?";
    String[] recipientsArg = new String[] {address};

    try (final Cursor cursor = db.query(TABLE_NAME, new String[]{ID}, where, recipientsArg, null, null, null)) {
      if (cursor.moveToFirst())
        return cursor.getLong(cursor.getColumnIndexOrThrow(ID));
      else
        return -1L;
    }
  }

  public long getThreadIdIfExistsFor(Address address) {
    return getThreadIdIfExistsFor(address.getAddress());
  }

  public long getOrCreateThreadIdFor(Address address) {
    boolean created = false;

    ContentValues contentValues = new ContentValues(1);
    contentValues.put(ADDRESS, address.toString());
    long threadId = getWritableDatabase().insertWithOnConflict(TABLE_NAME, null, contentValues, SQLiteDatabase.CONFLICT_IGNORE);

    if (threadId < 0) {
      threadId = getThreadIdIfExistsFor(address);
    } else {
      created = true;
    }

    if (created) {
      updateNotifications.tryEmit(threadId);
    }

    return threadId;
  }

  public @Nullable Address getRecipientForThreadId(long threadId) {
    SQLiteDatabase db = getReadableDatabase();

    try (final Cursor cursor = db.query(TABLE_NAME, new String[] { ADDRESS }, ID + " = ?", new String[] { String.valueOf(threadId )}, null, null, null)) {
      if (cursor != null && cursor.moveToFirst()) {
        return Address.fromSerialized(cursor.getString(0));
      }
    }

    return null;
  }

  public void setHasSent(long threadId, boolean hasSent) {
    ContentValues contentValues = new ContentValues(1);
    final int hasSentValue = hasSent ? 1 : 0;
    contentValues.put(HAS_SENT, hasSentValue);

    if (getWritableDatabase().update(TABLE_NAME, contentValues, ID + " = ? AND " + HAS_SENT + " != ?",
                                                new String[] {String.valueOf(threadId), String.valueOf(hasSentValue)}) > 0) {
      notifyThreadUpdated(threadId);
    }
  }


  public boolean update(long threadId, boolean unarchive) {
    long count                    = mmsSmsDatabase.get().getConversationCount(threadId);

    try (MmsSmsDatabase.Reader reader = mmsSmsDatabase.get().readerFor(mmsSmsDatabase.get().getConversationSnippet(threadId))) {
      MessageRecord record = null;
      if (reader != null) {
        record = reader.getNext();
        while (record != null && record.isDeleted()) {
          record = reader.getNext();
        }
      }

      if (record != null && !record.isDeleted()) {
        updateThread(threadId, count, getFormattedBodyFor(record), getAttachmentUriFor(record), record.getMessageContent(),
                     record.getTimestamp(), record.getDeliveryStatus(), record.getDeliveryReceiptCount(),
                     record.getType(), unarchive, record.getExpiresIn(), record.getReadReceiptCount());
        return false;
      } else {
        // for empty threads or if there is only deleted messages, show an empty snippet
        clearSnippet(threadId);
        return false;
      }
    } finally {
      notifyThreadUpdated(threadId);
    }
  }

  public boolean isRead(long threadId) {
    SQLiteDatabase db = getReadableDatabase();
    // Only ask for the "READ" column
    String[] projection = {READ};
    String selection = ID + " = ?";
    String[] args = {String.valueOf(threadId)};

    Cursor cursor = db.query(TABLE_NAME, projection, selection, args, null, null, null);
    try {
      if (cursor != null && cursor.moveToFirst()) {
        // READ is stored as 1 = read, 0 = unread
        return cursor.getInt(0) == 1;
      }
      return false;
    } finally {
      if (cursor != null) cursor.close();
    }
  }

  /**
   * @param threadId
   * @param lastSeenTime
   * @return true if we have set the last seen for the thread, false if there were no messages in the thread
   */
  public boolean markAllAsRead(long threadId, long lastSeenTime, boolean force) {
    if (mmsSmsDatabase.get().getConversationCount(threadId) <= 0 && !force) return false;
    List<MarkedMessageInfo> messages = setRead(threadId, lastSeenTime);
    MarkReadReceiver.process(context, messages);
    messageNotifier.get().updateNotification(context, threadId);
    return setLastSeen(threadId, lastSeenTime);
  }

  private @NonNull String getFormattedBodyFor(@NonNull MessageRecord messageRecord) {
    if (messageRecord.isMms()) {
      MmsMessageRecord record = (MmsMessageRecord) messageRecord;
      String attachmentString = record.getSlideDeck().getBody();
      if (!attachmentString.isEmpty()) {
        if (!messageRecord.getBody().isEmpty()) {
          attachmentString = attachmentString + ": " + messageRecord.getBody();
        }
        return attachmentString;
      }
    }
    return messageRecord.getBody();
  }

  private @Nullable Uri getAttachmentUriFor(MessageRecord record) {
    if (!record.isMms() || record.isMmsNotification()) return null;

    SlideDeck slideDeck = ((MediaMmsMessageRecord)record).getSlideDeck();
    Slide     thumbnail = slideDeck.getThumbnailSlide();

    if (thumbnail != null) {
      return thumbnail.getThumbnailUri();
    }

    return null;
  }

  private @NonNull String createQuery(@NonNull String where) {
    String projection = Util.join(COMBINED_THREAD_RECIPIENT_GROUP_PROJECTION, ",");
    return "SELECT " + projection + " FROM " + TABLE_NAME +
            " LEFT OUTER JOIN " + RecipientSettingsDatabase.TABLE_NAME +
            " ON " + TABLE_NAME + "." + ADDRESS + " = " + RecipientSettingsDatabase.TABLE_NAME + "." + RecipientSettingsDatabase.COL_ADDRESS +
            " LEFT OUTER JOIN " + GroupDatabase.TABLE_NAME +
            " ON " + TABLE_NAME + "." + ADDRESS + " = " + GroupDatabase.TABLE_NAME + "." + GROUP_ID +
            " LEFT OUTER JOIN " + LokiMessageDatabase.groupInviteTable +
            " ON "+ TABLE_NAME + "." + ID + " = " + LokiMessageDatabase.groupInviteTable+"."+LokiMessageDatabase.invitingSessionId +
            " WHERE " + where;
  }

  public void notifyThreadUpdated(long threadId) {
    Log.d(TAG, "Notifying thread updated: " + threadId);
    updateNotifications.tryEmit(threadId);
  }

  private class Reader implements Closeable {

    private final Cursor cursor;

    public Reader(Cursor cursor) {
      this.cursor = cursor;
    }

    public int getCount() {
      return cursor == null ? 0 : cursor.getCount();
    }

    public ThreadRecord getNext() {
      if (cursor == null || !cursor.moveToNext())
        return null;

      return getCurrent();
    }

    public ThreadRecord getCurrent() {
      long    threadId         = cursor.getLong(cursor.getColumnIndexOrThrow(ThreadDatabase.ID));
      Address address          = Address.fromSerialized(cursor.getString(cursor.getColumnIndexOrThrow(ThreadDatabase.ADDRESS)));

      Recipient recipient            = recipientRepository.get().getRecipientSync(address);
      String             body                 = cursor.getString(cursor.getColumnIndexOrThrow(ThreadDatabase.SNIPPET));
      long               date                 = cursor.getLong(cursor.getColumnIndexOrThrow(ThreadDatabase.THREAD_CREATION_DATE));
      long               count                = cursor.getLong(cursor.getColumnIndexOrThrow(ThreadDatabase.MESSAGE_COUNT));
      int                unreadCount          = cursor.getInt(cursor.getColumnIndexOrThrow(ThreadDatabase.UNREAD_COUNT));
      int                unreadMentionCount   = cursor.getInt(cursor.getColumnIndexOrThrow(ThreadDatabase.UNREAD_MENTION_COUNT));
      long               type                 = cursor.getLong(cursor.getColumnIndexOrThrow(ThreadDatabase.SNIPPET_TYPE));
      int                status               = cursor.getInt(cursor.getColumnIndexOrThrow(ThreadDatabase.STATUS));
      int                deliveryReceiptCount = cursor.getInt(cursor.getColumnIndexOrThrow(ThreadDatabase.DELIVERY_RECEIPT_COUNT));
      int                readReceiptCount     = cursor.getInt(cursor.getColumnIndexOrThrow(ThreadDatabase.READ_RECEIPT_COUNT));
      long               lastSeen             = cursor.getLong(cursor.getColumnIndexOrThrow(ThreadDatabase.LAST_SEEN));
      String             invitingAdmin       = cursor.getString(cursor.getColumnIndexOrThrow(LokiMessageDatabase.invitingSessionId));
      String messageContentJson = cursor.getString(cursor.getColumnIndexOrThrow(ThreadDatabase.SNIPPET_CONTENT));

      if (!TextSecurePreferences.isReadReceiptsEnabled(context)) {
        readReceiptCount = 0;
      }

      MessageRecord lastMessage = null;

      if (count > 0) {
        lastMessage = mmsSmsDatabase.get().getLastMessage(threadId);
      }

      final GroupThreadStatus groupThreadStatus;
      if (recipient.isGroupV2Recipient()) {
        GroupInfo.ClosedGroupInfo group = ConfigFactoryProtocolKt.getGroup(
                configFactory.get(),
                new AccountId(recipient.getAddress().toString())
        );
        if (group != null && group.getDestroyed()) {
          groupThreadStatus = GroupThreadStatus.Destroyed;
        } else if (group != null && group.getKicked()) {
          groupThreadStatus = GroupThreadStatus.Kicked;
        } else {
          groupThreadStatus = GroupThreadStatus.None;
        }
      } else {
        groupThreadStatus = GroupThreadStatus.None;
      }

      MessageContent messageContent;
      try {
          messageContent = (messageContentJson == null || messageContentJson.isEmpty()) ? null : json.decodeFromString(
                  MessageContent.Companion.serializer(),
                  messageContentJson
          );
      } catch (Exception e) {
          Log.e(TAG, "Failed to parse message content for thread: " + threadId, e);
          messageContent = null;
<<<<<<< HEAD
=======
        }
        return new ThreadRecord(body, snippetUri, lastMessage, recipient, date, count,
                              unreadCount, unreadMentionCount, threadId, deliveryReceiptCount, status, type,
                              distributionType, archived, expiresIn, lastSeen, readReceiptCount, pinned, invitingAdmin, groupThreadStatus, messageContent);
    }

    private @Nullable Uri getSnippetUri(Cursor cursor) {
      if (cursor.isNull(cursor.getColumnIndexOrThrow(ThreadDatabase.SNIPPET_URI))) {
        return null;
>>>>>>> ee7a878f
      }

      return new ThreadRecord(body, lastMessage, recipient, date, count,
                              unreadCount, unreadMentionCount, threadId, deliveryReceiptCount, status, type,
              lastSeen, readReceiptCount, invitingAdmin, groupThreadStatus, messageContent, isReadFlag);
    }

    @Override
    public void close() {
      if (cursor != null) {
        cursor.close();
      }
    }
  }
}<|MERGE_RESOLUTION|>--- conflicted
+++ resolved
@@ -854,23 +854,11 @@
       } catch (Exception e) {
           Log.e(TAG, "Failed to parse message content for thread: " + threadId, e);
           messageContent = null;
-<<<<<<< HEAD
-=======
-        }
-        return new ThreadRecord(body, snippetUri, lastMessage, recipient, date, count,
-                              unreadCount, unreadMentionCount, threadId, deliveryReceiptCount, status, type,
-                              distributionType, archived, expiresIn, lastSeen, readReceiptCount, pinned, invitingAdmin, groupThreadStatus, messageContent);
-    }
-
-    private @Nullable Uri getSnippetUri(Cursor cursor) {
-      if (cursor.isNull(cursor.getColumnIndexOrThrow(ThreadDatabase.SNIPPET_URI))) {
-        return null;
->>>>>>> ee7a878f
       }
 
       return new ThreadRecord(body, lastMessage, recipient, date, count,
                               unreadCount, unreadMentionCount, threadId, deliveryReceiptCount, status, type,
-              lastSeen, readReceiptCount, invitingAdmin, groupThreadStatus, messageContent, isReadFlag);
+              lastSeen, readReceiptCount, invitingAdmin, groupThreadStatus, messageContent);
     }
 
     @Override
