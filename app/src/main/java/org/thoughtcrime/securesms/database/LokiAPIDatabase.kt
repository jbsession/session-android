--- conflicted
+++ resolved
@@ -166,8 +166,6 @@
 
         const val RESET_SEQ_NO = "UPDATE $lastMessageServerIDTable SET $lastMessageServerID = 0;"
 
-        const val EMPTY_VERSION = "0.0.0"
-
         // endregion
     }
 
@@ -175,19 +173,7 @@
         val database = databaseHelper.readableDatabase
         return database.get(snodePoolTable, "${Companion.dummyKey} = ?", wrap("dummy_key")) { cursor ->
             val snodePoolAsString = cursor.getString(cursor.getColumnIndexOrThrow(snodePool))
-<<<<<<< HEAD
-            snodePoolAsString.split(", ").mapNotNull { snodeAsString ->
-                val components = snodeAsString.split("-")
-                val address = components[0]
-                val port = components.getOrNull(1)?.toIntOrNull() ?: return@mapNotNull null
-                val ed25519Key = components.getOrNull(2) ?: return@mapNotNull null
-                val x25519Key = components.getOrNull(3) ?: return@mapNotNull null
-                val version = components.getOrNull(4) ?: EMPTY_VERSION
-                Snode(address, port, Snode.KeySet(ed25519Key, x25519Key), version)
-            }
-=======
             snodePoolAsString.split(", ").mapNotNull(::Snode)
->>>>>>> d6c5ab2b
         }?.toSet() ?: setOf()
     }
 
@@ -235,22 +221,7 @@
         val database = databaseHelper.readableDatabase
         fun get(indexPath: String): Snode? {
             return database.get(onionRequestPathTable, "${Companion.indexPath} = ?", wrap(indexPath)) { cursor ->
-<<<<<<< HEAD
-                val snodeAsString = cursor.getString(cursor.getColumnIndexOrThrow(snode))
-                val components = snodeAsString.split("-")
-                val address = components[0]
-                val port = components.getOrNull(1)?.toIntOrNull()
-                val ed25519Key = components.getOrNull(2)
-                val x25519Key = components.getOrNull(3)
-                val version = components.getOrNull(4) ?: EMPTY_VERSION
-                if (port != null && ed25519Key != null && x25519Key != null) {
-                    Snode(address, port, Snode.KeySet(ed25519Key, x25519Key), version)
-                } else {
-                    null
-                }
-=======
                 Snode(cursor.getString(cursor.getColumnIndexOrThrow(snode)))
->>>>>>> d6c5ab2b
             }
         }
         val result = mutableListOf<List<Snode>>()
@@ -284,19 +255,7 @@
         val database = databaseHelper.readableDatabase
         return database.get(swarmTable, "${Companion.swarmPublicKey} = ?", wrap(publicKey)) { cursor ->
             val swarmAsString = cursor.getString(cursor.getColumnIndexOrThrow(swarm))
-<<<<<<< HEAD
-            swarmAsString.split(", ").mapNotNull { targetAsString ->
-                val components = targetAsString.split("-")
-                val address = components[0]
-                val port = components.getOrNull(1)?.toIntOrNull() ?: return@mapNotNull null
-                val ed25519Key = components.getOrNull(2) ?: return@mapNotNull null
-                val x25519Key = components.getOrNull(3) ?: return@mapNotNull null
-                val version = components.getOrNull(4) ?: EMPTY_VERSION
-                Snode(address, port, Snode.KeySet(ed25519Key, x25519Key), version)
-            }
-=======
             swarmAsString.split(", ").mapNotNull(::Snode)
->>>>>>> d6c5ab2b
         }?.toSet()
     }
 
