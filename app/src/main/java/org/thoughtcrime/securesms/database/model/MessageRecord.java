--- conflicted
+++ resolved
@@ -160,13 +160,9 @@
 
       return text;
     } else if (getMessageContent() instanceof DisappearingMessageUpdate) {
-<<<<<<< HEAD
-      boolean isGroup = DatabaseComponent.get(context).threadDatabase().getRecipientForThreadId(getThreadId()).isGroupOrCommunity();
-=======
-      Recipient rec = DatabaseComponent.get(context).threadDatabase().getRecipientForThreadId(getThreadId());
-      if(rec == null) return "";
-      boolean isGroup = rec.isGroupOrCommunityRecipient();
->>>>>>> 4d8c76e3
+        Address rec = DatabaseComponent.get(context).threadDatabase().getRecipientForThreadId(getThreadId());
+        if(rec == null) return "";
+        boolean isGroup = rec.isGroupOrCommunity();
       return UpdateMessageBuilder.INSTANCE
               .buildExpirationTimerMessage(context, ((DisappearingMessageUpdate) getMessageContent()).getExpiryMode(), isGroup, getIndividualRecipient().getAddress().toString(), isOutgoing());
     } else if (isDataExtractionNotification()) {
