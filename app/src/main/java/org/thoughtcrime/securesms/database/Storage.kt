--- conflicted
+++ resolved
@@ -405,14 +405,9 @@
                 .addAllMembers(members)
                 .addAllAdmins(admins)
         val group = SignalServiceGroup(type1, GroupUtil.getDecodedGroupIDAsData(groupID), SignalServiceGroup.GroupType.SIGNAL, name, members.toList(), null, admins.toList())
-<<<<<<< HEAD
-        val m = IncomingTextMessage(Address.fromSerialized(senderPublicKey), 1, System.currentTimeMillis(), "", Optional.of(group), 0, true)
+        val m = IncomingTextMessage(Address.fromSerialized(senderPublicKey), 1, sentTimestamp, "", Optional.of(group), 0, true)
         val messageBody = UpdateMessageBuilder.buildGroupUpdateMessage(context, group, senderPublicKey)
         val infoMessage = IncomingGroupMessage(m, groupContextBuilder.build(), messageBody)
-=======
-        val m = IncomingTextMessage(Address.fromSerialized(senderPublicKey), 1, sentTimestamp, "", Optional.of(group), 0, true)
-        val infoMessage = IncomingGroupMessage(m, groupContextBuilder.build(), "")
->>>>>>> 0b6282bc
         val smsDB = DatabaseFactory.getSmsDatabase(context)
         smsDB.insertMessageInbox(infoMessage)
     }
