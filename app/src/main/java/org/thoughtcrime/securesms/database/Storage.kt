package org.thoughtcrime.securesms.database

import android.content.Context
import android.net.Uri
import dagger.Lazy
import dagger.hilt.android.qualifiers.ApplicationContext
import network.loki.messenger.libsession_util.ConfigBase.Companion.PRIORITY_HIDDEN
import network.loki.messenger.libsession_util.ConfigBase.Companion.PRIORITY_PINNED
import network.loki.messenger.libsession_util.ConfigBase.Companion.PRIORITY_VISIBLE
import network.loki.messenger.libsession_util.util.BaseCommunityInfo
import network.loki.messenger.libsession_util.util.BlindKeyAPI
import network.loki.messenger.libsession_util.util.Bytes
import network.loki.messenger.libsession_util.util.ExpiryMode
import network.loki.messenger.libsession_util.util.GroupInfo
import network.loki.messenger.libsession_util.util.KeyPair
import org.session.libsession.database.MessageDataProvider
import org.session.libsession.database.StorageProtocol
import org.session.libsession.messaging.calls.CallMessageType
import org.session.libsession.messaging.jobs.AttachmentUploadJob
import org.session.libsession.messaging.jobs.GroupAvatarDownloadJob
import org.session.libsession.messaging.jobs.Job
import org.session.libsession.messaging.jobs.JobQueue
import org.session.libsession.messaging.jobs.MessageReceiveJob
import org.session.libsession.messaging.jobs.MessageSendJob
import org.session.libsession.messaging.messages.Message
import org.session.libsession.messaging.messages.ProfileUpdateHandler
import org.session.libsession.messaging.messages.control.GroupUpdated
import org.session.libsession.messaging.messages.control.MessageRequestResponse
import org.session.libsession.messaging.messages.signal.IncomingEncryptedMessage
import org.session.libsession.messaging.messages.signal.IncomingGroupMessage
import org.session.libsession.messaging.messages.signal.IncomingMediaMessage
import org.session.libsession.messaging.messages.signal.IncomingTextMessage
import org.session.libsession.messaging.messages.signal.OutgoingGroupMediaMessage
import org.session.libsession.messaging.messages.signal.OutgoingMediaMessage
import org.session.libsession.messaging.messages.signal.OutgoingTextMessage
import org.session.libsession.messaging.messages.visible.Attachment
import org.session.libsession.messaging.messages.visible.Profile
import org.session.libsession.messaging.messages.visible.Reaction
import org.session.libsession.messaging.messages.visible.VisibleMessage
import org.session.libsession.messaging.open_groups.GroupMember
import org.session.libsession.messaging.open_groups.OpenGroup
import org.session.libsession.messaging.sending_receiving.attachments.AttachmentId
import org.session.libsession.messaging.sending_receiving.attachments.DatabaseAttachment
import org.session.libsession.messaging.sending_receiving.data_extraction.DataExtractionNotificationInfoMessage
import org.session.libsession.messaging.sending_receiving.link_preview.LinkPreview
import org.session.libsession.messaging.sending_receiving.notifications.MessageNotifier
import org.session.libsession.messaging.sending_receiving.quotes.QuoteModel
import org.session.libsession.messaging.utilities.UpdateMessageData
import org.session.libsession.snode.OnionRequestAPI
import org.session.libsession.snode.SnodeClock
import org.session.libsession.utilities.Address
import org.session.libsession.utilities.Address.Companion.fromSerialized
import org.session.libsession.utilities.GroupDisplayInfo
import org.session.libsession.utilities.GroupRecord
import org.session.libsession.utilities.GroupUtil
import org.session.libsession.utilities.SSKEnvironment
import org.session.libsession.utilities.TextSecurePreferences
import org.session.libsession.utilities.getGroup
import org.session.libsession.utilities.recipients.RecipientSettings
import org.session.libsession.utilities.recipients.Recipient
import org.session.libsession.utilities.upsertContact
import org.session.libsignal.crypto.ecc.DjbECPublicKey
import org.session.libsignal.crypto.ecc.ECKeyPair
import org.session.libsignal.messages.SignalServiceAttachmentPointer
import org.session.libsignal.messages.SignalServiceGroup
import org.session.libsignal.utilities.AccountId
import org.session.libsignal.utilities.Hex
import org.session.libsignal.utilities.IdPrefix
import org.session.libsignal.utilities.KeyHelper
import org.session.libsignal.utilities.Log
import org.session.libsignal.utilities.guava.Optional
import org.session.libsignal.utilities.toHexString
import org.thoughtcrime.securesms.crypto.KeyPairUtilities
import org.thoughtcrime.securesms.database.helpers.SQLCipherOpenHelper
import org.thoughtcrime.securesms.database.model.MessageId
import org.thoughtcrime.securesms.database.model.MessageRecord
import org.thoughtcrime.securesms.database.model.ReactionRecord
import org.thoughtcrime.securesms.dependencies.ConfigFactory
import org.thoughtcrime.securesms.dependencies.DatabaseComponent.Companion.get
import org.thoughtcrime.securesms.groups.GroupManager
import org.thoughtcrime.securesms.groups.OpenGroupManager
import org.thoughtcrime.securesms.mms.PartAuthority
import org.thoughtcrime.securesms.util.FilenameUtils
import org.thoughtcrime.securesms.util.SessionMetaProtocol
import org.thoughtcrime.securesms.util.SessionMetaProtocol.clearReceivedMessages
import javax.inject.Inject
import javax.inject.Provider
import javax.inject.Singleton
import network.loki.messenger.libsession_util.util.Contact as LibSessionContact
import network.loki.messenger.libsession_util.util.GroupMember as LibSessionGroupMember

private const val TAG = "Storage"

@Singleton
open class Storage @Inject constructor(
    @ApplicationContext context: Context,
    helper: Provider<SQLCipherOpenHelper>,
    private val configFactory: ConfigFactory,
    private val jobDatabase: SessionJobDatabase,
    private val threadDatabase: ThreadDatabase,
    private val recipientDatabase: RecipientDatabase,
    private val attachmentDatabase: AttachmentDatabase,
    private val lokiAPIDatabase: LokiAPIDatabase,
    private val groupDatabase: GroupDatabase,
    private val lokiMessageDatabase: LokiMessageDatabase,
    private val mmsSmsDatabase: MmsSmsDatabase,
    private val mmsDatabase: MmsDatabase,
    private val smsDatabase: SmsDatabase,
    private val blindedIdMappingRepository: BlindMappingRepository,
    private val groupMemberDatabase: GroupMemberDatabase,
    private val reactionDatabase: ReactionDatabase,
    private val lokiThreadDatabase: LokiThreadDatabase,
    private val notificationManager: MessageNotifier,
    private val messageDataProvider: MessageDataProvider,
    private val messageExpirationManager: SSKEnvironment.MessageExpirationManagerProtocol,
    private val clock: SnodeClock,
    private val preferences: TextSecurePreferences,
    private val openGroupManager: Lazy<OpenGroupManager>,
    private val recipientRepository: RecipientRepository,
    private val profileUpdateHandler: ProfileUpdateHandler,
) : Database(context, helper), StorageProtocol, ThreadDatabase.ConversationThreadUpdateListener {

    init {
        threadDatabase.setUpdateListener(this)
    }

    override fun threadCreated(address: Address, threadId: Long) {
        val localUserAddress = getUserPublicKey() ?: return
        val approved = recipientRepository.getRecipientSyncOrEmpty(address).approved
        if (!approved && localUserAddress != address.toString()) return // don't store unapproved / message requests

        when {
            address.isLegacyGroup -> {
                val accountId = GroupUtil.doubleDecodeGroupId(address.toString())
                val closedGroup = getGroup(address.toGroupString())
                if (closedGroup != null && closedGroup.isActive) {
                    configFactory.withMutableUserConfigs { configs ->
                        val legacyGroup = configs.userGroups.getOrConstructLegacyGroupInfo(accountId)
                        configs.userGroups.set(legacyGroup)
                        val newVolatileParams = configs.convoInfoVolatile.getOrConstructLegacyGroup(accountId).copy(
                            lastRead = clock.currentTimeMills(),
                        )
                        configs.convoInfoVolatile.set(newVolatileParams)
                    }

                }
            }
            address.isGroupV2 -> {
                configFactory.withMutableUserConfigs { configs ->
                    val accountId = address.toString()
                    configs.userGroups.getClosedGroup(accountId)
                        ?: return@withMutableUserConfigs Log.d("Closed group doesn't exist locally", NullPointerException())

                    configs.convoInfoVolatile.getOrConstructClosedGroup(accountId)
                }

            }
            address.isCommunity -> {
                // these should be added on the group join / group info fetch
                Log.w("Loki", "Thread created called for open group address, not adding any extra information")
            }

            address.isContact -> {
                // non-standard contact prefixes: 15, 00 etc shouldn't be stored in config
                if (IdPrefix.fromValue(address.toString()) != IdPrefix.STANDARD) return
                // don't update our own address into the contacts DB
                if (getUserPublicKey() != address.toString()) {
                    configFactory.withMutableUserConfigs { configs ->
                        configs.contacts.upsertContact(address.toString()) {
                            priority = PRIORITY_VISIBLE
                        }
                    }
                } else {
                    configFactory.withMutableUserConfigs { configs ->
                        configs.userProfile.setNtsPriority(PRIORITY_VISIBLE)
                    }

                    threadDatabase.setHasSent(threadId, true)
                }

                configFactory.withMutableUserConfigs { configs ->
                    configs.convoInfoVolatile.getOrConstructOneToOne(address.toString())
                }
            }
        }
    }

    override fun getUserPublicKey(): String? { return preferences.getLocalNumber() }

    override fun getUserX25519KeyPair(): ECKeyPair { return lokiAPIDatabase.getUserX25519KeyPair() }

    override fun getUserED25519KeyPair(): KeyPair? { return KeyPairUtilities.getUserED25519KeyPair(context) }

    override fun getUserBlindedAccountId(serverPublicKey: String): AccountId? {
        val userKeyPair = getUserED25519KeyPair() ?: return null
        return AccountId(
            IdPrefix.BLINDED,
            BlindKeyAPI.blind15KeyPairOrNull(
                ed25519SecretKey = userKeyPair.secretKey.data,
                serverPubKey = Hex.fromStringCondensed(serverPublicKey),
            )!!.pubKey.data
        )
    }

    override fun getUserProfile(): Profile {
        return configFactory.withUserConfigs { configs ->
            val pic = configs.userProfile.getPic()
            Profile(
                displayName = configs.userProfile.getName(),
                profilePictureURL = pic.url.takeIf { it.isNotBlank() },
                profileKey = pic.key.data.takeIf { pic.url.isNotBlank() },
            )
        }
    }

    override fun setBlocksCommunityMessageRequests(recipient: Address, blocksMessageRequests: Boolean) {
        val db = recipientDatabase
        db.setBlocksCommunityMessageRequests(recipient, blocksMessageRequests)
    }

    override fun getOrGenerateRegistrationID(): Int {
        var registrationID = TextSecurePreferences.getLocalRegistrationId(context)
        if (registrationID == 0) {
            registrationID = KeyHelper.generateRegistrationId(false)
            TextSecurePreferences.setLocalRegistrationId(context, registrationID)
        }
        return registrationID
    }

    override fun getAttachmentsForMessage(mmsMessageId: Long): List<DatabaseAttachment> {
        return attachmentDatabase.getAttachmentsForMessage(mmsMessageId)
    }

    override fun getLastSeen(threadId: Long): Long {
        return threadDatabase.getLastSeenAndHasSent(threadId)?.first() ?: 0L
    }

    override fun ensureMessageHashesAreSender(
        hashes: Set<String>,
        sender: String,
        closedGroupId: String
    ): Boolean {
        val threadId = getThreadId(fromSerialized(closedGroupId))!!
        val senderIsMe = sender == getUserPublicKey()

        val info = lokiMessageDatabase.getSendersForHashes(threadId, hashes)

        return if (senderIsMe) info.all { it.isOutgoing } else info.all { it.sender == sender }
    }

    override fun deleteMessagesByHash(threadId: Long, hashes: List<String>) {
        for (info in lokiMessageDatabase.getSendersForHashes(threadId, hashes.toSet())) {
            messageDataProvider.deleteMessage(info.messageId)
            if (!info.isOutgoing) {
                notificationManager.updateNotification(context)
            }
        }
    }

    override fun deleteMessagesByUser(threadId: Long, userSessionId: String) {
        val userMessages = mmsSmsDatabase.getUserMessages(threadId, userSessionId)
        val (mmsMessages, smsMessages) = userMessages.partition { it.isMms }
        if (mmsMessages.isNotEmpty()) {
            messageDataProvider.deleteMessages(mmsMessages.map(MessageRecord::id), threadId, isSms = false)
        }
        if (smsMessages.isNotEmpty()) {
            messageDataProvider.deleteMessages(smsMessages.map(MessageRecord::id), threadId, isSms = true)
        }
    }

    override fun clearAllMessages(threadId: Long): List<String?> {
        val messages = mmsSmsDatabase.getAllMessagesWithHash(threadId)
        val (mmsMessages, smsMessages) = messages.partition { it.first.isMms }
        if (mmsMessages.isNotEmpty()) {
            messageDataProvider.deleteMessages(mmsMessages.map{ it.first.id }, threadId, isSms = false)
        }
        if (smsMessages.isNotEmpty()) {
            messageDataProvider.deleteMessages(smsMessages.map{ it.first.id }, threadId, isSms = true)
        }

        return messages.map { it.second } // return the message hashes
    }

    override fun markConversationAsRead(threadId: Long, lastSeenTime: Long, force: Boolean) {
        val threadDb = threadDatabase
        getRecipientForThread(threadId)?.let { recipient ->
            val currentLastRead = threadDb.getLastSeenAndHasSent(threadId).first()
            // don't set the last read in the volatile if we didn't set it in the DB
            if (!threadDb.markAllAsRead(threadId, lastSeenTime, force) && !force) return

            // don't process configs for inbox recipients
            if (recipient.isCommunityInbox) return

            configFactory.withMutableUserConfigs { configs ->
                val config = configs.convoInfoVolatile
                val convo = when {
                    // recipient closed group
                    recipient.isLegacyGroup -> config.getOrConstructLegacyGroup(GroupUtil.doubleDecodeGroupId(recipient.toString()))
                    recipient.isGroupV2 -> config.getOrConstructClosedGroup(recipient.toString())
                    // recipient is open group
                    recipient.isCommunity -> {
                        val openGroupJoinUrl = getOpenGroup(threadId)?.joinURL ?: return@withMutableUserConfigs
                        BaseCommunityInfo.parseFullUrl(openGroupJoinUrl)?.let { (base, room, pubKey) ->
                            config.getOrConstructCommunity(base, room, pubKey)
                        } ?: return@withMutableUserConfigs
                    }
                    // otherwise recipient is one to one
                    recipient.isContact -> {
                        // don't process non-standard account IDs though
                        if (IdPrefix.fromValue(recipient.toString()) != IdPrefix.STANDARD) return@withMutableUserConfigs
                        config.getOrConstructOneToOne(recipient.toString())
                    }
                    else -> throw NullPointerException("Weren't expecting to have a convo with address ${recipient.toString()}")
                }
                convo.lastRead = lastSeenTime
                if (convo.unread) {
                    convo.unread = lastSeenTime <= currentLastRead
                    notifyConversationListListeners()
                }
                config.set(convo)
            }
        }
    }

    override fun updateThread(threadId: Long, unarchive: Boolean) {
        val threadDb = threadDatabase
        threadDb.update(threadId, unarchive)
    }

    override fun persist(
        message: VisibleMessage,
        quotes: QuoteModel?,
        linkPreview: List<LinkPreview?>,
        groupPublicKey: String?,
        openGroupID: String?,
        attachments: List<Attachment>,
        runThreadUpdate: Boolean): MessageId? {
        val messageID: MessageId?
        val senderAddress = fromSerialized(message.sender!!)
        val isUserSender = (message.sender!! == getUserPublicKey())
        val isUserBlindedSender = message.threadID?.takeIf { it >= 0 }?.let(::getOpenGroup)?.publicKey
            ?.let {
                BlindKeyAPI.sessionIdMatchesBlindedId(
                    sessionId = getUserPublicKey()!!,
                    blindedId = message.sender!!,
                    serverPubKey = it
                )
            } ?: false
        val group: Optional<SignalServiceGroup> = when {
            openGroupID != null -> Optional.of(SignalServiceGroup(openGroupID.toByteArray(), SignalServiceGroup.GroupType.PUBLIC_CHAT))
            groupPublicKey != null && groupPublicKey.startsWith(IdPrefix.GROUP.value) -> {
                Optional.of(SignalServiceGroup(Hex.fromStringCondensed(groupPublicKey), SignalServiceGroup.GroupType.SIGNAL))
            }
            groupPublicKey != null -> {
                val doubleEncoded = GroupUtil.doubleEncodeGroupID(groupPublicKey)
                Optional.of(SignalServiceGroup(GroupUtil.getDecodedGroupIDAsData(doubleEncoded), SignalServiceGroup.GroupType.SIGNAL))
            }
            else -> Optional.absent()
        }

        val targetAddress = if ((isUserSender || isUserBlindedSender) && !message.syncTarget.isNullOrEmpty()) {
            fromSerialized(message.syncTarget!!)
        } else if (group.isPresent) {
            val idHex = group.get().groupId.toHexString()
            if (idHex.startsWith(IdPrefix.GROUP.value)) {
                fromSerialized(idHex)
            } else {
                fromSerialized(GroupUtil.getEncodedId(group.get()))
            }
        } else if (message.recipient?.startsWith(IdPrefix.GROUP.value) == true) {
            fromSerialized(message.recipient!!)
        } else {
            senderAddress
        }
<<<<<<< HEAD
        if (!targetAddress.isGroupOrCommunity && IdPrefix.fromValue(targetAddress.address) == IdPrefix.STANDARD) {
            configFactory.withMutableUserConfigs { configs ->
                configs.contacts.upsertContact(targetAddress.address) {
                    if (isUserSender || isUserBlindedSender) {
                        approved = true
                    } else {
                        approvedMe = true
                    }
                }
=======
        val targetRecipient = Recipient.from(context, targetAddress, false)
        if (!targetRecipient.isGroupOrCommunityRecipient) {
            if ((isUserSender || isUserBlindedSender) && !targetRecipient.isApproved) {
                setRecipientApproved(targetRecipient, true)
            } else if(!targetRecipient.hasApprovedMe()){
                 setRecipientApprovedMe(targetRecipient, true)
>>>>>>> f639dd3d
            }
        }
        if (message.threadID == null && !targetAddress.isCommunity) {
            // open group recipients should explicitly create threads
            message.threadID = getOrCreateThreadIdFor(targetAddress)
        }
        val expiryMode = message.expiryMode
        val expiresInMillis = expiryMode.expiryMillis
        val expireStartedAt = if (expiryMode is ExpiryMode.AfterSend) message.sentTimestamp!! else 0


        if (message.isMediaMessage() || attachments.isNotEmpty()) {

            // Sanitise attachments with missing names
            for (attachment in attachments.filter { it.filename.isNullOrEmpty() }) {

                // Unfortunately we have multiple Attachment classes, but only `SignalAttachment` has the `isVoiceNote` property which we can
                // use to differentiate between an audio-file with no filename and a voice-message with no file-name, so we convert to that
                // and pass it through.
                val signalAttachment = attachment.toSignalAttachment()
                attachment.filename = FilenameUtils.getFilenameFromUri(context, Uri.parse(attachment.url), attachment.contentType, signalAttachment)
            }

            val quote: Optional<QuoteModel> = if (quotes != null) Optional.of(quotes) else Optional.absent()
            val linkPreviews: Optional<List<LinkPreview>> = if (linkPreview.isEmpty()) Optional.absent() else Optional.of(linkPreview.mapNotNull { it!! })
            val insertResult = if (isUserSender || isUserBlindedSender) {
                val pointers = attachments.mapNotNull {
                    it.toSignalAttachment()
                }

                val mediaMessage = OutgoingMediaMessage.from(
                    message,
                    targetAddress,
                    pointers,
                    quote.orNull(),
                    linkPreviews.orNull()?.firstOrNull(),
                    expiresInMillis,
                    expireStartedAt
                )
                mmsDatabase.insertSecureDecryptedMessageOutbox(mediaMessage, message.threadID ?: -1, message.sentTimestamp!!, runThreadUpdate)
            } else {
                // It seems like we have replaced SignalServiceAttachment with SessionServiceAttachment
                val signalServiceAttachments = attachments.mapNotNull {
                    it.toSignalPointer()
                }
                val mediaMessage = IncomingMediaMessage.from(message, senderAddress, expiresInMillis, expireStartedAt, group, signalServiceAttachments, quote, linkPreviews)
                mmsDatabase.insertSecureDecryptedMessageInbox(mediaMessage, message.threadID!!, message.receivedTimestamp ?: 0, runThreadUpdate)
            }

            messageID = insertResult.orNull()?.messageId?.let { MessageId(it, mms = true) }

        } else {
            val isOpenGroupInvitation = (message.openGroupInvitation != null)

            val insertResult = if (isUserSender || isUserBlindedSender) {
                val textMessage = if (isOpenGroupInvitation) OutgoingTextMessage.fromOpenGroupInvitation(message.openGroupInvitation, targetAddress, message.sentTimestamp, expiresInMillis, expireStartedAt)
                else OutgoingTextMessage.from(message, targetAddress, expiresInMillis, expireStartedAt)
                smsDatabase.insertMessageOutbox(message.threadID ?: -1, textMessage, message.sentTimestamp!!, runThreadUpdate)
            } else {
                val textMessage = if (isOpenGroupInvitation) IncomingTextMessage.fromOpenGroupInvitation(message.openGroupInvitation, senderAddress, message.sentTimestamp, expiresInMillis, expireStartedAt)
                else IncomingTextMessage.from(message, senderAddress, group, expiresInMillis, expireStartedAt)
                val encrypted = IncomingEncryptedMessage(textMessage, textMessage.messageBody)
                smsDatabase.insertMessageInbox(encrypted, message.receivedTimestamp ?: 0, runThreadUpdate)
            }
            messageID = insertResult.orNull()?.messageId?.let { MessageId(it, mms = false) }
        }

        message.serverHash?.let { serverHash ->
            messageID?.let { id ->
                lokiMessageDatabase.setMessageServerHash(id, serverHash)
            }
        }
        return messageID
    }

    override fun persistJob(job: Job) {
        jobDatabase.persistJob(job)
    }

    override fun markJobAsSucceeded(jobId: String) {
        jobDatabase.markJobAsSucceeded(jobId)
    }

    override fun markJobAsFailedPermanently(jobId: String) {
        jobDatabase.markJobAsFailedPermanently(jobId)
    }

    override fun getAllPendingJobs(vararg types: String): Map<String, Job?> {
        return jobDatabase.getAllJobs(*types)
    }

    override fun getAttachmentUploadJob(attachmentID: Long): AttachmentUploadJob? {
        return jobDatabase.getAttachmentUploadJob(attachmentID)
    }

    override fun getMessageSendJob(messageSendJobID: String): MessageSendJob? {
        return jobDatabase.getMessageSendJob(messageSendJobID)
    }

    override fun getMessageReceiveJob(messageReceiveJobID: String): MessageReceiveJob? {
        return jobDatabase.getMessageReceiveJob(messageReceiveJobID)
    }

    override fun getGroupAvatarDownloadJob(server: String, room: String, imageId: String?): GroupAvatarDownloadJob? {
        return jobDatabase.getGroupAvatarDownloadJob(server, room, imageId)
    }

    override fun resumeMessageSendJobIfNeeded(messageSendJobID: String) {
        val job = jobDatabase.getMessageSendJob(messageSendJobID) ?: return
        JobQueue.shared.resumePendingSendMessage(job)
    }

    override fun isJobCanceled(job: Job): Boolean {
        return jobDatabase.isJobCanceled(job)
    }

    override fun cancelPendingMessageSendJobs(threadID: Long) {
        val jobDb = jobDatabase
        jobDb.cancelPendingMessageSendJobs(threadID)
    }

    override fun getAuthToken(room: String, server: String): String? {
        val id = "$server.$room"
        return lokiAPIDatabase.getAuthToken(id)
    }

    override fun conversationInConfig(publicKey: String?, groupPublicKey: String?, openGroupId: String?, visibleOnly: Boolean): Boolean {
        return configFactory.conversationInConfig(publicKey, groupPublicKey, openGroupId, visibleOnly)
    }

    override fun canPerformConfigChange(variant: String, publicKey: String, changeTimestampMs: Long): Boolean {
        return configFactory.canPerformChange(variant, publicKey, changeTimestampMs)
    }

    override fun isCheckingCommunityRequests(): Boolean {
        return configFactory.withUserConfigs { it.userProfile.getCommunityMessageRequests() }
    }

    override fun setAuthToken(room: String, server: String, newValue: String) {
        val id = "$server.$room"
        lokiAPIDatabase.setAuthToken(id, newValue)
    }

    override fun removeAuthToken(room: String, server: String) {
        val id = "$server.$room"
        lokiAPIDatabase.setAuthToken(id, null)
    }

    override fun getOpenGroup(threadId: Long): OpenGroup? {
        return lokiThreadDatabase.getOpenGroupChat(threadId)
    }

    override fun getOpenGroup(address: Address): OpenGroup? {
        return getThreadId(address)?.let(lokiThreadDatabase::getOpenGroupChat)
    }

    override fun getOpenGroupPublicKey(server: String): String? {
        return lokiAPIDatabase.getOpenGroupPublicKey(server)
    }

    override fun setOpenGroupPublicKey(server: String, newValue: String) {
        lokiAPIDatabase.setOpenGroupPublicKey(server, newValue)
    }

    override fun getLastMessageServerID(room: String, server: String): Long? {
        return lokiAPIDatabase.getLastMessageServerID(room, server)
    }

    override fun setLastMessageServerID(room: String, server: String, newValue: Long) {
        lokiAPIDatabase.setLastMessageServerID(room, server, newValue)
    }

    override fun removeLastMessageServerID(room: String, server: String) {
        lokiAPIDatabase.removeLastMessageServerID(room, server)
    }

    override fun getLastDeletionServerID(room: String, server: String): Long? {
        return lokiAPIDatabase.getLastDeletionServerID(room, server)
    }

    override fun setLastDeletionServerID(room: String, server: String, newValue: Long) {
        lokiAPIDatabase.setLastDeletionServerID(room, server, newValue)
    }

    override fun removeLastDeletionServerID(room: String, server: String) {
        lokiAPIDatabase.removeLastDeletionServerID(room, server)
    }

    override fun setUserCount(room: String, server: String, newValue: Int) {
        lokiAPIDatabase.setUserCount(room, server, newValue)
    }

    override fun setOpenGroupServerMessageID(messageID: MessageId, serverID: Long, threadID: Long) {
        lokiMessageDatabase.setServerID(messageID, serverID)
        lokiMessageDatabase.setOriginalThreadID(messageID.id, serverID, threadID)
    }

    override fun getOpenGroup(room: String, server: String): OpenGroup? {
        return getAllOpenGroups().values.firstOrNull { it.server == server && it.room == room }
    }

    override fun setGroupMemberRoles(members: List<GroupMember>) {
        groupMemberDatabase.setGroupMembers(members)
    }

    override fun isDuplicateMessage(timestamp: Long): Boolean {
        return getReceivedMessageTimestamps().contains(timestamp)
    }

    override fun updateTitle(groupID: String, newValue: String) {
        groupDatabase.updateTitle(groupID, newValue)
    }

    override fun updateProfilePicture(groupID: String, newValue: ByteArray) {
        groupDatabase.updateProfilePicture(groupID, newValue)
    }

    override fun removeProfilePicture(groupID: String) {
        groupDatabase.removeProfilePicture(groupID)
    }

    override fun hasDownloadedProfilePicture(groupID: String): Boolean {
        return groupDatabase.hasDownloadedProfilePicture(groupID)
    }

    override fun getReceivedMessageTimestamps(): Set<Long> {
        return SessionMetaProtocol.getTimestamps()
    }

    override fun addReceivedMessageTimestamp(timestamp: Long) {
        SessionMetaProtocol.addTimestamp(timestamp)
    }

    override fun removeReceivedMessageTimestamps(timestamps: Set<Long>) {
        SessionMetaProtocol.removeTimestamps(timestamps)
    }

    override fun getMessageBy(timestamp: Long, author: String): MessageRecord? {
        val database = mmsSmsDatabase
        val address = fromSerialized(author)
        return database.getMessageFor(timestamp, address)
    }

    override fun updateSentTimestamp(
        messageId: MessageId,
        newTimestamp: Long
    ) {
        if (messageId.mms) {
            mmsDatabase.updateSentTimestamp(messageId.id, newTimestamp)
        } else {
            smsDatabase.updateSentTimestamp(messageId.id, newTimestamp)
        }
    }

    override fun markAsSent(messageId: MessageId) {
        getMmsDatabaseElseSms(messageId.mms).markAsSent(messageId.id, true)
    }

    override fun markAsSyncing(messageId: MessageId) {
        getMmsDatabaseElseSms(messageId.mms).markAsSyncing(messageId.id)
    }

    private fun getMmsDatabaseElseSms(isMms: Boolean) =
        if (isMms) mmsDatabase
        else smsDatabase

    override fun markAsResyncing(messageId: MessageId) {
        getMmsDatabaseElseSms(messageId.mms).markAsResyncing(messageId.id)
    }

    override fun markAsSending(messageId: MessageId) {
        if (messageId.mms) {
            mmsDatabase.markAsSending(messageId.id)
        } else {
            smsDatabase.markAsSending(messageId.id)
        }
    }

    override fun markAsSentFailed(messageId: MessageId, error: Exception) {
        if (messageId.mms) {
            mmsDatabase.markAsSentFailed(messageId.id)
        } else {
            smsDatabase.markAsSentFailed(messageId.id)
        }
        if (error.localizedMessage != null) {
            val message: String
            if (error is OnionRequestAPI.HTTPRequestFailedAtDestinationException && error.statusCode == 429) {
                message = "429: Rate limited."
            } else {
                message = error.localizedMessage!!
            }
            lokiMessageDatabase.setErrorMessage(messageId, message)
        } else {
            lokiMessageDatabase.setErrorMessage(messageId, error.javaClass.simpleName)
        }
    }

    override fun markAsSyncFailed(messageId: MessageId, error: Exception) {
        getMmsDatabaseElseSms(messageId.mms).markAsSyncFailed(messageId.id)

        if (error.localizedMessage != null) {
            val message: String
            if (error is OnionRequestAPI.HTTPRequestFailedAtDestinationException && error.statusCode == 429) {
                message = "429: Rate limited."
            } else {
                message = error.localizedMessage!!
            }
            lokiMessageDatabase.setErrorMessage(messageId, message)
        } else {
            lokiMessageDatabase.setErrorMessage(messageId, error.javaClass.simpleName)
        }
    }

    override fun clearErrorMessage(messageID: MessageId) {
        lokiMessageDatabase.clearErrorMessage(messageID)
    }

    override fun setMessageServerHash(messageId: MessageId, serverHash: String) {
        lokiMessageDatabase.setMessageServerHash(messageId, serverHash)
    }

    override fun getGroup(groupID: String): GroupRecord? {
        val group = groupDatabase.getGroup(groupID)
        return if (group.isPresent) { group.get() } else null
    }

    override fun createGroup(groupId: String, title: String?, members: List<Address>, avatar: SignalServiceAttachmentPointer?, relay: String?, admins: List<Address>, formationTimestamp: Long) {
        groupDatabase.create(groupId, title, members, avatar, relay, admins, formationTimestamp)
    }

    override fun createInitialConfigGroup(groupPublicKey: String, name: String, members: Map<String, Boolean>, formationTimestamp: Long, encryptionKeyPair: ECKeyPair, expirationTimer: Int) {
        configFactory.withMutableUserConfigs {
            val volatiles = it.convoInfoVolatile
            val userGroups = it.userGroups
            if (volatiles.getLegacyClosedGroup(groupPublicKey) != null && userGroups.getLegacyGroupInfo(groupPublicKey) != null) {
                return@withMutableUserConfigs
            }

            val groupVolatileConfig = volatiles.getOrConstructLegacyGroup(groupPublicKey)
            groupVolatileConfig.lastRead = formationTimestamp
            volatiles.set(groupVolatileConfig)
            val groupInfo = GroupInfo.LegacyGroupInfo(
                accountId = groupPublicKey,
                name = name,
                members = members,
                priority = PRIORITY_VISIBLE,
                encPubKey = Bytes((encryptionKeyPair.publicKey as DjbECPublicKey).publicKey),  // 'serialize()' inserts an extra byte
                encSecKey = Bytes(encryptionKeyPair.privateKey.serialize()),
                disappearingTimer = expirationTimer.toLong(),
                joinedAtSecs = (formationTimestamp / 1000L)
            )
            // shouldn't exist, don't use getOrConstruct + copy
            userGroups.set(groupInfo)
        }
    }

    override fun isGroupActive(groupPublicKey: String): Boolean {
        return groupDatabase.getGroup(GroupUtil.doubleEncodeGroupID(groupPublicKey)).orNull()?.isActive == true
    }

    override fun setActive(groupID: String, value: Boolean) {
        groupDatabase.setActive(groupID, value)
    }

    override fun removeMember(groupID: String, member: Address) {
        groupDatabase.removeMember(groupID, member)
    }

    override fun updateMembers(groupID: String, members: List<Address>) {
        groupDatabase.updateMembers(groupID, members)
    }

    override fun insertIncomingInfoMessage(context: Context, senderPublicKey: String, groupID: String, type: SignalServiceGroup.Type, name: String, members: Collection<String>, admins: Collection<String>, sentTimestamp: Long): Long? {
        val group = SignalServiceGroup(type, GroupUtil.getDecodedGroupIDAsData(groupID), SignalServiceGroup.GroupType.SIGNAL, name, members.toList(), null, admins.toList())
        val m = IncomingTextMessage(fromSerialized(senderPublicKey), 1, sentTimestamp, "", Optional.of(group), 0, 0, true, false)
        val updateData = UpdateMessageData.buildGroupUpdate(type, name, members)?.toJSON()
        val infoMessage = IncomingGroupMessage(m, updateData, true)
        val smsDB = smsDatabase
        return smsDB.insertMessageInbox(infoMessage,  true).orNull().messageId
    }

    override fun updateInfoMessage(context: Context, messageId: Long, groupID: String, type: SignalServiceGroup.Type, name: String, members: Collection<String>) {
        val mmsDB = mmsDatabase
        val updateData = UpdateMessageData.buildGroupUpdate(type, name, members)?.toJSON()
        mmsDB.updateInfoMessage(messageId, updateData)
    }

    override fun insertOutgoingInfoMessage(context: Context, groupID: String, type: SignalServiceGroup.Type, name: String, members: Collection<String>, admins: Collection<String>, threadID: Long, sentTimestamp: Long): Long? {
        val userPublicKey = getUserPublicKey()!!
        val recipient = fromSerialized(groupID)
        val updateData = UpdateMessageData.buildGroupUpdate(type, name, members)?.toJSON() ?: ""
        val infoMessage = OutgoingGroupMediaMessage(
            recipient,
            updateData,
            groupID,
            null,
            sentTimestamp,
            0,
            0,
            true,
            null,
            listOf(),
            listOf(),
            null
        )
        val mmsDB = mmsDatabase
        val mmsSmsDB = mmsSmsDatabase
        if (mmsSmsDB.getMessageFor(sentTimestamp, userPublicKey) != null) {
            Log.w(TAG, "Bailing from insertOutgoingInfoMessage because we believe the message has already been sent!")
            return null
        }
        val infoMessageID = mmsDB.insertMessageOutbox(
            infoMessage,
            threadID,
            false,
            runThreadUpdate = true
        )
        mmsDB.markAsSent(infoMessageID, true)
        return infoMessageID
    }

    override fun isLegacyClosedGroup(publicKey: String): Boolean {
        return lokiAPIDatabase.isClosedGroup(publicKey)
    }

    override fun getClosedGroupEncryptionKeyPairs(groupPublicKey: String): MutableList<ECKeyPair> {
        return lokiAPIDatabase.getClosedGroupEncryptionKeyPairs(groupPublicKey).toMutableList()
    }

    override fun getLatestClosedGroupEncryptionKeyPair(groupPublicKey: String): ECKeyPair? {
        return lokiAPIDatabase.getLatestClosedGroupEncryptionKeyPair(groupPublicKey)
    }

    override fun getAllLegacyGroupPublicKeys(): Set<String> {
        return lokiAPIDatabase.getAllClosedGroupPublicKeys()
    }

    override fun getAllActiveClosedGroupPublicKeys(): Set<String> {
        return lokiAPIDatabase.getAllClosedGroupPublicKeys().filter {
            getGroup(GroupUtil.doubleEncodeGroupID(it))?.isActive == true
        }.toSet()
    }

    override fun addClosedGroupPublicKey(groupPublicKey: String) {
        lokiAPIDatabase.addClosedGroupPublicKey(groupPublicKey)
    }

    override fun removeClosedGroupPublicKey(groupPublicKey: String) {
        lokiAPIDatabase.removeClosedGroupPublicKey(groupPublicKey)
    }

    override fun addClosedGroupEncryptionKeyPair(encryptionKeyPair: ECKeyPair, groupPublicKey: String, timestamp: Long) {
        lokiAPIDatabase.addClosedGroupEncryptionKeyPair(encryptionKeyPair, groupPublicKey, timestamp)
    }

    override fun removeAllClosedGroupEncryptionKeyPairs(groupPublicKey: String) {
        lokiAPIDatabase.removeAllClosedGroupEncryptionKeyPairs(groupPublicKey)
    }

    override fun updateFormationTimestamp(groupID: String, formationTimestamp: Long) {
        groupDatabase
            .updateFormationTimestamp(groupID, formationTimestamp)
    }

    override fun updateTimestampUpdated(groupID: String, updatedTimestamp: Long) {
        groupDatabase
            .updateTimestampUpdated(groupID, updatedTimestamp)
    }

    /**
     * For new closed groups
     */
    override fun getMembers(groupPublicKey: String): List<LibSessionGroupMember> =
        configFactory.withGroupConfigs(AccountId(groupPublicKey)) {
            it.groupMembers.all()
        }

    override fun getClosedGroupDisplayInfo(groupAccountId: String): GroupDisplayInfo? {
        val groupIsAdmin = configFactory.getGroup(AccountId(groupAccountId))?.hasAdminKey() ?: return null

        return configFactory.withGroupConfigs(AccountId(groupAccountId)) { configs ->
            val info = configs.groupInfo
            GroupDisplayInfo(
                id = AccountId(info.id()),
                name = info.getName(),
                profilePic = info.getProfilePic(),
                expiryTimer = info.getExpiryTimer(),
                destroyed = false,
                created = info.getCreated(),
                description = info.getDescription(),
                isUserAdmin = groupIsAdmin
            )
        }
    }

    override fun insertGroupInfoChange(message: GroupUpdated, closedGroup: AccountId) {
        val sentTimestamp = message.sentTimestamp ?: clock.currentTimeMills()
        val senderPublicKey = message.sender
        val groupName = configFactory.withGroupConfigs(closedGroup) { it.groupInfo.getName() }
            ?: configFactory.getGroup(closedGroup)?.name

        val updateData = UpdateMessageData.buildGroupUpdate(message, groupName.orEmpty()) ?: return

        insertUpdateControlMessage(updateData, sentTimestamp, senderPublicKey, closedGroup)
    }

    override fun insertGroupInfoLeaving(closedGroup: AccountId) {
        val sentTimestamp = clock.currentTimeMills()
        val senderPublicKey = getUserPublicKey() ?: return
        val updateData = UpdateMessageData.buildGroupLeaveUpdate(UpdateMessageData.Kind.GroupLeaving)

        insertUpdateControlMessage(updateData, sentTimestamp, senderPublicKey, closedGroup)
    }

    override fun insertGroupInfoErrorQuit(closedGroup: AccountId) {
        val sentTimestamp = clock.currentTimeMills()
        val senderPublicKey = getUserPublicKey() ?: return
        val groupName = configFactory.withGroupConfigs(closedGroup) { it.groupInfo.getName() }
            ?: configFactory.getGroup(closedGroup)?.name
        val updateData = UpdateMessageData.buildGroupLeaveUpdate(UpdateMessageData.Kind.GroupErrorQuit(groupName.orEmpty()))

        insertUpdateControlMessage(updateData, sentTimestamp, senderPublicKey, closedGroup)
    }

    override fun updateGroupInfoChange(messageId: Long, newType: UpdateMessageData.Kind) {
        val mmsDB = mmsDatabase
        val newMessage = UpdateMessageData.buildGroupLeaveUpdate(newType)
        mmsDB.updateInfoMessage(messageId, newMessage.toJSON())
    }

    override fun deleteGroupInfoMessages(groupId: AccountId, kind: Class<out UpdateMessageData.Kind>) {
        mmsSmsDatabase.deleteGroupInfoMessage(groupId, kind)
    }

    override fun insertGroupInviteControlMessage(sentTimestamp: Long, senderPublicKey: String, senderName: String?, closedGroup: AccountId, groupName: String) {
        val updateData = UpdateMessageData(UpdateMessageData.Kind.GroupInvitation(
            groupAccountId = closedGroup.hexString,
            invitingAdminId = senderPublicKey,
            invitingAdminName = senderName,
            groupName = groupName
        ))
        insertUpdateControlMessage(updateData, sentTimestamp, senderPublicKey, closedGroup)
    }

    private fun insertUpdateControlMessage(updateData: UpdateMessageData, sentTimestamp: Long, senderPublicKey: String?, closedGroup: AccountId): MessageId? {
        val userPublicKey = getUserPublicKey()!!
        val address = fromSerialized(closedGroup.hexString)
        val recipient = recipientRepository.getRecipientSync(address)
        val threadDb = threadDatabase
        val threadID = threadDb.getThreadIdIfExistsFor(address)
        val expiryMode = recipient?.expiryMode
        val expiresInMillis = expiryMode?.expiryMillis ?: 0
        val expireStartedAt = if (expiryMode is ExpiryMode.AfterSend) sentTimestamp else 0
        val inviteJson = updateData.toJSON()


        if (senderPublicKey == null || senderPublicKey == userPublicKey) {
            val infoMessage = OutgoingGroupMediaMessage(
                address,
                inviteJson,
                closedGroup.hexString,
                null,
                sentTimestamp,
                expiresInMillis,
                expireStartedAt,
                true,
                null,
                listOf(),
                listOf(),
                null
            )
            val mmsDB = mmsDatabase
            val mmsSmsDB = mmsSmsDatabase
            // check for conflict here, not returning duplicate in case it's different
            if (mmsSmsDB.getMessageFor(sentTimestamp, userPublicKey) != null) return null
            val infoMessageID = mmsDB.insertMessageOutbox(
                infoMessage,
                threadID,
                false,
                runThreadUpdate = true
            )
            mmsDB.markAsSent(infoMessageID, true)
            return MessageId(infoMessageID, mms = true)
        } else {
            val group = SignalServiceGroup(Hex.fromStringCondensed(closedGroup.hexString), SignalServiceGroup.GroupType.SIGNAL)
            val m = IncomingTextMessage(fromSerialized(senderPublicKey), 1, sentTimestamp, "", Optional.of(group), expiresInMillis, expireStartedAt, true, false)
            val infoMessage = IncomingGroupMessage(m, inviteJson, true)
            val smsDB = smsDatabase
            val insertResult = smsDB.insertMessageInbox(infoMessage,  true)
            return insertResult.orNull()?.messageId?.let { MessageId(it, mms = false) }
        }
    }

    override fun setServerCapabilities(server: String, capabilities: List<String>) {
        return lokiAPIDatabase.setServerCapabilities(server, capabilities)
    }

    override fun getServerCapabilities(server: String): List<String> {
        return lokiAPIDatabase.getServerCapabilities(server)
    }

    override fun getAllOpenGroups(): Map<Long, OpenGroup> {
        return lokiThreadDatabase.getAllOpenGroups()
    }

    override fun updateOpenGroup(openGroup: OpenGroup) {
        openGroupManager.get().updateOpenGroup(openGroup, context)

        groupDatabase.updateTitle(
            groupID = GroupUtil.getEncodedOpenGroupID(openGroup.groupId.toByteArray()),
            newValue = openGroup.name
        )
    }

    override fun getAllGroups(includeInactive: Boolean): List<GroupRecord> {
        return groupDatabase.getAllGroups(includeInactive)
    }

    override suspend fun addOpenGroup(urlAsString: String) {
        return openGroupManager.get().addOpenGroup(urlAsString, context)
    }

    override fun onOpenGroupAdded(server: String, room: String) {
        configFactory.withMutableUserConfigs { configs ->
            val groups = configs.userGroups
            val volatileConfig = configs.convoInfoVolatile
            val openGroup = getOpenGroup(room, server) ?: return@withMutableUserConfigs
            val (infoServer, infoRoom, pubKey) = BaseCommunityInfo.parseFullUrl(openGroup.joinURL) ?: return@withMutableUserConfigs
            val pubKeyHex = Hex.toStringCondensed(pubKey)
            val communityInfo = groups.getOrConstructCommunityInfo(infoServer, infoRoom, pubKeyHex)
            groups.set(communityInfo)
            val volatile = volatileConfig.getOrConstructCommunity(infoServer, infoRoom, pubKey)
            if (volatile.lastRead != 0L) {
                val threadId = getThreadId(openGroup) ?: return@withMutableUserConfigs
                markConversationAsRead(threadId, volatile.lastRead, force = true)
            }
            volatileConfig.set(volatile)
        }
    }

    override fun hasBackgroundGroupAddJob(groupJoinUrl: String): Boolean {
        return jobDatabase.hasBackgroundGroupAddJob(groupJoinUrl)
    }

    override fun getOrCreateThreadIdFor(address: Address): Long {
        return threadDatabase.getOrCreateThreadIdFor(address)
    }

    override fun getThreadIdFor(publicKey: String, groupPublicKey: String?, openGroupID: String?, createThread: Boolean): Long? {
        val database = threadDatabase
        return if (!openGroupID.isNullOrEmpty()) {
            val recipient = fromSerialized(GroupUtil.getEncodedOpenGroupID(openGroupID.toByteArray()))
            database.getThreadIdIfExistsFor(recipient).let { if (it == -1L) null else it }
        } else if (!groupPublicKey.isNullOrEmpty() && !groupPublicKey.startsWith(IdPrefix.GROUP.value)) {
            val recipient = fromSerialized(GroupUtil.doubleEncodeGroupID(groupPublicKey))
            if (createThread) database.getOrCreateThreadIdFor(recipient)
            else database.getThreadIdIfExistsFor(recipient).let { if (it == -1L) null else it }
        } else if (!groupPublicKey.isNullOrEmpty()) {
            val recipient = fromSerialized(groupPublicKey)
            if (createThread) database.getOrCreateThreadIdFor(recipient)
            else database.getThreadIdIfExistsFor(recipient).let { if (it == -1L) null else it }
        } else {
            val recipient = fromSerialized(publicKey)
            if (createThread) database.getOrCreateThreadIdFor(recipient)
            else database.getThreadIdIfExistsFor(recipient).let { if (it == -1L) null else it }
        }
    }

    override fun getThreadId(publicKeyOrOpenGroupID: String): Long? {
        val address = fromSerialized(publicKeyOrOpenGroupID)
        return getThreadId(address)
    }

    override fun getThreadId(openGroup: OpenGroup): Long? {
        return GroupManager.getOpenGroupThreadID("${openGroup.server.removeSuffix("/")}.${openGroup.room}", context)
    }

    override fun getThreadId(address: Address): Long? {
        val threadID = threadDatabase.getThreadIdIfExistsFor(address)
        return if (threadID < 0) null else threadID
    }

    override fun getThreadIdForMms(mmsId: Long): Long {
        val mmsDb = mmsDatabase
        val cursor = mmsDb.getMessage(mmsId)
        val reader = mmsDb.readerFor(cursor)
        val threadId = reader.next?.threadId
        cursor.close()
        return threadId ?: -1
    }

    override fun deleteContactAndSyncConfig(accountId: String) {
        deleteContact(accountId)
        // also handle the contact removal from the config's point of view
        configFactory.removeContact(accountId)
    }

    private fun deleteContact(accountId: String){
        recipientDatabase.deleteRecipient(accountId)

        val threadId: Long = threadDatabase.getThreadIdIfExistsFor(accountId)
        deleteConversation(threadId)

        notifyRecipientListeners()
    }

    override fun getRecipientForThread(threadId: Long): Address? {
        return threadDatabase.getRecipientForThreadId(threadId)
    }

    override fun getRecipientSettings(address: Address): RecipientSettings? {
        return recipientDatabase.getRecipientSettings(address)
    }

    override fun syncLibSessionContacts(contacts: List<LibSessionContact>, timestamp: Long?) {
        contacts.forEach { contact ->
            val address = fromSerialized(contact.id)

            if (contact.priority == PRIORITY_HIDDEN) {
                getThreadId(address)?.let(::deleteConversation)
            } else {
                getOrCreateThreadIdFor(address).also {
                    setThreadCreationDate(it, 0)
                }
            }
        }

        // if we have contacts locally but that are missing from the config, remove their corresponding thread
        val currentUserKey = getUserPublicKey()

        //NOTE: We used to cycle through all Contact here instead or all Recipients, but turns out a Contact isn't saved until we have a name, nickname or avatar
        // which in the case of contacts we are messaging for the first time and who haven't yet approved us, it won't be the case
        // But that person is saved in the Recipient db. We might need to investigate how to clean the relationship between Recipients, Contacts and config Contacts.
        val removedContacts = recipientDatabase.allRecipients.filter { localContact ->
            IdPrefix.fromValue(localContact.toString()) == IdPrefix.STANDARD && // only want standard address
            localContact.isContact && // only for conversations
            localContact.address != currentUserKey && // we don't want to remove ourselves (ie, our Note to Self)
            contacts.none { it.id == localContact.address } // we don't want to remove contacts that are present in the config
        }
        removedContacts.forEach {
            deleteContact(it.address)
        }
    }

    override fun setAutoDownloadAttachments(
        recipient: Address,
        shouldAutoDownloadAttachments: Boolean
    ) {
        val recipientDb = recipientDatabase
        recipientDb.setAutoDownloadAttachments(recipient, shouldAutoDownloadAttachments)
    }

    override fun getLastUpdated(threadID: Long): Long {
        val threadDB = threadDatabase
        return threadDB.getLastUpdated(threadID)
    }

    override fun trimThreadBefore(threadID: Long, timestamp: Long) {
        val threadDB = threadDatabase
        threadDB.trimThreadBefore(threadID, timestamp)
    }

    override fun getMessageCount(threadID: Long): Long {
        val mmsSmsDb = mmsSmsDatabase
        return mmsSmsDb.getConversationCount(threadID)
    }

    override fun getTotalPinned(): Int {
        return configFactory.withUserConfigs {
            var totalPins = 0

            // check if the note to self is pinned
            if (it.userProfile.getNtsPriority() == PRIORITY_PINNED) {
                totalPins ++
            }

            // check for 1on1
            it.contacts.all().forEach { contact ->
                if (contact.priority == PRIORITY_PINNED) {
                    totalPins ++
                }
            }

            // check groups and communities
            it.userGroups.all().forEach { group ->
                when(group){
                    is GroupInfo.ClosedGroupInfo -> {
                        if (group.priority == PRIORITY_PINNED) {
                            totalPins ++
                        }
                    }
                    is GroupInfo.CommunityGroupInfo -> {
                        if (group.priority == PRIORITY_PINNED) {
                            totalPins ++
                        }
                    }

                    is GroupInfo.LegacyGroupInfo -> {
                        if (group.priority == PRIORITY_PINNED) {
                            totalPins ++
                        }
                    }
                }
            }

            totalPins
        }
    }

    override fun setPinned(address: Address, isPinned: Boolean) {
        val isLocalNumber = address == getUserPublicKey()?.let { fromSerialized(it) }
        configFactory.withMutableUserConfigs { configs ->
            if (isLocalNumber) {
                configs.userProfile.setNtsPriority(if (isPinned) PRIORITY_PINNED else PRIORITY_VISIBLE)
            } else if (address.isContact) {
                configs.contacts.upsertContact(address.toString()) {
                    priority = if (isPinned) PRIORITY_PINNED else PRIORITY_VISIBLE
                }
            } else if (address.isGroupOrCommunity) {
                when {
                    address.isLegacyGroup -> {
                        address.toString()
                            .let(GroupUtil::doubleDecodeGroupId)
                            .let(configs.userGroups::getOrConstructLegacyGroupInfo)
                            .copy(priority = if (isPinned) PRIORITY_PINNED else PRIORITY_VISIBLE)
                            .let(configs.userGroups::set)
                    }

                    address.isGroupV2 -> {
                        val newGroupInfo = configs.userGroups
                            .getOrConstructClosedGroup(address.toString())
                            .copy(priority = if (isPinned) PRIORITY_PINNED else PRIORITY_VISIBLE)
                        configs.userGroups.set(newGroupInfo)
                    }

                    address.isCommunity -> {
                        val openGroup = getOpenGroup(address) ?: return@withMutableUserConfigs
                        val (baseUrl, room, pubKeyHex) = BaseCommunityInfo.parseFullUrl(openGroup.joinURL)
                            ?: return@withMutableUserConfigs
                        val newGroupInfo = configs.userGroups.getOrConstructCommunityInfo(
                            baseUrl,
                            room,
                            Hex.toStringCondensed(pubKeyHex)
                        ).copy(priority = if (isPinned) PRIORITY_PINNED else PRIORITY_VISIBLE)
                        configs.userGroups.set(newGroupInfo)
                    }
                }
            }
        }
    }

    override fun setThreadCreationDate(threadId: Long, newDate: Long) {
        val threadDb = threadDatabase
        threadDb.setCreationDate(threadId, newDate)
    }

    override fun getLastLegacyRecipient(threadRecipient: String): String? =
        lokiAPIDatabase.getLastLegacySenderAddress(threadRecipient)

    override fun setLastLegacyRecipient(threadRecipient: String, senderRecipient: String?) {
        lokiAPIDatabase.setLastLegacySenderAddress(threadRecipient, senderRecipient)
    }

    override fun deleteConversation(threadID: Long) {
        val threadDB = threadDatabase
        val groupDB = groupDatabase

        val recipientAddress = getRecipientForThread(threadID)

        // Delete the conversation and its messages
        smsDatabase.deleteThread(threadID)
        mmsDatabase.deleteThread(threadID)
        get(context).draftDatabase().clearDrafts(threadID)
        lokiMessageDatabase.deleteThread(threadID)
        threadDB.deleteThread(threadID)
        notifyConversationListeners(threadID)
        notifyConversationListListeners()
        clearReceivedMessages()

        if (recipientAddress == null) return

        configFactory.withMutableUserConfigs { configs ->
            if (recipientAddress.isGroupOrCommunity) {
                if (recipientAddress.isLegacyGroup) {
                    val accountId = GroupUtil.doubleDecodeGroupId(recipientAddress.toString())
                    groupDB.delete(recipientAddress.toString())
                    configs.convoInfoVolatile.eraseLegacyClosedGroup(accountId)
                    configs.userGroups.eraseLegacyGroup(accountId)
                } else if (recipientAddress.isCommunity) {
                    // these should be removed in the group leave / handling new configs
                    Log.w("Loki", "Thread delete called for open group address, expecting to be handled elsewhere")
                } else if (recipientAddress.isGroupV2) {
                    Log.w("Loki", "Thread delete called for closed group address, expecting to be handled elsewhere")
                }
            } else {
                // non-standard contact prefixes: 15, 00 etc shouldn't be stored in config
                if(!recipientAddress.toString().startsWith(IdPrefix.STANDARD.value)) return@withMutableUserConfigs
                configs.convoInfoVolatile.eraseOneToOne(recipientAddress.toString())

                if (getUserPublicKey() != recipientAddress.toString()) {
                    // only update the priority if the contact exists in our config
                    // (this helps for example when deleting a contact and we do not want to recreate one here only to mark it hidden)
                    configs.contacts.get(recipientAddress.toString())?.let{
                        it.priority = PRIORITY_HIDDEN
                        configs.contacts.set(it)
                    }
                } else {
                    configs.userProfile.setNtsPriority(PRIORITY_HIDDEN)
                }
            }

            Unit
        }
    }

    override fun clearMessages(threadID: Long, fromUser: Address?): Boolean {
        val threadDb = threadDatabase
        if (fromUser == null) {
            // this deletes all *from* thread, not deleting the actual thread
            smsDatabase.deleteThread(threadID)
            mmsDatabase.deleteThread(threadID) // threadDB update called from within
        } else {
            // this deletes all *from* thread, not deleting the actual thread
            smsDatabase.deleteMessagesFrom(threadID, fromUser.toString())
            mmsDatabase.deleteMessagesFrom(threadID, fromUser.toString())
            threadDb.update(threadID, false)
        }

        threadDb.setRead(threadID, true)

        return true
    }

    override fun clearMedia(threadID: Long, fromUser: Address?): Boolean {
        mmsDatabase.deleteMediaFor(threadID, fromUser?.toString())
        return true
    }

    override fun getAttachmentDataUri(attachmentId: AttachmentId): Uri {
        return PartAuthority.getAttachmentDataUri(attachmentId)
    }

    override fun getAttachmentThumbnailUri(attachmentId: AttachmentId): Uri {
        return PartAuthority.getAttachmentThumbnailUri(attachmentId)
    }

    override fun insertDataExtractionNotificationMessage(senderPublicKey: String, message: DataExtractionNotificationInfoMessage, sentTimestamp: Long) {
        val address = fromSerialized(senderPublicKey)
        val recipient = recipientRepository.getRecipientSync(address)

        if (recipient?.blocked == true) return
        val threadId = getThreadId(address) ?: return
        val expiresInMillis = recipient?.expiryMode?.expiryMillis ?: 0
        val expireStartedAt = if (recipient?.expiryMode is ExpiryMode.AfterSend) sentTimestamp else 0
        val mediaMessage = IncomingMediaMessage(
            address,
            sentTimestamp,
            -1,
            expiresInMillis,
            expireStartedAt,
            false,
            false,
            Optional.absent(),
            Optional.absent(),
            Optional.absent(),
            null,
            Optional.absent(),
            Optional.absent(),
            Optional.absent(),
            Optional.of(message)
        )

        mmsDatabase.insertSecureDecryptedMessageInbox(mediaMessage, threadId, runThreadUpdate = true)
    }

    /**
     * This will create a control message used to indicate that a contact has accepted our message request
     */
    override fun insertMessageRequestResponseFromContact(response: MessageRequestResponse) {
        val userPublicKey = getUserPublicKey()
        val senderPublicKey = response.sender!!
        val recipientPublicKey = response.recipient!!

        if (
            userPublicKey == null
            || (userPublicKey != recipientPublicKey && userPublicKey != senderPublicKey)
            // this is true if it is a sync message
            || (userPublicKey == recipientPublicKey && userPublicKey == senderPublicKey)
        ) return

        if (userPublicKey == senderPublicKey) {
            val requestRecipient = fromSerialized(recipientPublicKey)
            recipientDatabase.setApproved(requestRecipient, true)
            val threadId = threadDatabase.getOrCreateThreadIdFor(requestRecipient)
            threadDatabase.setHasSent(threadId, true)
        } else {
            val sender = fromSerialized(senderPublicKey)
            val threadId = getOrCreateThreadIdFor(sender)
            val profile = response.profile
            if (profile != null) {
                profileUpdateHandler.handleProfileUpdate(
                    sender,
                    ProfileUpdateHandler.Updates(
                        name = profile.displayName,
                        picUrl = profile.profilePictureURL,
                        picKey = profile.profileKey,
                        acceptsCommunityRequests = null
                    ),
                    fromCommunity = null)
            }

//            blindedIdMappingRepository.getReverseMappings(sender)
//
//            val mappings = mutableMapOf<String, BlindedIdMapping>()
//
//            for ((address, threadId) in threadDatabase.allThreads) {
//                val blindedId = when {
//                    address.isGroupOrCommunity -> null
//                    address.isCommunityInbox -> GroupUtil.getDecodedOpenGroupInboxAccountId(address.toString())
//                    else -> address.address.takeIf { AccountId.fromStringOrNull(it)?.prefix == IdPrefix.BLINDED }
//                } ?: continue
//            }
//
//            // TODO: Actually move the conversation from blind to normal
//            for (mapping in mappings) {
//                if (!BlindKeyAPI.sessionIdMatchesBlindedId(
//                        sessionId = senderPublicKey,
//                        blindedId = mapping.value.blindedId,
//                        serverPubKey = mapping.value.serverId
//                    )
//                ) {
//                    continue
//                }
//
//                val blindedThreadId = threadDatabase.getOrCreateThreadIdFor(fromSerialized(mapping.key))
//                mmsDatabase.updateThreadId(blindedThreadId, threadId)
//                smsDatabase.updateThreadId(blindedThreadId, threadId)
//                deleteConversation(blindedThreadId)
//            }

            var alreadyApprovedMe = false

            // Update the contact's approval status
            configFactory.withMutableUserConfigs { configs ->
                configs.contacts.upsertContact(sender.toString()) {
                    alreadyApprovedMe = approvedMe
                    approvedMe = true
                }
            }

            // only show the message if wasn't already approvedMe before
            if(!alreadyApprovedMe) {
                val message = IncomingMediaMessage(
                    sender,
                    response.sentTimestamp!!,
                    -1,
                    0,
                    0,
                    true,
                    false,
                    Optional.absent(),
                    Optional.absent(),
                    Optional.absent(),
                    null,
                    Optional.absent(),
                    Optional.absent(),
                    Optional.absent(),
                    Optional.absent()
                )
                mmsDatabase.insertSecureDecryptedMessageInbox(
                    message,
                    threadId,
                    runThreadUpdate = true
                )
            }
        }
    }

    /**
     * This will create a control message used to indicate that you have accepted a message request
     */
    override fun insertMessageRequestResponseFromYou(threadId: Long){
        val userPublicKey = getUserPublicKey() ?: return

        val message = IncomingMediaMessage(
            fromSerialized(userPublicKey),
            clock.currentTimeMills(),
            -1,
            0,
            0,
            true,
            false,
            Optional.absent(),
            Optional.absent(),
            Optional.absent(),
            null,
            Optional.absent(),
            Optional.absent(),
            Optional.absent(),
            Optional.absent()
        )
        mmsDatabase.insertSecureDecryptedMessageInbox(message, threadId, runThreadUpdate = false)
    }

    override fun insertCallMessage(senderPublicKey: String, callMessageType: CallMessageType, sentTimestamp: Long) {
        val address = fromSerialized(senderPublicKey)
        val recipient = recipientRepository.getRecipientSync(address)
        val expiryMode = recipient?.expiryMode?.coerceSendToRead() ?: ExpiryMode.NONE
        val expiresInMillis = expiryMode.expiryMillis
        val expireStartedAt = if (expiryMode is ExpiryMode.AfterSend) sentTimestamp else 0
        val callMessage = IncomingTextMessage.fromCallInfo(callMessageType, address, Optional.absent(), sentTimestamp, expiresInMillis, expireStartedAt)
        smsDatabase.insertCallMessage(callMessage)
    }

    override fun conversationHasOutgoing(userPublicKey: String): Boolean {
        val database = threadDatabase
        val threadId = database.getThreadIdIfExistsFor(userPublicKey)

        if (threadId == -1L) return false

        return database.getLastSeenAndHasSent(threadId).second() ?: false
    }

    override fun getLastInboxMessageId(server: String): Long? {
        return lokiAPIDatabase.getLastInboxMessageId(server)
    }

    override fun setLastInboxMessageId(server: String, messageId: Long) {
        lokiAPIDatabase.setLastInboxMessageId(server, messageId)
    }

    override fun removeLastInboxMessageId(server: String) {
        lokiAPIDatabase.removeLastInboxMessageId(server)
    }

    override fun getLastOutboxMessageId(server: String): Long? {
        return lokiAPIDatabase.getLastOutboxMessageId(server)
    }

    override fun setLastOutboxMessageId(server: String, messageId: Long) {
        lokiAPIDatabase.setLastOutboxMessageId(server, messageId)
    }

    override fun removeLastOutboxMessageId(server: String) {
        lokiAPIDatabase.removeLastOutboxMessageId(server)
    }

    override fun addReaction(
        threadId: Long,
        reaction: Reaction,
        messageSender: String,
        notifyUnread: Boolean
    ) {
        val timestamp = reaction.timestamp

        val messageId = if (timestamp != null && timestamp > 0) {
            val messageRecord = mmsSmsDatabase.getMessageForTimestamp(threadId, timestamp) ?: return
            if (messageRecord.isDeleted) return
            MessageId(messageRecord.id, messageRecord.isMms)
        } else {
            Log.d(TAG, "Invalid reaction timestamp: $timestamp. Not adding")
            return
        }

        addReaction(messageId, reaction, messageSender)
    }

    override fun addReaction(messageId: MessageId, reaction: Reaction, messageSender: String) {
        reactionDatabase.addReaction(
            ReactionRecord(
                messageId = messageId,
                author = messageSender,
                emoji = reaction.emoji!!,
                serverId = reaction.serverId!!,
                count = reaction.count!!,
                sortId = reaction.index!!,
                dateSent = reaction.dateSent!!,
                dateReceived = reaction.dateReceived!!
            )
        )
    }

    override fun addReactions(
        reactions: Map<MessageId, List<ReactionRecord>>,
        replaceAll: Boolean,
        notifyUnread: Boolean
    ) {
        reactionDatabase.addReactions(
            reactionsByMessageId = reactions,
            replaceAll = replaceAll
        )
    }

    override fun removeReaction(
        emoji: String,
        messageTimestamp: Long,
        threadId: Long,
        author: String,
        notifyUnread: Boolean
    ) {
        val messageRecord = mmsSmsDatabase.getMessageForTimestamp(threadId, messageTimestamp) ?: return
        reactionDatabase.deleteReaction(
            emoji,
            MessageId(messageRecord.id, messageRecord.isMms),
            author
        )
    }

    override fun updateReactionIfNeeded(message: Message, sender: String, openGroupSentTimestamp: Long) {
        val database = reactionDatabase
        var reaction = database.getReactionFor(message.sentTimestamp!!, sender) ?: return
        if (openGroupSentTimestamp != -1L) {
            addReceivedMessageTimestamp(openGroupSentTimestamp)
            reaction = reaction.copy(dateSent = openGroupSentTimestamp)
        }
        message.serverHash?.let {
            reaction = reaction.copy(serverId = it)
        }
        message.openGroupServerMessageID?.let {
            reaction = reaction.copy(serverId = "$it")
        }
        database.updateReaction(reaction)
    }

    override fun deleteReactions(messageId: MessageId) {
        reactionDatabase.deleteMessageReactions(messageId)
    }

    override fun deleteReactions(messageIds: List<Long>, mms: Boolean) {
        reactionDatabase.deleteMessageReactions(
            messageIds.map { MessageId(it, mms) }
        )
    }

    override fun setBlocked(recipients: Iterable<Address>, isBlocked: Boolean, fromConfigUpdate: Boolean) {
        val recipientDb = recipientDatabase
        recipientDb.setBlocked(recipients, isBlocked)

        if (!fromConfigUpdate) {
            val currentUserKey = getUserPublicKey()
            configFactory.withMutableUserConfigs { configs ->
                recipients.filter { it.isContact && (it.toString() != currentUserKey) }
                    .forEach { recipient ->
                        configs.contacts.upsertContact(recipient.toString()) {
                            this.blocked = isBlocked
                        }
                    }
            }
        }
    }

    override fun blockedContacts(): List<Recipient> {
        val allBlockedContacts = hashSetOf<Address>()

        // Source data from config first
        configFactory.withUserConfigs {
            it.contacts.all()
        }.asSequence()
            .filter { it.blocked }
            .mapTo(allBlockedContacts) { Address.fromSerialized(it.id) }

        // Source data from the local database. This might contain something that is not synced
        // to the config system.e
        allBlockedContacts.addAll(recipientDatabase.blockedContacts)

        return allBlockedContacts.map {
            recipientRepository.getRecipientSync(it) ?: Recipient.empty(it)
        }
    }

    override fun getExpirationConfiguration(threadId: Long): ExpiryMode {
        val recipient = getRecipientForThread(threadId) ?: return ExpiryMode.NONE

        return recipientRepository.getRecipientSync(recipient)?.expiryMode ?: ExpiryMode.NONE
    }

    override fun setExpirationConfiguration(address: Address, expiryMode: ExpiryMode) {
        if (expiryMode == ExpiryMode.NONE) {
            // Clear the legacy recipients on updating config to be none
            lokiAPIDatabase.setLastLegacySenderAddress(address.toString(), null)
        }

        if (address.isLegacyGroup) {
            val groupPublicKey = GroupUtil.addressToGroupAccountId(address)

            configFactory.withMutableUserConfigs {
                val groupInfo = it.userGroups.getLegacyGroupInfo(groupPublicKey)
                    ?.copy(disappearingTimer = expiryMode.expirySeconds) ?: return@withMutableUserConfigs
                it.userGroups.set(groupInfo)
            }
        } else if (address.isGroupV2) {
            val groupSessionId = AccountId(address.toString())
            configFactory.withMutableGroupConfigs(groupSessionId) { configs ->
                configs.groupInfo.setExpiryTimer(expiryMode.expirySeconds)
            }

        } else if (address.address == getUserPublicKey()) {
            configFactory.withMutableUserConfigs {
                it.userProfile.setNtsExpiry(expiryMode)
            }
        } else if (address.isContact) {
            configFactory.withMutableUserConfigs {
                val contact = it.contacts.get(address.toString())?.copy(expiryMode = expiryMode) ?: return@withMutableUserConfigs
                it.contacts.set(contact)
            }
        }
    }

<<<<<<< HEAD
    override fun getExpiringMessages(messageIds: List<Long>): List<Pair<Long, Long>> {
        val expiringMessages = mutableListOf<Pair<Long, Long>>()
        val smsDb = smsDatabase
        smsDb.readerFor(smsDb.expirationNotStartedMessages).use { reader ->
            while (reader.next != null) {
                if (messageIds.isEmpty() || reader.current.id in messageIds) {
                    expiringMessages.add(reader.current.id to reader.current.expiresIn)
                }
            }
        }
        val mmsDb = mmsDatabase
        mmsDb.expireNotStartedMessages.use { reader ->
            while (reader.next != null) {
                if (messageIds.isEmpty() || reader.current.id in messageIds) {
                    expiringMessages.add(reader.current.id to reader.current.expiresIn)
                }
            }
        }
        return expiringMessages
=======
    override fun updateDisappearingState(
        messageSender: String,
        threadID: Long,
        disappearingState: Recipient.DisappearingState
    ) {
        val threadDb = threadDatabase
        val lokiDb = lokiAPIDatabase
        val recipient = threadDb.getRecipientForThreadId(threadID) ?: return
        val recipientAddress = recipient.address.toString()
        recipientDatabase
            .setDisappearingState(recipient, disappearingState);
        val currentLegacyRecipient = lokiDb.getLastLegacySenderAddress(recipientAddress)
        val currentExpiry = getExpirationConfiguration(threadID)
        if (disappearingState == DisappearingState.LEGACY
            && currentExpiry?.isEnabled == true
            && ExpirationConfiguration.isNewConfigEnabled) { // only set "this person is legacy" if new config enabled
            lokiDb.setLastLegacySenderAddress(recipientAddress, messageSender)
        } else if (messageSender == currentLegacyRecipient) {
            lokiDb.setLastLegacySenderAddress(recipientAddress, null)
        }
>>>>>>> f639dd3d
    }
}<|MERGE_RESOLUTION|>--- conflicted
+++ resolved
@@ -372,7 +372,6 @@
         } else {
             senderAddress
         }
-<<<<<<< HEAD
         if (!targetAddress.isGroupOrCommunity && IdPrefix.fromValue(targetAddress.address) == IdPrefix.STANDARD) {
             configFactory.withMutableUserConfigs { configs ->
                 configs.contacts.upsertContact(targetAddress.address) {
@@ -382,14 +381,6 @@
                         approvedMe = true
                     }
                 }
-=======
-        val targetRecipient = Recipient.from(context, targetAddress, false)
-        if (!targetRecipient.isGroupOrCommunityRecipient) {
-            if ((isUserSender || isUserBlindedSender) && !targetRecipient.isApproved) {
-                setRecipientApproved(targetRecipient, true)
-            } else if(!targetRecipient.hasApprovedMe()){
-                 setRecipientApprovedMe(targetRecipient, true)
->>>>>>> f639dd3d
             }
         }
         if (message.threadID == null && !targetAddress.isCommunity) {
@@ -1698,7 +1689,6 @@
         }
     }
 
-<<<<<<< HEAD
     override fun getExpiringMessages(messageIds: List<Long>): List<Pair<Long, Long>> {
         val expiringMessages = mutableListOf<Pair<Long, Long>>()
         val smsDb = smsDatabase
@@ -1718,27 +1708,5 @@
             }
         }
         return expiringMessages
-=======
-    override fun updateDisappearingState(
-        messageSender: String,
-        threadID: Long,
-        disappearingState: Recipient.DisappearingState
-    ) {
-        val threadDb = threadDatabase
-        val lokiDb = lokiAPIDatabase
-        val recipient = threadDb.getRecipientForThreadId(threadID) ?: return
-        val recipientAddress = recipient.address.toString()
-        recipientDatabase
-            .setDisappearingState(recipient, disappearingState);
-        val currentLegacyRecipient = lokiDb.getLastLegacySenderAddress(recipientAddress)
-        val currentExpiry = getExpirationConfiguration(threadID)
-        if (disappearingState == DisappearingState.LEGACY
-            && currentExpiry?.isEnabled == true
-            && ExpirationConfiguration.isNewConfigEnabled) { // only set "this person is legacy" if new config enabled
-            lokiDb.setLastLegacySenderAddress(recipientAddress, messageSender)
-        } else if (messageSender == currentLegacyRecipient) {
-            lokiDb.setLastLegacySenderAddress(recipientAddress, null)
-        }
->>>>>>> f639dd3d
     }
 }