--- conflicted
+++ resolved
@@ -288,11 +288,7 @@
         getRecipientForThread(threadId)?.let { recipient ->
             val currentLastRead = threadDb.getLastSeenAndHasSent(threadId).first()
             // don't set the last read in the volatile if we didn't set it in the DB
-<<<<<<< HEAD
-            if (!threadDb.markAllAsRead(threadId, recipient.isGroupOrCommunity, lastSeenTime, force) && !force) return
-=======
             if (!threadDb.markAllAsRead(threadId, lastSeenTime, force) && !force) return
->>>>>>> dfc750d6
 
             // don't process configs for inbox recipients
             if (recipient.isCommunityInbox) return
@@ -1148,10 +1144,6 @@
         return mmsSmsDb.getConversationCount(threadID)
     }
 
-<<<<<<< HEAD
-    override fun setPinned(address: Address, isPinned: Boolean) {
-        val isLocalNumber = address == getUserPublicKey()?.let { fromSerialized(it) }
-=======
     override fun getTotalPinned(): Int {
         return configFactory.withUserConfigs {
             var totalPins = 0
@@ -1194,11 +1186,8 @@
         }
     }
 
-    override fun setPinned(threadID: Long, isPinned: Boolean) {
-        val threadDB = threadDatabase
-        threadDB.setPinned(threadID, isPinned)
-        val threadRecipient = getRecipientForThread(threadID) ?: return
->>>>>>> dfc750d6
+    override fun setPinned(address: Address, isPinned: Boolean) {
+        val isLocalNumber = address == getUserPublicKey()?.let { fromSerialized(it) }
         configFactory.withMutableUserConfigs { configs ->
             if (isLocalNumber) {
                 configs.userProfile.setNtsPriority(if (isPinned) PRIORITY_PINNED else PRIORITY_VISIBLE)
