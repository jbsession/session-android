--- conflicted
+++ resolved
@@ -217,15 +217,9 @@
                 val config = configs.convoInfoVolatile
                 val convo = getConvo(recipient, config)  ?: return@withMutableUserConfigs
                 convo.lastRead = lastSeenTime
-<<<<<<< HEAD
-                if (convo.unread) {
-                    convo.unread = lastSeenTime <= currentLastRead
-=======
 
                 if(convo.unread){
                     convo.unread = lastSeenTime < currentLastRead
-                    notifyConversationListListeners()
->>>>>>> ac77d85c
                 }
 
                 config.set(convo)
@@ -234,13 +228,8 @@
     }
 
     override fun markConversationAsUnread(threadId: Long) {
-<<<<<<< HEAD
-        val threadDb = threadDatabase
         getRecipientForThread(threadId)?.let { address ->
             val recipient = recipientRepository.getRecipientSync(address)
-=======
-        getRecipientForThread(threadId)?.let { recipient ->
->>>>>>> ac77d85c
 
             // don't process configs for inbox recipients
             if (recipient.isCommunityInboxRecipient) return
