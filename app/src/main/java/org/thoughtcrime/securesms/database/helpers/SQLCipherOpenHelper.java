package org.thoughtcrime.securesms.database.helpers;

import android.app.NotificationChannel;
import android.app.NotificationManager;
import android.content.Context;
import android.database.Cursor;

import androidx.annotation.NonNull;
import androidx.core.app.NotificationCompat;

import net.zetetic.database.sqlcipher.SQLiteConnection;
import net.zetetic.database.sqlcipher.SQLiteDatabase;
import net.zetetic.database.sqlcipher.SQLiteDatabaseHook;
import net.zetetic.database.sqlcipher.SQLiteOpenHelper;

import org.session.libsession.utilities.TextSecurePreferences;
import org.session.libsignal.utilities.Log;
import org.thoughtcrime.securesms.crypto.DatabaseSecret;
import org.thoughtcrime.securesms.database.AttachmentDatabase;
import org.thoughtcrime.securesms.database.BlindedIdMappingDatabase;
import org.thoughtcrime.securesms.database.ConfigDatabase;
import org.thoughtcrime.securesms.database.DraftDatabase;
import org.thoughtcrime.securesms.database.EmojiSearchDatabase;
import org.thoughtcrime.securesms.database.ExpirationConfigurationDatabase;
import org.thoughtcrime.securesms.database.GroupDatabase;
import org.thoughtcrime.securesms.database.GroupMemberDatabase;
import org.thoughtcrime.securesms.database.GroupReceiptDatabase;
import org.thoughtcrime.securesms.database.LokiAPIDatabase;
import org.thoughtcrime.securesms.database.LokiBackupFilesDatabase;
import org.thoughtcrime.securesms.database.LokiMessageDatabase;
import org.thoughtcrime.securesms.database.LokiThreadDatabase;
import org.thoughtcrime.securesms.database.LokiUserDatabase;
import org.thoughtcrime.securesms.database.MmsDatabase;
import org.thoughtcrime.securesms.database.PushDatabase;
import org.thoughtcrime.securesms.database.ReactionDatabase;
import org.thoughtcrime.securesms.database.RecipientDatabase;
import org.thoughtcrime.securesms.database.SearchDatabase;
import org.thoughtcrime.securesms.database.SessionContactDatabase;
import org.thoughtcrime.securesms.database.SessionJobDatabase;
import org.thoughtcrime.securesms.database.SmsDatabase;
import org.thoughtcrime.securesms.database.ThreadDatabase;
import org.thoughtcrime.securesms.notifications.NotificationChannels;
import org.thoughtcrime.securesms.util.ConfigurationMessageUtilities;

import java.io.File;

import network.loki.messenger.R;

public class SQLCipherOpenHelper extends SQLiteOpenHelper {

  @SuppressWarnings("unused")
  private static final String TAG = SQLCipherOpenHelper.class.getSimpleName();

  // First public release (1.0.0) DB version was 27.
  // So we have to keep the migrations onwards.
  private static final int lokiV7                           = 28;
  private static final int lokiV8                           = 29;
  private static final int lokiV9                           = 30;
  private static final int lokiV10                          = 31;
  private static final int lokiV11                          = 32;
  private static final int lokiV12                          = 33;
  private static final int lokiV13                          = 34;
  private static final int lokiV14_BACKUP_FILES             = 35;
  private static final int lokiV15                          = 36;
  private static final int lokiV16                          = 37;
  private static final int lokiV17                          = 38;
  private static final int lokiV18_CLEAR_BG_POLL_JOBS       = 39;
  private static final int lokiV19                          = 40;
  private static final int lokiV20                          = 41;
  private static final int lokiV21                          = 42;
  private static final int lokiV22                          = 43;
  private static final int lokiV23                          = 44;
  private static final int lokiV24                          = 45;
  private static final int lokiV25                          = 46;
  private static final int lokiV26                          = 47;
  private static final int lokiV27                          = 48;
  private static final int lokiV28                          = 49;
  private static final int lokiV29                          = 50;
  private static final int lokiV30                          = 51;
  private static final int lokiV31                          = 52;
  private static final int lokiV32                          = 53;
  private static final int lokiV33                          = 54;
  private static final int lokiV34                          = 55;
  private static final int lokiV35                          = 56;
  private static final int lokiV36                          = 57;
  private static final int lokiV37                          = 58;
  private static final int lokiV38                          = 59;
  private static final int lokiV39                          = 60;
  private static final int lokiV40                          = 61;
  private static final int lokiV41                          = 62;
  private static final int lokiV42                          = 63;

  // Loki - onUpgrade(...) must be updated to use Loki version numbers if Signal makes any database changes
  private static final int    DATABASE_VERSION         = lokiV42;
  private static final int    MIN_DATABASE_VERSION     = lokiV7;
  private static final String CIPHER3_DATABASE_NAME    = "signal.db";
  public static final String  DATABASE_NAME            = "signal_v4.db";

  private final Context        context;
  private final DatabaseSecret databaseSecret;

  public SQLCipherOpenHelper(@NonNull Context context, @NonNull DatabaseSecret databaseSecret) {
    super(
      context,
      DATABASE_NAME,
      databaseSecret.asString(),
      null,
      DATABASE_VERSION,
      MIN_DATABASE_VERSION,
      null,
      new SQLiteDatabaseHook() {
        @Override
        public void preKey(SQLiteConnection connection) {
          SQLCipherOpenHelper.applySQLCipherPragmas(connection, true);
        }

        @Override
        public void postKey(SQLiteConnection connection) {
          SQLCipherOpenHelper.applySQLCipherPragmas(connection, true);

          // if not vacuumed in a while, perform that operation
          long currentTime = System.currentTimeMillis();
          // 7 days
          if (currentTime - TextSecurePreferences.getLastVacuumTime(context) > 604_800_000) {
            connection.execute("VACUUM;", null, null);
            TextSecurePreferences.setLastVacuumNow(context);
          }
        }
      },
      // Note: Now that we support concurrent database reads the migrations are actually non-blocking
      // because of this we need to initially open the database with writeAheadLogging (WAL mode) disabled
      // and enable it once the database officially opens it's connection (which will cause it to re-connect
      // in WAL mode) - this is a little inefficient but will prevent SQL-related errors/crashes due to
      // incomplete migrations
      false
    );

    this.context        = context.getApplicationContext();
    this.databaseSecret = databaseSecret;
  }

  private static void applySQLCipherPragmas(SQLiteConnection connection, boolean useSQLCipher4) {
    if (useSQLCipher4) {
      connection.execute("PRAGMA kdf_iter = '256000';", null, null);
    }
    else {
      connection.execute("PRAGMA cipher_compatibility = 3;", null, null);
      connection.execute("PRAGMA kdf_iter = '1';", null, null);
    }

    connection.execute("PRAGMA cipher_page_size = 4096;", null, null);
  }

  private static SQLiteDatabase open(String path, DatabaseSecret databaseSecret, boolean useSQLCipher4) {
    return SQLiteDatabase.openDatabase(path, databaseSecret.asString(), null, SQLiteDatabase.OPEN_READWRITE, new SQLiteDatabaseHook() {
      @Override
      public void preKey(SQLiteConnection connection) { SQLCipherOpenHelper.applySQLCipherPragmas(connection, useSQLCipher4); }

      @Override
      public void postKey(SQLiteConnection connection) { SQLCipherOpenHelper.applySQLCipherPragmas(connection, useSQLCipher4); }
    });
  }

  public static void migrateSqlCipher3To4IfNeeded(@NonNull Context context, @NonNull DatabaseSecret databaseSecret) throws Exception {
    String oldDbPath = context.getDatabasePath(CIPHER3_DATABASE_NAME).getPath();
    File oldDbFile = new File(oldDbPath);

    // If the old SQLCipher3 database file doesn't exist then no need to do anything
    if (!oldDbFile.exists()) { return; }

    // Define the location for the new database
    String newDbPath = context.getDatabasePath(DATABASE_NAME).getPath();
    File newDbFile = new File(newDbPath);

    try {
      // If the new database file already exists then check if it's valid first, if it's in an
      // invalid state we should delete it and try to migrate again
      if (newDbFile.exists()) {
        // If the old database hasn't been modified since the new database was created, then we can
        // assume the user hasn't downgraded for some reason and made changes to the old database and
        // can remove the old database file (it won't be used anymore)
        if (oldDbFile.lastModified() <= newDbFile.lastModified()) {
          try {
            SQLiteDatabase newDb = SQLCipherOpenHelper.open(newDbPath, databaseSecret, true);
            int version = newDb.getVersion();
            newDb.close();

            // Make sure the new database has it's version set correctly (if not then the migration didn't
            // fully succeed and the database will try to create all it's tables and immediately fail so
            // we will need to remove and remigrate)
            if (version > 0) {
              // TODO: Delete 'CIPHER3_DATABASE_NAME' once enough time has past
//            //noinspection ResultOfMethodCallIgnored
//            oldDbFile.delete();
              return;
            }
          }
          catch (Exception e) {
            Log.i(TAG, "Failed to retrieve version from new database, assuming invalid and remigrating");
          }
        }

        // If the old database does have newer changes then the new database could have stale/invalid
        // data and we should re-migrate to avoid losing any data or issues
        if (!newDbFile.delete()) {
          throw new Exception("Failed to remove invalid new database");
        }
      }

      if (!newDbFile.createNewFile()) {
        throw new Exception("Failed to create new database");
      }

      // Open the old database and extract it's version
      SQLiteDatabase oldDb = SQLCipherOpenHelper.open(oldDbPath, databaseSecret, false);
      int oldDbVersion = oldDb.getVersion();

      // Export the old database to the new one (will have the default 'kdf_iter' and 'page_size' settings)
      oldDb.rawExecSQL(
        String.format("ATTACH DATABASE '%s' AS sqlcipher4 KEY '%s'", newDbPath, databaseSecret.asString())
      );
      Cursor cursor = oldDb.rawQuery("SELECT sqlcipher_export('sqlcipher4')");
      cursor.moveToLast();
      cursor.close();
      oldDb.rawExecSQL("DETACH DATABASE sqlcipher4");
      oldDb.close();

      // Open the newly migrated database (to ensure it works) and set it's version so we don't try
      // to run any of our custom migrations
      SQLiteDatabase newDb = SQLCipherOpenHelper.open(newDbPath, databaseSecret, true);
      newDb.setVersion(oldDbVersion);
      newDb.close();

      // TODO: Delete 'CIPHER3_DATABASE_NAME' once enough time has past
      // Remove the old database file since it will no longer be used
//      //noinspection ResultOfMethodCallIgnored
//      oldDbFile.delete();
    }
    catch (Exception e) {
      Log.e(TAG, "Migration from SQLCipher3 to SQLCipher4 failed", e);

      // If an exception was thrown then we should remove the new database file (it's probably invalid)
      if (!newDbFile.delete()) {
        Log.e(TAG, "Unable to delete invalid new database file");
      }

      // Notify the user of the issue so they know they can downgrade until the issue is fixed
      NotificationManager notificationManager = context.getSystemService(NotificationManager.class);
      String channelId = context.getString(R.string.NotificationChannel_failures);

      if (NotificationChannels.supported()) {
        NotificationChannel channel = new NotificationChannel(channelId, channelId, NotificationManager.IMPORTANCE_HIGH);
        channel.enableVibration(true);
        notificationManager.createNotificationChannel(channel);
      }

      NotificationCompat.Builder builder = new NotificationCompat.Builder(context, channelId)
        .setSmallIcon(R.drawable.ic_notification)
        .setColor(context.getResources().getColor(R.color.textsecure_primary))
        .setCategory(NotificationCompat.CATEGORY_ERROR)
        .setContentTitle(context.getString(R.string.ErrorNotifier_migration))
        .setContentText(context.getString(R.string.ErrorNotifier_migration_downgrade))
        .setAutoCancel(true);

      if (!NotificationChannels.supported()) {
        builder.setPriority(NotificationCompat.PRIORITY_HIGH);
      }

      notificationManager.notify(5874, builder.build());

      // Throw the error (app will crash but there is nothing else we can do unfortunately)
      throw e;
    }
  }

  @Override
  public void onCreate(SQLiteDatabase db) {
    db.execSQL(SmsDatabase.CREATE_TABLE);
    db.execSQL(MmsDatabase.CREATE_TABLE);
    db.execSQL(AttachmentDatabase.CREATE_TABLE);
    db.execSQL(ThreadDatabase.CREATE_TABLE);
    db.execSQL(DraftDatabase.CREATE_TABLE);
    db.execSQL(PushDatabase.CREATE_TABLE);
    db.execSQL(GroupDatabase.CREATE_TABLE);
    db.execSQL(RecipientDatabase.CREATE_TABLE);
    db.execSQL(GroupReceiptDatabase.CREATE_TABLE);
    for (String sql : SearchDatabase.CREATE_TABLE) {
      db.execSQL(sql);
    }
    db.execSQL(LokiAPIDatabase.getCreateSnodePoolTableCommand());
    db.execSQL(LokiAPIDatabase.getCreateOnionRequestPathTableCommand());
    db.execSQL(LokiAPIDatabase.getCreateSwarmTableCommand());
    db.execSQL(LokiAPIDatabase.getCreateLastMessageHashValueTable2Command());
    db.execSQL(LokiAPIDatabase.getCreateReceivedMessageHashValuesTable3Command());
    db.execSQL(LokiAPIDatabase.getCreateOpenGroupAuthTokenTableCommand());
    db.execSQL(LokiAPIDatabase.getCreateLastMessageServerIDTableCommand());
    db.execSQL(LokiAPIDatabase.getCreateLastDeletionServerIDTableCommand());
    db.execSQL(LokiAPIDatabase.getCreateDeviceLinkCacheCommand());
    db.execSQL(LokiAPIDatabase.getCreateUserCountTableCommand());
    db.execSQL(LokiAPIDatabase.getCreateSessionRequestTimestampCacheCommand());
    db.execSQL(LokiAPIDatabase.getCreateSessionRequestSentTimestampTableCommand());
    db.execSQL(LokiAPIDatabase.getCreateSessionRequestProcessedTimestampTableCommand());
    db.execSQL(LokiAPIDatabase.getCreateOpenGroupPublicKeyTableCommand());
    db.execSQL(LokiAPIDatabase.getCreateOpenGroupProfilePictureTableCommand());
    db.execSQL(LokiAPIDatabase.getCreateClosedGroupEncryptionKeyPairsTable());
    db.execSQL(LokiAPIDatabase.getCreateClosedGroupPublicKeysTable());
    db.execSQL(LokiAPIDatabase.getCreateServerCapabilitiesCommand());
    db.execSQL(LokiAPIDatabase.getCreateLastInboxMessageServerIdCommand());
    db.execSQL(LokiAPIDatabase.getCreateLastOutboxMessageServerIdCommand());
    db.execSQL(LokiMessageDatabase.getCreateMessageIDTableCommand());
    db.execSQL(LokiMessageDatabase.getCreateMessageToThreadMappingTableCommand());
    db.execSQL(LokiMessageDatabase.getCreateErrorMessageTableCommand());
    db.execSQL(LokiMessageDatabase.getCreateMessageHashTableCommand());
    db.execSQL(LokiThreadDatabase.getCreateSessionResetTableCommand());
    db.execSQL(LokiThreadDatabase.getCreatePublicChatTableCommand());
    db.execSQL(LokiUserDatabase.getCreateDisplayNameTableCommand());
    db.execSQL(LokiBackupFilesDatabase.getCreateTableCommand());
    db.execSQL(SessionJobDatabase.getCreateSessionJobTableCommand());
    db.execSQL(LokiMessageDatabase.getUpdateMessageIDTableForType());
    db.execSQL(LokiMessageDatabase.getUpdateMessageMappingTable());
    db.execSQL(SessionContactDatabase.getCreateSessionContactTableCommand());
    db.execSQL(RecipientDatabase.getCreateNotificationTypeCommand());
    db.execSQL(ThreadDatabase.getCreatePinnedCommand());
    db.execSQL(GroupDatabase.getCreateUpdatedTimestampCommand());
    db.execSQL(RecipientDatabase.getCreateApprovedCommand());
    db.execSQL(RecipientDatabase.getCreateApprovedMeCommand());
    db.execSQL(RecipientDatabase.getCreateDisappearingStateCommand());
    db.execSQL(MmsDatabase.CREATE_MESSAGE_REQUEST_RESPONSE_COMMAND);
    db.execSQL(MmsDatabase.CREATE_REACTIONS_UNREAD_COMMAND);
    db.execSQL(SmsDatabase.CREATE_REACTIONS_UNREAD_COMMAND);
    db.execSQL(MmsDatabase.CREATE_REACTIONS_LAST_SEEN_COMMAND);
    db.execSQL(LokiAPIDatabase.CREATE_FORK_INFO_TABLE_COMMAND);
    db.execSQL(LokiAPIDatabase.CREATE_DEFAULT_FORK_INFO_COMMAND);
    db.execSQL(LokiAPIDatabase.UPDATE_HASHES_INCLUDE_NAMESPACE_COMMAND);
    db.execSQL(LokiAPIDatabase.UPDATE_RECEIVED_INCLUDE_NAMESPACE_COMMAND);
    db.execSQL(LokiAPIDatabase.INSERT_LAST_HASH_DATA);
    db.execSQL(LokiAPIDatabase.DROP_LEGACY_LAST_HASH);
    db.execSQL(LokiAPIDatabase.INSERT_RECEIVED_HASHES_DATA);
    db.execSQL(LokiAPIDatabase.DROP_LEGACY_RECEIVED_HASHES);
    db.execSQL(BlindedIdMappingDatabase.CREATE_BLINDED_ID_MAPPING_TABLE_COMMAND);
    db.execSQL(GroupMemberDatabase.CREATE_GROUP_MEMBER_TABLE_COMMAND);
    db.execSQL(LokiAPIDatabase.RESET_SEQ_NO); // probably not needed but consistent with all migrations
    db.execSQL(EmojiSearchDatabase.CREATE_EMOJI_SEARCH_TABLE_COMMAND);
    db.execSQL(ReactionDatabase.CREATE_REACTION_TABLE_COMMAND);
    db.execSQL(ThreadDatabase.getUnreadMentionCountCommand());
    db.execSQL(SmsDatabase.CREATE_HAS_MENTION_COMMAND);
    db.execSQL(MmsDatabase.CREATE_HAS_MENTION_COMMAND);
<<<<<<< HEAD
    db.execSQL(ExpirationConfigurationDatabase.CREATE_EXPIRATION_CONFIGURATION_TABLE_COMMAND);
=======
    db.execSQL(ConfigDatabase.CREATE_CONFIG_TABLE_COMMAND);
>>>>>>> 1bb39399

    executeStatements(db, SmsDatabase.CREATE_INDEXS);
    executeStatements(db, MmsDatabase.CREATE_INDEXS);
    executeStatements(db, AttachmentDatabase.CREATE_INDEXS);
    executeStatements(db, ThreadDatabase.CREATE_INDEXS);
    executeStatements(db, DraftDatabase.CREATE_INDEXS);
    executeStatements(db, GroupDatabase.CREATE_INDEXS);
    executeStatements(db, GroupReceiptDatabase.CREATE_INDEXES);
    executeStatements(db, ReactionDatabase.CREATE_INDEXS);

    executeStatements(db, ReactionDatabase.CREATE_REACTION_TRIGGERS);
    db.execSQL(RecipientDatabase.getAddWrapperHash());
  }

  @Override
  public void onConfigure(SQLiteDatabase db) {
    super.onConfigure(db);

    db.execSQL("PRAGMA cache_size = 10000");
  }

  @Override
  public void onUpgrade(SQLiteDatabase db, int oldVersion, int newVersion) {
    Log.i(TAG, "Upgrading database: " + oldVersion + ", " + newVersion);

    db.beginTransaction();

    try {

      if (oldVersion < lokiV7) {
        db.execSQL(LokiMessageDatabase.getCreateErrorMessageTableCommand());
      }

      if (oldVersion < lokiV8) {
        db.execSQL(LokiAPIDatabase.getCreateSessionRequestTimestampCacheCommand());
      }

      if (oldVersion < lokiV9) {
        db.execSQL(LokiAPIDatabase.getCreateSnodePoolTableCommand());
        db.execSQL(LokiAPIDatabase.getCreateOnionRequestPathTableCommand());
      }

      if (oldVersion < lokiV10) {
        db.execSQL(LokiAPIDatabase.getCreateSessionRequestSentTimestampTableCommand());
        db.execSQL(LokiAPIDatabase.getCreateSessionRequestProcessedTimestampTableCommand());
      }

      if (oldVersion < lokiV11) {
        db.execSQL(LokiAPIDatabase.getCreateOpenGroupPublicKeyTableCommand());
      }

      if (oldVersion < lokiV12) {
        db.execSQL(LokiAPIDatabase.getCreateLastMessageHashValueTable2Command());
      }

      if (oldVersion < lokiV13) {
        db.execSQL(LokiAPIDatabase.getCreateReceivedMessageHashValuesTable3Command());
      }

      if (oldVersion < lokiV14_BACKUP_FILES) {
        db.execSQL(LokiBackupFilesDatabase.getCreateTableCommand());
      }

      if (oldVersion < lokiV16) {
        db.execSQL(LokiAPIDatabase.getCreateOpenGroupProfilePictureTableCommand());
      }

      if (oldVersion < lokiV17) {
        db.execSQL("ALTER TABLE part ADD COLUMN audio_visual_samples BLOB");
        db.execSQL("ALTER TABLE part ADD COLUMN audio_duration INTEGER");
      }

      if (oldVersion < lokiV18_CLEAR_BG_POLL_JOBS) {
        // BackgroundPollJob was replaced with BackgroundPollWorker. Clear all the scheduled job records.
        db.execSQL("DELETE FROM job_spec WHERE factory_key = 'BackgroundPollJob'");
        db.execSQL("DELETE FROM constraint_spec WHERE factory_key = 'BackgroundPollJob'");
      }

      // Many classes were removed. We need to update DB structure and data to match the code changes.
      if (oldVersion < lokiV19) {
        db.execSQL(LokiAPIDatabase.getCreateClosedGroupEncryptionKeyPairsTable());
        db.execSQL(LokiAPIDatabase.getCreateClosedGroupPublicKeysTable());
        db.execSQL("DROP TABLE identities");
        deleteJobRecords(db, "RetrieveProfileJob");
        deleteJobRecords(db,
                "RefreshAttributesJob",
                "RotateProfileKeyJob",
                "RefreshUnidentifiedDeliveryAbilityJob",
                "RotateCertificateJob"
        );
      }

      if (oldVersion < lokiV20) {
        deleteJobRecords(db,
                "CleanPreKeysJob",
                "RefreshPreKeysJob",
                "CreateSignedPreKeyJob",
                "RotateSignedPreKeyJob",
                "MultiDeviceBlockedUpdateJob",
                "MultiDeviceConfigurationUpdateJob",
                "MultiDeviceContactUpdateJob",
                "MultiDeviceGroupUpdateJob",
                "MultiDeviceOpenGroupUpdateJob",
                "MultiDeviceProfileKeyUpdateJob",
                "MultiDeviceReadUpdateJob",
                "MultiDeviceStickerPackOperationJob",
                "MultiDeviceStickerPackSyncJob",
                "MultiDeviceVerifiedUpdateJob",
                "ServiceOutageDetectionJob",
                "SessionRequestMessageSendJob"
        );
      }

      if (oldVersion < lokiV21) {
        deleteJobRecords(db,
                "ClosedGroupUpdateMessageSendJob",
                "NullMessageSendJob",
                "StickerDownloadJob",
                "StickerPackDownloadJob",
                "MmsSendJob",
                "MmsReceiveJob",
                "MmsDownloadJob",
                "SmsSendJob",
                "SmsSentJob",
                "SmsReceiveJob",
                "PushGroupUpdateJob",
                "ResetThreadSessionJob");
      }

      if (oldVersion < lokiV22) {
        db.execSQL(SessionJobDatabase.getCreateSessionJobTableCommand());
        deleteJobRecords(db,
                "PushGroupSendJob",
                "PushMediaSendJob",
                "PushTextSendJob",
                "SendReadReceiptJob",
                "TypingSendJob",
                "AttachmentUploadJob",
                "RequestGroupInfoJob",
                "ClosedGroupUpdateMessageSendJobV2",
                "SendDeliveryReceiptJob");
      }

      if (oldVersion < lokiV23) {
        db.execSQL("ALTER TABLE groups ADD COLUMN zombie_members TEXT");
        db.execSQL(LokiMessageDatabase.getUpdateMessageIDTableForType());
        db.execSQL(LokiMessageDatabase.getUpdateMessageMappingTable());
      }

      if (oldVersion < lokiV24) {
        String swarmTable = LokiAPIDatabase.Companion.getSwarmTable();
        String snodePoolTable = LokiAPIDatabase.Companion.getSnodePoolTable();
        db.execSQL("DROP TABLE " + swarmTable);
        db.execSQL("DROP TABLE " + snodePoolTable);
        db.execSQL(LokiAPIDatabase.getCreateSnodePoolTableCommand());
        db.execSQL(LokiAPIDatabase.getCreateSwarmTableCommand());
      }

      if (oldVersion < lokiV25) {
        String jobTable = SessionJobDatabase.sessionJobTable;
        db.execSQL("DROP TABLE " + jobTable);
        db.execSQL(SessionJobDatabase.getCreateSessionJobTableCommand());
      }

      if (oldVersion < lokiV26) {
        db.execSQL(SessionContactDatabase.getCreateSessionContactTableCommand());
      }

      if (oldVersion < lokiV27) {
        db.execSQL(RecipientDatabase.getCreateNotificationTypeCommand());
      }

      if (oldVersion < lokiV28) {
        db.execSQL(LokiMessageDatabase.getCreateMessageHashTableCommand());
      }

      if (oldVersion < lokiV29) {
        db.execSQL(ThreadDatabase.getCreatePinnedCommand());
      }

      if (oldVersion < lokiV30) {
        db.execSQL(GroupDatabase.getCreateUpdatedTimestampCommand());
      }

      if (oldVersion < lokiV31) {
        db.execSQL(RecipientDatabase.getCreateApprovedCommand());
        db.execSQL(RecipientDatabase.getCreateApprovedMeCommand());
        db.execSQL(RecipientDatabase.getUpdateApprovedCommand());
        db.execSQL(MmsDatabase.CREATE_MESSAGE_REQUEST_RESPONSE_COMMAND);
      }

      if (oldVersion < lokiV32) {
        db.execSQL(RecipientDatabase.getUpdateResetApprovedCommand());
        db.execSQL(RecipientDatabase.getUpdateApprovedSelectConversations());
      }

      if (oldVersion < lokiV33) {
        db.execSQL(LokiAPIDatabase.CREATE_FORK_INFO_TABLE_COMMAND);
        db.execSQL(LokiAPIDatabase.CREATE_DEFAULT_FORK_INFO_COMMAND);
        db.execSQL(LokiAPIDatabase.UPDATE_HASHES_INCLUDE_NAMESPACE_COMMAND);
        db.execSQL(LokiAPIDatabase.UPDATE_RECEIVED_INCLUDE_NAMESPACE_COMMAND);
      }

      if (oldVersion < lokiV34) {
        db.execSQL(LokiAPIDatabase.INSERT_LAST_HASH_DATA);
        db.execSQL(LokiAPIDatabase.DROP_LEGACY_LAST_HASH);
        db.execSQL(LokiAPIDatabase.INSERT_RECEIVED_HASHES_DATA);
        db.execSQL(LokiAPIDatabase.DROP_LEGACY_RECEIVED_HASHES);
      }

      if (oldVersion < lokiV35) {
        db.execSQL(LokiAPIDatabase.getCreateServerCapabilitiesCommand());
        db.execSQL(LokiAPIDatabase.getCreateLastInboxMessageServerIdCommand());
        db.execSQL(LokiAPIDatabase.getCreateLastOutboxMessageServerIdCommand());
        db.execSQL(BlindedIdMappingDatabase.CREATE_BLINDED_ID_MAPPING_TABLE_COMMAND);
        db.execSQL(GroupMemberDatabase.CREATE_GROUP_MEMBER_TABLE_COMMAND);
      }

      if (oldVersion < lokiV36) {
        db.execSQL(LokiAPIDatabase.RESET_SEQ_NO);
      }

      if (oldVersion < lokiV37) {
        db.execSQL(MmsDatabase.CREATE_REACTIONS_UNREAD_COMMAND);
        db.execSQL(SmsDatabase.CREATE_REACTIONS_UNREAD_COMMAND);
        db.execSQL(MmsDatabase.CREATE_REACTIONS_LAST_SEEN_COMMAND);
        db.execSQL(ReactionDatabase.CREATE_REACTION_TABLE_COMMAND);
        executeStatements(db, ReactionDatabase.CREATE_REACTION_TRIGGERS);
      }

      if (oldVersion < lokiV38) {
        db.execSQL(EmojiSearchDatabase.CREATE_EMOJI_SEARCH_TABLE_COMMAND);
      }

      if (oldVersion < lokiV39) {
        executeStatements(db, ReactionDatabase.CREATE_INDEXS);
      }

      if (oldVersion < lokiV40) {
        db.execSQL(ThreadDatabase.getUnreadMentionCountCommand());
        db.execSQL(SmsDatabase.CREATE_HAS_MENTION_COMMAND);
        db.execSQL(MmsDatabase.CREATE_HAS_MENTION_COMMAND);
      }

      if (oldVersion < lokiV41) {
<<<<<<< HEAD
        db.execSQL(RecipientDatabase.getCreateDisappearingStateCommand());
        db.execSQL(ExpirationConfigurationDatabase.CREATE_EXPIRATION_CONFIGURATION_TABLE_COMMAND);
        db.execSQL(ExpirationConfigurationDatabase.MIGRATE_GROUP_CONVERSATION_EXPIRY_TYPE_COMMAND);
        db.execSQL(ExpirationConfigurationDatabase.MIGRATE_ONE_TO_ONE_CONVERSATION_EXPIRY_TYPE_COMMAND);
=======
        db.execSQL(ConfigDatabase.CREATE_CONFIG_TABLE_COMMAND);
        db.execSQL(ConfigurationMessageUtilities.DELETE_INACTIVE_GROUPS);
        db.execSQL(ConfigurationMessageUtilities.DELETE_INACTIVE_ONE_TO_ONES);
      }

      if (oldVersion < lokiV42) {
        db.execSQL(RecipientDatabase.getAddWrapperHash());
>>>>>>> 1bb39399
      }

      db.setTransactionSuccessful();
    } finally {
      db.endTransaction();
    }
  }

  @Override
  public void onOpen(SQLiteDatabase db) {
    super.onOpen(db);

    // Now that the database is officially open (ie. the migrations are completed) we want to enable
    // write ahead logging (WAL mode) to officially support concurrent read connections
    db.enableWriteAheadLogging();
  }

  public void markCurrent(SQLiteDatabase db) {
    db.setVersion(DATABASE_VERSION);
  }

  private void executeStatements(SQLiteDatabase db, String[] statements) {
    for (String statement : statements)
      db.execSQL(statement);
  }

  private static boolean columnExists(@NonNull SQLiteDatabase db, @NonNull String table, @NonNull String column) {
    try (Cursor cursor = db.rawQuery("PRAGMA table_info(" + table + ")", null)) {
      int nameColumnIndex = cursor.getColumnIndexOrThrow("name");

      while (cursor.moveToNext()) {
        String name = cursor.getString(nameColumnIndex);

        if (name.equals(column)) {
          return true;
        }
      }
    }

    return false;
  }

  /**
   * Cleans up all the records related to the job keys specified.
   * This method should be called once the Signal job class is deleted from the project.
   */
  private static void deleteJobRecords(SQLiteDatabase db, String... jobKeys) {
    for (String jobKey : jobKeys) {
      db.execSQL("DELETE FROM job_spec WHERE factory_key = ?", new String[]{jobKey});
      db.execSQL("DELETE FROM constraint_spec WHERE factory_key = ?", new String[]{jobKey});
    }
  }
}<|MERGE_RESOLUTION|>--- conflicted
+++ resolved
@@ -345,11 +345,8 @@
     db.execSQL(ThreadDatabase.getUnreadMentionCountCommand());
     db.execSQL(SmsDatabase.CREATE_HAS_MENTION_COMMAND);
     db.execSQL(MmsDatabase.CREATE_HAS_MENTION_COMMAND);
-<<<<<<< HEAD
+    db.execSQL(ConfigDatabase.CREATE_CONFIG_TABLE_COMMAND);
     db.execSQL(ExpirationConfigurationDatabase.CREATE_EXPIRATION_CONFIGURATION_TABLE_COMMAND);
-=======
-    db.execSQL(ConfigDatabase.CREATE_CONFIG_TABLE_COMMAND);
->>>>>>> 1bb39399
 
     executeStatements(db, SmsDatabase.CREATE_INDEXS);
     executeStatements(db, MmsDatabase.CREATE_INDEXS);
@@ -595,20 +592,20 @@
       }
 
       if (oldVersion < lokiV41) {
-<<<<<<< HEAD
+        db.execSQL(ConfigDatabase.CREATE_CONFIG_TABLE_COMMAND);
+        db.execSQL(ConfigurationMessageUtilities.DELETE_INACTIVE_GROUPS);
+        db.execSQL(ConfigurationMessageUtilities.DELETE_INACTIVE_ONE_TO_ONES);
+      }
+
+      if (oldVersion < lokiV42) {
+        db.execSQL(RecipientDatabase.getAddWrapperHash());
+      }
+
+      if (oldVersion < lokiV43) {
         db.execSQL(RecipientDatabase.getCreateDisappearingStateCommand());
         db.execSQL(ExpirationConfigurationDatabase.CREATE_EXPIRATION_CONFIGURATION_TABLE_COMMAND);
         db.execSQL(ExpirationConfigurationDatabase.MIGRATE_GROUP_CONVERSATION_EXPIRY_TYPE_COMMAND);
         db.execSQL(ExpirationConfigurationDatabase.MIGRATE_ONE_TO_ONE_CONVERSATION_EXPIRY_TYPE_COMMAND);
-=======
-        db.execSQL(ConfigDatabase.CREATE_CONFIG_TABLE_COMMAND);
-        db.execSQL(ConfigurationMessageUtilities.DELETE_INACTIVE_GROUPS);
-        db.execSQL(ConfigurationMessageUtilities.DELETE_INACTIVE_ONE_TO_ONES);
-      }
-
-      if (oldVersion < lokiV42) {
-        db.execSQL(RecipientDatabase.getAddWrapperHash());
->>>>>>> 1bb39399
       }
 
       db.setTransactionSuccessful();
