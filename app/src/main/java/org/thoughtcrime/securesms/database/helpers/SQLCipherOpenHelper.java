package org.thoughtcrime.securesms.database.helpers;

import android.app.NotificationChannel;
import android.app.NotificationManager;
import android.content.Context;
import android.database.Cursor;

import androidx.annotation.NonNull;
import androidx.core.app.NotificationCompat;

import net.zetetic.database.sqlcipher.SQLiteConnection;
import net.zetetic.database.sqlcipher.SQLiteDatabase;
import net.zetetic.database.sqlcipher.SQLiteDatabaseHook;
import net.zetetic.database.sqlcipher.SQLiteOpenHelper;

import org.session.libsession.utilities.TextSecurePreferences;
import org.session.libsignal.utilities.Log;
import org.thoughtcrime.securesms.crypto.DatabaseSecret;
import org.thoughtcrime.securesms.database.AttachmentDatabase;
import org.thoughtcrime.securesms.database.BlindedIdMappingDatabase;
import org.thoughtcrime.securesms.database.ConfigDatabase;
import org.thoughtcrime.securesms.database.DraftDatabase;
import org.thoughtcrime.securesms.database.EmojiSearchDatabase;
import org.thoughtcrime.securesms.database.ExpirationConfigurationDatabase;
import org.thoughtcrime.securesms.database.GroupDatabase;
import org.thoughtcrime.securesms.database.GroupMemberDatabase;
import org.thoughtcrime.securesms.database.GroupReceiptDatabase;
import org.thoughtcrime.securesms.database.LokiAPIDatabase;
import org.thoughtcrime.securesms.database.LokiBackupFilesDatabase;
import org.thoughtcrime.securesms.database.LokiMessageDatabase;
import org.thoughtcrime.securesms.database.LokiThreadDatabase;
import org.thoughtcrime.securesms.database.LokiUserDatabase;
import org.thoughtcrime.securesms.database.MmsDatabase;
import org.thoughtcrime.securesms.database.PushDatabase;
import org.thoughtcrime.securesms.database.ReactionDatabase;
import org.thoughtcrime.securesms.database.RecipientDatabase;
import org.thoughtcrime.securesms.database.SearchDatabase;
import org.thoughtcrime.securesms.database.SessionContactDatabase;
import org.thoughtcrime.securesms.database.SessionJobDatabase;
import org.thoughtcrime.securesms.database.SmsDatabase;
import org.thoughtcrime.securesms.database.ThreadDatabase;
import org.thoughtcrime.securesms.notifications.NotificationChannels;
import org.thoughtcrime.securesms.util.ConfigurationMessageUtilities;

import java.io.File;

import network.loki.messenger.R;

public class SQLCipherOpenHelper extends SQLiteOpenHelper {

  @SuppressWarnings("unused")
  private static final String TAG = SQLCipherOpenHelper.class.getSimpleName();

  // First public release (1.0.0) DB version was 27.
  // So we have to keep the migrations onwards.
  private static final int lokiV7                           = 28;
  private static final int lokiV8                           = 29;
  private static final int lokiV9                           = 30;
  private static final int lokiV10                          = 31;
  private static final int lokiV11                          = 32;
  private static final int lokiV12                          = 33;
  private static final int lokiV13                          = 34;
  private static final int lokiV14_BACKUP_FILES             = 35;
  private static final int lokiV15                          = 36;
  private static final int lokiV16                          = 37;
  private static final int lokiV17                          = 38;
  private static final int lokiV18_CLEAR_BG_POLL_JOBS       = 39;
  private static final int lokiV19                          = 40;
  private static final int lokiV20                          = 41;
  private static final int lokiV21                          = 42;
  private static final int lokiV22                          = 43;
  private static final int lokiV23                          = 44;
  private static final int lokiV24                          = 45;
  private static final int lokiV25                          = 46;
  private static final int lokiV26                          = 47;
  private static final int lokiV27                          = 48;
  private static final int lokiV28                          = 49;
  private static final int lokiV29                          = 50;
  private static final int lokiV30                          = 51;
  private static final int lokiV31                          = 52;
  private static final int lokiV32                          = 53;
  private static final int lokiV33                          = 54;
  private static final int lokiV34                          = 55;
  private static final int lokiV35                          = 56;
  private static final int lokiV36                          = 57;
  private static final int lokiV37                          = 58;
  private static final int lokiV38                          = 59;
  private static final int lokiV39                          = 60;
  private static final int lokiV40                          = 61;
  private static final int lokiV41                          = 62;
<<<<<<< HEAD
  private static final int lokiV42                          = 63;
  private static final int lokiV43                          = 64;

  // Loki - onUpgrade(...) must be updated to use Loki version numbers if Signal makes any database changes
  private static final int    DATABASE_VERSION         = lokiV42;
=======

  // Loki - onUpgrade(...) must be updated to use Loki version numbers if Signal makes any database changes
  private static final int    DATABASE_VERSION         = lokiV41;
>>>>>>> 4c9a237d
  private static final int    MIN_DATABASE_VERSION     = lokiV7;
  private static final String CIPHER3_DATABASE_NAME    = "signal.db";
  public static final String  DATABASE_NAME            = "signal_v4.db";

  private final Context        context;
  private final DatabaseSecret databaseSecret;

  public SQLCipherOpenHelper(@NonNull Context context, @NonNull DatabaseSecret databaseSecret) {
    super(
      context,
      DATABASE_NAME,
      databaseSecret.asString(),
      null,
      DATABASE_VERSION,
      MIN_DATABASE_VERSION,
      null,
      new SQLiteDatabaseHook() {
        @Override
        public void preKey(SQLiteConnection connection) {
          SQLCipherOpenHelper.applySQLCipherPragmas(connection, true);
        }

        @Override
        public void postKey(SQLiteConnection connection) {
          SQLCipherOpenHelper.applySQLCipherPragmas(connection, true);

          // if not vacuumed in a while, perform that operation
          long currentTime = System.currentTimeMillis();
          // 7 days
          if (currentTime - TextSecurePreferences.getLastVacuumTime(context) > 604_800_000) {
            connection.execute("VACUUM;", null, null);
            TextSecurePreferences.setLastVacuumNow(context);
          }
        }
      },
      // Note: Now that we support concurrent database reads the migrations are actually non-blocking
      // because of this we need to initially open the database with writeAheadLogging (WAL mode) disabled
      // and enable it once the database officially opens it's connection (which will cause it to re-connect
      // in WAL mode) - this is a little inefficient but will prevent SQL-related errors/crashes due to
      // incomplete migrations
      false
    );

    this.context        = context.getApplicationContext();
    this.databaseSecret = databaseSecret;
  }

  private static void applySQLCipherPragmas(SQLiteConnection connection, boolean useSQLCipher4) {
    if (useSQLCipher4) {
      connection.execute("PRAGMA kdf_iter = '256000';", null, null);
    }
    else {
      connection.execute("PRAGMA cipher_compatibility = 3;", null, null);
      connection.execute("PRAGMA kdf_iter = '1';", null, null);
    }

    connection.execute("PRAGMA cipher_page_size = 4096;", null, null);
  }

  private static SQLiteDatabase open(String path, DatabaseSecret databaseSecret, boolean useSQLCipher4) {
    return SQLiteDatabase.openDatabase(path, databaseSecret.asString(), null, SQLiteDatabase.OPEN_READWRITE, new SQLiteDatabaseHook() {
      @Override
      public void preKey(SQLiteConnection connection) { SQLCipherOpenHelper.applySQLCipherPragmas(connection, useSQLCipher4); }

      @Override
      public void postKey(SQLiteConnection connection) { SQLCipherOpenHelper.applySQLCipherPragmas(connection, useSQLCipher4); }
    });
  }

  public static void migrateSqlCipher3To4IfNeeded(@NonNull Context context, @NonNull DatabaseSecret databaseSecret) throws Exception {
    String oldDbPath = context.getDatabasePath(CIPHER3_DATABASE_NAME).getPath();
    File oldDbFile = new File(oldDbPath);

    // If the old SQLCipher3 database file doesn't exist then no need to do anything
    if (!oldDbFile.exists()) { return; }

    // Define the location for the new database
    String newDbPath = context.getDatabasePath(DATABASE_NAME).getPath();
    File newDbFile = new File(newDbPath);

    try {
      // If the new database file already exists then check if it's valid first, if it's in an
      // invalid state we should delete it and try to migrate again
      if (newDbFile.exists()) {
        // If the old database hasn't been modified since the new database was created, then we can
        // assume the user hasn't downgraded for some reason and made changes to the old database and
        // can remove the old database file (it won't be used anymore)
        if (oldDbFile.lastModified() <= newDbFile.lastModified()) {
          try {
            SQLiteDatabase newDb = SQLCipherOpenHelper.open(newDbPath, databaseSecret, true);
            int version = newDb.getVersion();
            newDb.close();

            // Make sure the new database has it's version set correctly (if not then the migration didn't
            // fully succeed and the database will try to create all it's tables and immediately fail so
            // we will need to remove and remigrate)
            if (version > 0) {
              // TODO: Delete 'CIPHER3_DATABASE_NAME' once enough time has past
//            //noinspection ResultOfMethodCallIgnored
//            oldDbFile.delete();
              return;
            }
          }
          catch (Exception e) {
            Log.i(TAG, "Failed to retrieve version from new database, assuming invalid and remigrating");
          }
        }

        // If the old database does have newer changes then the new database could have stale/invalid
        // data and we should re-migrate to avoid losing any data or issues
        if (!newDbFile.delete()) {
          throw new Exception("Failed to remove invalid new database");
        }
      }

      if (!newDbFile.createNewFile()) {
        throw new Exception("Failed to create new database");
      }

      // Open the old database and extract it's version
      SQLiteDatabase oldDb = SQLCipherOpenHelper.open(oldDbPath, databaseSecret, false);
      int oldDbVersion = oldDb.getVersion();

      // Export the old database to the new one (will have the default 'kdf_iter' and 'page_size' settings)
      oldDb.rawExecSQL(
        String.format("ATTACH DATABASE '%s' AS sqlcipher4 KEY '%s'", newDbPath, databaseSecret.asString())
      );
      Cursor cursor = oldDb.rawQuery("SELECT sqlcipher_export('sqlcipher4')");
      cursor.moveToLast();
      cursor.close();
      oldDb.rawExecSQL("DETACH DATABASE sqlcipher4");
      oldDb.close();

      // Open the newly migrated database (to ensure it works) and set it's version so we don't try
      // to run any of our custom migrations
      SQLiteDatabase newDb = SQLCipherOpenHelper.open(newDbPath, databaseSecret, true);
      newDb.setVersion(oldDbVersion);
      newDb.close();

      // TODO: Delete 'CIPHER3_DATABASE_NAME' once enough time has past
      // Remove the old database file since it will no longer be used
//      //noinspection ResultOfMethodCallIgnored
//      oldDbFile.delete();
    }
    catch (Exception e) {
      Log.e(TAG, "Migration from SQLCipher3 to SQLCipher4 failed", e);

      // If an exception was thrown then we should remove the new database file (it's probably invalid)
      if (!newDbFile.delete()) {
        Log.e(TAG, "Unable to delete invalid new database file");
      }

      // Notify the user of the issue so they know they can downgrade until the issue is fixed
      NotificationManager notificationManager = context.getSystemService(NotificationManager.class);
      String channelId = context.getString(R.string.NotificationChannel_failures);

      if (NotificationChannels.supported()) {
        NotificationChannel channel = new NotificationChannel(channelId, channelId, NotificationManager.IMPORTANCE_HIGH);
        channel.enableVibration(true);
        notificationManager.createNotificationChannel(channel);
      }

      NotificationCompat.Builder builder = new NotificationCompat.Builder(context, channelId)
        .setSmallIcon(R.drawable.ic_notification)
        .setColor(context.getResources().getColor(R.color.textsecure_primary))
        .setCategory(NotificationCompat.CATEGORY_ERROR)
        .setContentTitle(context.getString(R.string.ErrorNotifier_migration))
        .setContentText(context.getString(R.string.ErrorNotifier_migration_downgrade))
        .setAutoCancel(true);

      if (!NotificationChannels.supported()) {
        builder.setPriority(NotificationCompat.PRIORITY_HIGH);
      }

      notificationManager.notify(5874, builder.build());

      // Throw the error (app will crash but there is nothing else we can do unfortunately)
      throw e;
    }
  }

  @Override
  public void onCreate(SQLiteDatabase db) {
    db.execSQL(SmsDatabase.CREATE_TABLE);
    db.execSQL(MmsDatabase.CREATE_TABLE);
    db.execSQL(AttachmentDatabase.CREATE_TABLE);
    db.execSQL(ThreadDatabase.CREATE_TABLE);
    db.execSQL(DraftDatabase.CREATE_TABLE);
    db.execSQL(PushDatabase.CREATE_TABLE);
    db.execSQL(GroupDatabase.CREATE_TABLE);
    db.execSQL(RecipientDatabase.CREATE_TABLE);
    db.execSQL(GroupReceiptDatabase.CREATE_TABLE);
    for (String sql : SearchDatabase.CREATE_TABLE) {
      db.execSQL(sql);
    }
    db.execSQL(LokiAPIDatabase.getCreateSnodePoolTableCommand());
    db.execSQL(LokiAPIDatabase.getCreateOnionRequestPathTableCommand());
    db.execSQL(LokiAPIDatabase.getCreateSwarmTableCommand());
    db.execSQL(LokiAPIDatabase.getCreateLastMessageHashValueTable2Command());
    db.execSQL(LokiAPIDatabase.getCreateReceivedMessageHashValuesTable3Command());
    db.execSQL(LokiAPIDatabase.getCreateOpenGroupAuthTokenTableCommand());
    db.execSQL(LokiAPIDatabase.getCreateLastMessageServerIDTableCommand());
    db.execSQL(LokiAPIDatabase.getCreateLastDeletionServerIDTableCommand());
    db.execSQL(LokiAPIDatabase.getCreateDeviceLinkCacheCommand());
    db.execSQL(LokiAPIDatabase.getCreateUserCountTableCommand());
    db.execSQL(LokiAPIDatabase.getCreateSessionRequestTimestampCacheCommand());
    db.execSQL(LokiAPIDatabase.getCreateSessionRequestSentTimestampTableCommand());
    db.execSQL(LokiAPIDatabase.getCreateSessionRequestProcessedTimestampTableCommand());
    db.execSQL(LokiAPIDatabase.getCreateOpenGroupPublicKeyTableCommand());
    db.execSQL(LokiAPIDatabase.getCreateOpenGroupProfilePictureTableCommand());
    db.execSQL(LokiAPIDatabase.getCreateClosedGroupEncryptionKeyPairsTable());
    db.execSQL(LokiAPIDatabase.getCreateClosedGroupPublicKeysTable());
    db.execSQL(LokiAPIDatabase.getCreateServerCapabilitiesCommand());
    db.execSQL(LokiAPIDatabase.getCreateLastInboxMessageServerIdCommand());
    db.execSQL(LokiAPIDatabase.getCreateLastOutboxMessageServerIdCommand());
    db.execSQL(LokiMessageDatabase.getCreateMessageIDTableCommand());
    db.execSQL(LokiMessageDatabase.getCreateMessageToThreadMappingTableCommand());
    db.execSQL(LokiMessageDatabase.getCreateErrorMessageTableCommand());
    db.execSQL(LokiMessageDatabase.getCreateMessageHashTableCommand());
    db.execSQL(LokiThreadDatabase.getCreateSessionResetTableCommand());
    db.execSQL(LokiThreadDatabase.getCreatePublicChatTableCommand());
    db.execSQL(LokiUserDatabase.getCreateDisplayNameTableCommand());
    db.execSQL(LokiBackupFilesDatabase.getCreateTableCommand());
    db.execSQL(SessionJobDatabase.getCreateSessionJobTableCommand());
    db.execSQL(LokiMessageDatabase.getUpdateMessageIDTableForType());
    db.execSQL(LokiMessageDatabase.getUpdateMessageMappingTable());
    db.execSQL(SessionContactDatabase.getCreateSessionContactTableCommand());
    db.execSQL(RecipientDatabase.getCreateNotificationTypeCommand());
    db.execSQL(ThreadDatabase.getCreatePinnedCommand());
    db.execSQL(GroupDatabase.getCreateUpdatedTimestampCommand());
    db.execSQL(RecipientDatabase.getCreateApprovedCommand());
    db.execSQL(RecipientDatabase.getCreateApprovedMeCommand());
    db.execSQL(RecipientDatabase.getCreateDisappearingStateCommand());
    db.execSQL(MmsDatabase.CREATE_MESSAGE_REQUEST_RESPONSE_COMMAND);
    db.execSQL(MmsDatabase.CREATE_REACTIONS_UNREAD_COMMAND);
    db.execSQL(SmsDatabase.CREATE_REACTIONS_UNREAD_COMMAND);
    db.execSQL(MmsDatabase.CREATE_REACTIONS_LAST_SEEN_COMMAND);
    db.execSQL(LokiAPIDatabase.CREATE_FORK_INFO_TABLE_COMMAND);
    db.execSQL(LokiAPIDatabase.CREATE_DEFAULT_FORK_INFO_COMMAND);
    db.execSQL(LokiAPIDatabase.UPDATE_HASHES_INCLUDE_NAMESPACE_COMMAND);
    db.execSQL(LokiAPIDatabase.UPDATE_RECEIVED_INCLUDE_NAMESPACE_COMMAND);
    db.execSQL(LokiAPIDatabase.INSERT_LAST_HASH_DATA);
    db.execSQL(LokiAPIDatabase.DROP_LEGACY_LAST_HASH);
    db.execSQL(LokiAPIDatabase.INSERT_RECEIVED_HASHES_DATA);
    db.execSQL(LokiAPIDatabase.DROP_LEGACY_RECEIVED_HASHES);
    db.execSQL(BlindedIdMappingDatabase.CREATE_BLINDED_ID_MAPPING_TABLE_COMMAND);
    db.execSQL(GroupMemberDatabase.CREATE_GROUP_MEMBER_TABLE_COMMAND);
    db.execSQL(LokiAPIDatabase.RESET_SEQ_NO); // probably not needed but consistent with all migrations
    db.execSQL(EmojiSearchDatabase.CREATE_EMOJI_SEARCH_TABLE_COMMAND);
    db.execSQL(ReactionDatabase.CREATE_REACTION_TABLE_COMMAND);
    db.execSQL(ThreadDatabase.getUnreadMentionCountCommand());
    db.execSQL(SmsDatabase.CREATE_HAS_MENTION_COMMAND);
    db.execSQL(MmsDatabase.CREATE_HAS_MENTION_COMMAND);
    db.execSQL(ConfigDatabase.CREATE_CONFIG_TABLE_COMMAND);
    db.execSQL(ExpirationConfigurationDatabase.CREATE_EXPIRATION_CONFIGURATION_TABLE_COMMAND);

    executeStatements(db, SmsDatabase.CREATE_INDEXS);
    executeStatements(db, MmsDatabase.CREATE_INDEXS);
    executeStatements(db, AttachmentDatabase.CREATE_INDEXS);
    executeStatements(db, ThreadDatabase.CREATE_INDEXS);
    executeStatements(db, DraftDatabase.CREATE_INDEXS);
    executeStatements(db, GroupDatabase.CREATE_INDEXS);
    executeStatements(db, GroupReceiptDatabase.CREATE_INDEXES);
    executeStatements(db, ReactionDatabase.CREATE_INDEXS);

    executeStatements(db, ReactionDatabase.CREATE_REACTION_TRIGGERS);
    db.execSQL(RecipientDatabase.getAddWrapperHash());
  }

  @Override
  public void onConfigure(SQLiteDatabase db) {
    super.onConfigure(db);

    db.execSQL("PRAGMA cache_size = 10000");
  }

  @Override
  public void onUpgrade(SQLiteDatabase db, int oldVersion, int newVersion) {
    Log.i(TAG, "Upgrading database: " + oldVersion + ", " + newVersion);

    db.beginTransaction();

    try {

      if (oldVersion < lokiV7) {
        db.execSQL(LokiMessageDatabase.getCreateErrorMessageTableCommand());
      }

      if (oldVersion < lokiV8) {
        db.execSQL(LokiAPIDatabase.getCreateSessionRequestTimestampCacheCommand());
      }

      if (oldVersion < lokiV9) {
        db.execSQL(LokiAPIDatabase.getCreateSnodePoolTableCommand());
        db.execSQL(LokiAPIDatabase.getCreateOnionRequestPathTableCommand());
      }

      if (oldVersion < lokiV10) {
        db.execSQL(LokiAPIDatabase.getCreateSessionRequestSentTimestampTableCommand());
        db.execSQL(LokiAPIDatabase.getCreateSessionRequestProcessedTimestampTableCommand());
      }

      if (oldVersion < lokiV11) {
        db.execSQL(LokiAPIDatabase.getCreateOpenGroupPublicKeyTableCommand());
      }

      if (oldVersion < lokiV12) {
        db.execSQL(LokiAPIDatabase.getCreateLastMessageHashValueTable2Command());
      }

      if (oldVersion < lokiV13) {
        db.execSQL(LokiAPIDatabase.getCreateReceivedMessageHashValuesTable3Command());
      }

      if (oldVersion < lokiV14_BACKUP_FILES) {
        db.execSQL(LokiBackupFilesDatabase.getCreateTableCommand());
      }

      if (oldVersion < lokiV16) {
        db.execSQL(LokiAPIDatabase.getCreateOpenGroupProfilePictureTableCommand());
      }

      if (oldVersion < lokiV17) {
        db.execSQL("ALTER TABLE part ADD COLUMN audio_visual_samples BLOB");
        db.execSQL("ALTER TABLE part ADD COLUMN audio_duration INTEGER");
      }

      if (oldVersion < lokiV18_CLEAR_BG_POLL_JOBS) {
        // BackgroundPollJob was replaced with BackgroundPollWorker. Clear all the scheduled job records.
        db.execSQL("DELETE FROM job_spec WHERE factory_key = 'BackgroundPollJob'");
        db.execSQL("DELETE FROM constraint_spec WHERE factory_key = 'BackgroundPollJob'");
      }

      // Many classes were removed. We need to update DB structure and data to match the code changes.
      if (oldVersion < lokiV19) {
        db.execSQL(LokiAPIDatabase.getCreateClosedGroupEncryptionKeyPairsTable());
        db.execSQL(LokiAPIDatabase.getCreateClosedGroupPublicKeysTable());
        db.execSQL("DROP TABLE identities");
        deleteJobRecords(db, "RetrieveProfileJob");
        deleteJobRecords(db,
                "RefreshAttributesJob",
                "RotateProfileKeyJob",
                "RefreshUnidentifiedDeliveryAbilityJob",
                "RotateCertificateJob"
        );
      }

      if (oldVersion < lokiV20) {
        deleteJobRecords(db,
                "CleanPreKeysJob",
                "RefreshPreKeysJob",
                "CreateSignedPreKeyJob",
                "RotateSignedPreKeyJob",
                "MultiDeviceBlockedUpdateJob",
                "MultiDeviceConfigurationUpdateJob",
                "MultiDeviceContactUpdateJob",
                "MultiDeviceGroupUpdateJob",
                "MultiDeviceOpenGroupUpdateJob",
                "MultiDeviceProfileKeyUpdateJob",
                "MultiDeviceReadUpdateJob",
                "MultiDeviceStickerPackOperationJob",
                "MultiDeviceStickerPackSyncJob",
                "MultiDeviceVerifiedUpdateJob",
                "ServiceOutageDetectionJob",
                "SessionRequestMessageSendJob"
        );
      }

      if (oldVersion < lokiV21) {
        deleteJobRecords(db,
                "ClosedGroupUpdateMessageSendJob",
                "NullMessageSendJob",
                "StickerDownloadJob",
                "StickerPackDownloadJob",
                "MmsSendJob",
                "MmsReceiveJob",
                "MmsDownloadJob",
                "SmsSendJob",
                "SmsSentJob",
                "SmsReceiveJob",
                "PushGroupUpdateJob",
                "ResetThreadSessionJob");
      }

      if (oldVersion < lokiV22) {
        db.execSQL(SessionJobDatabase.getCreateSessionJobTableCommand());
        deleteJobRecords(db,
                "PushGroupSendJob",
                "PushMediaSendJob",
                "PushTextSendJob",
                "SendReadReceiptJob",
                "TypingSendJob",
                "AttachmentUploadJob",
                "RequestGroupInfoJob",
                "ClosedGroupUpdateMessageSendJobV2",
                "SendDeliveryReceiptJob");
      }

      if (oldVersion < lokiV23) {
        db.execSQL("ALTER TABLE groups ADD COLUMN zombie_members TEXT");
        db.execSQL(LokiMessageDatabase.getUpdateMessageIDTableForType());
        db.execSQL(LokiMessageDatabase.getUpdateMessageMappingTable());
      }

      if (oldVersion < lokiV24) {
        String swarmTable = LokiAPIDatabase.Companion.getSwarmTable();
        String snodePoolTable = LokiAPIDatabase.Companion.getSnodePoolTable();
        db.execSQL("DROP TABLE " + swarmTable);
        db.execSQL("DROP TABLE " + snodePoolTable);
        db.execSQL(LokiAPIDatabase.getCreateSnodePoolTableCommand());
        db.execSQL(LokiAPIDatabase.getCreateSwarmTableCommand());
      }

      if (oldVersion < lokiV25) {
        String jobTable = SessionJobDatabase.sessionJobTable;
        db.execSQL("DROP TABLE " + jobTable);
        db.execSQL(SessionJobDatabase.getCreateSessionJobTableCommand());
      }

      if (oldVersion < lokiV26) {
        db.execSQL(SessionContactDatabase.getCreateSessionContactTableCommand());
      }

      if (oldVersion < lokiV27) {
        db.execSQL(RecipientDatabase.getCreateNotificationTypeCommand());
      }

      if (oldVersion < lokiV28) {
        db.execSQL(LokiMessageDatabase.getCreateMessageHashTableCommand());
      }

      if (oldVersion < lokiV29) {
        db.execSQL(ThreadDatabase.getCreatePinnedCommand());
      }

      if (oldVersion < lokiV30) {
        db.execSQL(GroupDatabase.getCreateUpdatedTimestampCommand());
      }

      if (oldVersion < lokiV31) {
        db.execSQL(RecipientDatabase.getCreateApprovedCommand());
        db.execSQL(RecipientDatabase.getCreateApprovedMeCommand());
        db.execSQL(RecipientDatabase.getUpdateApprovedCommand());
        db.execSQL(MmsDatabase.CREATE_MESSAGE_REQUEST_RESPONSE_COMMAND);
      }

      if (oldVersion < lokiV32) {
        db.execSQL(RecipientDatabase.getUpdateResetApprovedCommand());
        db.execSQL(RecipientDatabase.getUpdateApprovedSelectConversations());
      }

      if (oldVersion < lokiV33) {
        db.execSQL(LokiAPIDatabase.CREATE_FORK_INFO_TABLE_COMMAND);
        db.execSQL(LokiAPIDatabase.CREATE_DEFAULT_FORK_INFO_COMMAND);
        db.execSQL(LokiAPIDatabase.UPDATE_HASHES_INCLUDE_NAMESPACE_COMMAND);
        db.execSQL(LokiAPIDatabase.UPDATE_RECEIVED_INCLUDE_NAMESPACE_COMMAND);
      }

      if (oldVersion < lokiV34) {
        db.execSQL(LokiAPIDatabase.INSERT_LAST_HASH_DATA);
        db.execSQL(LokiAPIDatabase.DROP_LEGACY_LAST_HASH);
        db.execSQL(LokiAPIDatabase.INSERT_RECEIVED_HASHES_DATA);
        db.execSQL(LokiAPIDatabase.DROP_LEGACY_RECEIVED_HASHES);
      }

      if (oldVersion < lokiV35) {
        db.execSQL(LokiAPIDatabase.getCreateServerCapabilitiesCommand());
        db.execSQL(LokiAPIDatabase.getCreateLastInboxMessageServerIdCommand());
        db.execSQL(LokiAPIDatabase.getCreateLastOutboxMessageServerIdCommand());
        db.execSQL(BlindedIdMappingDatabase.CREATE_BLINDED_ID_MAPPING_TABLE_COMMAND);
        db.execSQL(GroupMemberDatabase.CREATE_GROUP_MEMBER_TABLE_COMMAND);
      }

      if (oldVersion < lokiV36) {
        db.execSQL(LokiAPIDatabase.RESET_SEQ_NO);
      }

      if (oldVersion < lokiV37) {
        db.execSQL(MmsDatabase.CREATE_REACTIONS_UNREAD_COMMAND);
        db.execSQL(SmsDatabase.CREATE_REACTIONS_UNREAD_COMMAND);
        db.execSQL(MmsDatabase.CREATE_REACTIONS_LAST_SEEN_COMMAND);
        db.execSQL(ReactionDatabase.CREATE_REACTION_TABLE_COMMAND);
        executeStatements(db, ReactionDatabase.CREATE_REACTION_TRIGGERS);
      }

      if (oldVersion < lokiV38) {
        db.execSQL(EmojiSearchDatabase.CREATE_EMOJI_SEARCH_TABLE_COMMAND);
      }

      if (oldVersion < lokiV39) {
        executeStatements(db, ReactionDatabase.CREATE_INDEXS);
      }

      if (oldVersion < lokiV40) {
        db.execSQL(ThreadDatabase.getUnreadMentionCountCommand());
        db.execSQL(SmsDatabase.CREATE_HAS_MENTION_COMMAND);
        db.execSQL(MmsDatabase.CREATE_HAS_MENTION_COMMAND);
      }

      if (oldVersion < lokiV41) {
        db.execSQL(ConfigDatabase.CREATE_CONFIG_TABLE_COMMAND);
        db.execSQL(ConfigurationMessageUtilities.DELETE_INACTIVE_GROUPS);
        db.execSQL(ConfigurationMessageUtilities.DELETE_INACTIVE_ONE_TO_ONES);
      }

      if (oldVersion < lokiV42) {
        db.execSQL(RecipientDatabase.getAddWrapperHash());
      }

      if (oldVersion < lokiV43) {
        db.execSQL(RecipientDatabase.getCreateDisappearingStateCommand());
        db.execSQL(ExpirationConfigurationDatabase.CREATE_EXPIRATION_CONFIGURATION_TABLE_COMMAND);
        db.execSQL(ExpirationConfigurationDatabase.MIGRATE_GROUP_CONVERSATION_EXPIRY_TYPE_COMMAND);
        db.execSQL(ExpirationConfigurationDatabase.MIGRATE_ONE_TO_ONE_CONVERSATION_EXPIRY_TYPE_COMMAND);
      }

      db.setTransactionSuccessful();
    } finally {
      db.endTransaction();
    }
  }

  @Override
  public void onOpen(SQLiteDatabase db) {
    super.onOpen(db);

    // Now that the database is officially open (ie. the migrations are completed) we want to enable
    // write ahead logging (WAL mode) to officially support concurrent read connections
    db.enableWriteAheadLogging();
  }

  public void markCurrent(SQLiteDatabase db) {
    db.setVersion(DATABASE_VERSION);
  }

  private void executeStatements(SQLiteDatabase db, String[] statements) {
    for (String statement : statements)
      db.execSQL(statement);
  }

  private static boolean columnExists(@NonNull SQLiteDatabase db, @NonNull String table, @NonNull String column) {
    try (Cursor cursor = db.rawQuery("PRAGMA table_info(" + table + ")", null)) {
      int nameColumnIndex = cursor.getColumnIndexOrThrow("name");

      while (cursor.moveToNext()) {
        String name = cursor.getString(nameColumnIndex);

        if (name.equals(column)) {
          return true;
        }
      }
    }

    return false;
  }

  /**
   * Cleans up all the records related to the job keys specified.
   * This method should be called once the Signal job class is deleted from the project.
   */
  private static void deleteJobRecords(SQLiteDatabase db, String... jobKeys) {
    for (String jobKey : jobKeys) {
      db.execSQL("DELETE FROM job_spec WHERE factory_key = ?", new String[]{jobKey});
      db.execSQL("DELETE FROM constraint_spec WHERE factory_key = ?", new String[]{jobKey});
    }
  }
}<|MERGE_RESOLUTION|>--- conflicted
+++ resolved
@@ -88,17 +88,11 @@
   private static final int lokiV39                          = 60;
   private static final int lokiV40                          = 61;
   private static final int lokiV41                          = 62;
-<<<<<<< HEAD
   private static final int lokiV42                          = 63;
   private static final int lokiV43                          = 64;
 
   // Loki - onUpgrade(...) must be updated to use Loki version numbers if Signal makes any database changes
-  private static final int    DATABASE_VERSION         = lokiV42;
-=======
-
-  // Loki - onUpgrade(...) must be updated to use Loki version numbers if Signal makes any database changes
-  private static final int    DATABASE_VERSION         = lokiV41;
->>>>>>> 4c9a237d
+  private static final int    DATABASE_VERSION         = lokiV43;
   private static final int    MIN_DATABASE_VERSION     = lokiV7;
   private static final String CIPHER3_DATABASE_NAME    = "signal.db";
   public static final String  DATABASE_NAME            = "signal_v4.db";
