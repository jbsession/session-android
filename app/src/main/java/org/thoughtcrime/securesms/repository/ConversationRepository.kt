--- conflicted
+++ resolved
@@ -113,11 +113,7 @@
         val openGroup = lokiThreadDb.getOpenGroupChat(threadId) ?: return
         for (contact in contacts) {
             val message = VisibleMessage()
-<<<<<<< HEAD
-            message.sentTimestamp = System.currentTimeMillis() + SnodeAPI.clockOffset
-=======
             message.sentTimestamp = SnodeAPI.nowWithOffset
->>>>>>> 7da3e4f0
             val openGroupInvitation = OpenGroupInvitation()
             openGroupInvitation.name = openGroup.name
             openGroupInvitation.url = openGroup.joinURL
