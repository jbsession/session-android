/*
 * Copyright (C) 2011 Whisper Systems
 *
 * This program is free software: you can redistribute it and/or modify
 * it under the terms of the GNU General Public License as published by
 * the Free Software Foundation, either version 3 of the License, or
 * (at your option) any later version.
 *
 * This program is distributed in the hope that it will be useful,
 * but WITHOUT ANY WARRANTY; without even the implied warranty of
 * MERCHANTABILITY or FITNESS FOR A PARTICULAR PURPOSE.  See the
 * GNU General Public License for more details.
 *
 * You should have received a copy of the GNU General Public License
 * along with this program.  If not, see <http://www.gnu.org/licenses/>.
 */
package org.thoughtcrime.securesms.conversation;

import android.Manifest;
import android.annotation.SuppressLint;
import android.annotation.TargetApi;
import android.content.ActivityNotFoundException;
import android.content.BroadcastReceiver;
import android.content.ClipData;
import android.content.ClipboardManager;
import android.content.Context;
import android.content.Intent;
import android.content.IntentFilter;
import android.content.pm.PackageManager;
import android.content.res.Configuration;
import android.graphics.Bitmap;
import android.graphics.BitmapFactory;
import android.graphics.PorterDuff;
import android.graphics.PorterDuffColorFilter;
import android.hardware.Camera;
import android.net.Uri;
import android.os.AsyncTask;
import android.os.Build;
import android.os.Bundle;
import android.os.Handler;
import android.os.Vibrator;
import android.provider.Browser;
import android.provider.Telephony;
import android.text.Editable;
import android.text.TextUtils;
import android.text.TextWatcher;
import android.util.Pair;
import android.util.TypedValue;
import android.view.KeyEvent;
import android.view.Menu;
import android.view.MenuInflater;
import android.view.MenuItem;
import android.view.View;
import android.view.View.OnClickListener;
import android.view.View.OnFocusChangeListener;
import android.view.View.OnKeyListener;
import android.view.WindowManager;
import android.view.inputmethod.EditorInfo;
import android.widget.Button;
import android.widget.ImageButton;
import android.widget.ImageView;
import android.widget.ProgressBar;
import android.widget.TextView;
import android.widget.Toast;

import androidx.annotation.ColorInt;
import androidx.annotation.NonNull;
import androidx.annotation.Nullable;
import androidx.appcompat.app.ActionBar;
import androidx.appcompat.app.AlertDialog;
import androidx.appcompat.widget.SearchView;
import androidx.appcompat.widget.Toolbar;
import androidx.core.content.pm.ShortcutInfoCompat;
import androidx.core.content.pm.ShortcutManagerCompat;
import androidx.core.graphics.drawable.IconCompat;
import androidx.core.view.MenuItemCompat;
import androidx.lifecycle.ViewModelProviders;
import androidx.loader.app.LoaderManager;
import androidx.localbroadcastmanager.content.LocalBroadcastManager;

import com.annimon.stream.Stream;

import org.greenrobot.eventbus.EventBus;
import org.greenrobot.eventbus.Subscribe;
import org.greenrobot.eventbus.ThreadMode;


import org.session.libsession.utilities.GroupUtil;
import org.session.libsession.utilities.MediaTypes;
import org.session.libsignal.libsignal.InvalidMessageException;
import org.session.libsignal.libsignal.util.guava.Optional;
import org.session.libsignal.service.loki.api.opengroups.PublicChat;
import org.session.libsignal.service.loki.utilities.mentions.Mention;
import org.session.libsignal.service.loki.utilities.mentions.MentionsManager;
import org.session.libsignal.service.loki.utilities.HexEncodingKt;
import org.session.libsignal.service.loki.utilities.PublicKeyValidation;
import org.thoughtcrime.securesms.ApplicationContext;
import org.thoughtcrime.securesms.ExpirationDialog;
import org.thoughtcrime.securesms.MediaOverviewActivity;
import org.thoughtcrime.securesms.MuteDialog;
import org.thoughtcrime.securesms.PassphraseRequiredActionBarActivity;
import org.thoughtcrime.securesms.ShortcutLauncherActivity;
import org.thoughtcrime.securesms.audio.AudioRecorder;
import org.thoughtcrime.securesms.audio.AudioSlidePlayer;
import org.thoughtcrime.securesms.components.AnimatingToggle;
import org.thoughtcrime.securesms.components.AttachmentTypeSelector;
import org.thoughtcrime.securesms.components.ComposeText;
import org.thoughtcrime.securesms.components.ConversationSearchBottomBar;
import org.thoughtcrime.securesms.components.HidingLinearLayout;
import org.thoughtcrime.securesms.components.InputAwareLayout;
import org.thoughtcrime.securesms.components.InputPanel;
import org.thoughtcrime.securesms.components.KeyboardAwareLinearLayout.OnKeyboardShownListener;
import org.thoughtcrime.securesms.components.emoji.EmojiKeyboardProvider;
import org.thoughtcrime.securesms.components.emoji.EmojiStrings;
import org.thoughtcrime.securesms.components.emoji.MediaKeyboard;
import org.thoughtcrime.securesms.contacts.ContactAccessor;
import org.thoughtcrime.securesms.contacts.ContactAccessor.ContactData;
import org.thoughtcrime.securesms.contactshare.ContactUtil;
import org.thoughtcrime.securesms.contactshare.SimpleTextWatcher;
import org.thoughtcrime.securesms.crypto.SecurityEvent;
import org.session.libsession.messaging.threads.Address;
import org.thoughtcrime.securesms.database.DatabaseFactory;
import org.thoughtcrime.securesms.database.DraftDatabase;
import org.thoughtcrime.securesms.database.DraftDatabase.Draft;
import org.thoughtcrime.securesms.database.DraftDatabase.Drafts;
import org.thoughtcrime.securesms.database.MessagingDatabase.MarkedMessageInfo;
import org.thoughtcrime.securesms.database.MmsSmsColumns.Types;
import org.thoughtcrime.securesms.database.ThreadDatabase;
import org.thoughtcrime.securesms.database.model.MessageRecord;
import org.thoughtcrime.securesms.database.model.MmsMessageRecord;
import org.thoughtcrime.securesms.database.model.StickerRecord;
import org.thoughtcrime.securesms.giph.ui.GiphyActivity;
import org.thoughtcrime.securesms.linkpreview.LinkPreviewRepository;
import org.thoughtcrime.securesms.linkpreview.LinkPreviewUtil;
import org.thoughtcrime.securesms.linkpreview.LinkPreviewViewModel;
import org.session.libsignal.utilities.logging.Log;
import org.thoughtcrime.securesms.loki.activities.EditClosedGroupActivity;
import org.thoughtcrime.securesms.loki.activities.HomeActivity;
import org.thoughtcrime.securesms.loki.api.PublicChatInfoUpdateWorker;
import org.thoughtcrime.securesms.loki.database.LokiThreadDatabase;
import org.thoughtcrime.securesms.loki.database.LokiThreadDatabaseDelegate;
import org.thoughtcrime.securesms.loki.database.LokiUserDatabase;
import org.thoughtcrime.securesms.loki.protocol.ClosedGroupsProtocolV2;
import org.thoughtcrime.securesms.loki.utilities.GeneralUtilitiesKt;
import org.thoughtcrime.securesms.loki.utilities.MentionManagerUtilities;
import org.thoughtcrime.securesms.loki.utilities.OpenGroupUtilities;
import org.thoughtcrime.securesms.loki.views.MentionCandidateSelectionView;
import org.thoughtcrime.securesms.loki.views.ProfilePictureView;
import org.thoughtcrime.securesms.loki.views.SessionRestoreBannerView;
import org.thoughtcrime.securesms.mediasend.Media;
import org.thoughtcrime.securesms.mediasend.MediaSendActivity;
import org.thoughtcrime.securesms.mms.AttachmentManager;
import org.thoughtcrime.securesms.mms.AttachmentManager.MediaType;
import org.thoughtcrime.securesms.mms.AudioSlide;
import org.thoughtcrime.securesms.mms.GifSlide;
import org.thoughtcrime.securesms.mms.GlideApp;
import org.thoughtcrime.securesms.mms.GlideRequests;
import org.thoughtcrime.securesms.mms.ImageSlide;
import org.thoughtcrime.securesms.mms.MediaConstraints;
import org.thoughtcrime.securesms.mms.OutgoingExpirationUpdateMessage;
import org.thoughtcrime.securesms.mms.OutgoingMediaMessage;
import org.thoughtcrime.securesms.mms.OutgoingSecureMediaMessage;
import org.thoughtcrime.securesms.mms.QuoteId;
import org.thoughtcrime.securesms.mms.Slide;
import org.thoughtcrime.securesms.mms.SlideDeck;
import org.thoughtcrime.securesms.mms.StickerSlide;
import org.thoughtcrime.securesms.mms.TextSlide;
import org.thoughtcrime.securesms.mms.VideoSlide;
import org.thoughtcrime.securesms.notifications.MarkReadReceiver;
import org.thoughtcrime.securesms.permissions.Permissions;
import org.thoughtcrime.securesms.profiles.GroupShareProfileView;
import org.thoughtcrime.securesms.providers.BlobProvider;
import org.session.libsession.messaging.threads.recipients.Recipient;
import org.session.libsession.messaging.threads.recipients.RecipientFormattingException;
import org.session.libsession.messaging.threads.recipients.RecipientModifiedListener;
import org.thoughtcrime.securesms.search.model.MessageResult;
import org.thoughtcrime.securesms.service.KeyCachingService;
import org.thoughtcrime.securesms.sms.MessageSender;
import org.thoughtcrime.securesms.sms.OutgoingEncryptedMessage;
import org.thoughtcrime.securesms.sms.OutgoingEndSessionMessage;
import org.thoughtcrime.securesms.sms.OutgoingTextMessage;
import org.thoughtcrime.securesms.util.BitmapUtil;
import org.thoughtcrime.securesms.util.DateUtils;
import org.thoughtcrime.securesms.util.MediaUtil;
import org.thoughtcrime.securesms.util.PushCharacterCalculator;
import org.session.libsession.utilities.ServiceUtil;
import org.session.libsession.utilities.Util;

import org.session.libsession.messaging.sending_receiving.sharecontacts.Contact;
import org.session.libsession.messaging.sending_receiving.linkpreview.LinkPreview;
import org.session.libsession.messaging.sending_receiving.quotes.QuoteModel;
import org.session.libsession.messaging.sending_receiving.attachments.StickerLocator;
import org.session.libsession.messaging.threads.GroupRecord;
import org.session.libsession.utilities.ExpirationUtil;
import org.session.libsession.utilities.views.Stub;
import org.session.libsession.utilities.ViewUtil;
import org.session.libsession.utilities.concurrent.AssertedSuccessListener;
import org.session.libsignal.utilities.concurrent.ListenableFuture;
import org.session.libsignal.utilities.concurrent.SettableFuture;
import org.session.libsession.utilities.TextSecurePreferences;

import java.io.IOException;
import java.text.SimpleDateFormat;
import java.util.ArrayList;
import java.util.Collections;
import java.util.Date;
import java.util.List;
import java.util.Locale;
import java.util.Set;
import java.util.concurrent.ExecutionException;
import java.util.concurrent.atomic.AtomicBoolean;
import java.util.concurrent.atomic.AtomicInteger;

import kotlin.Unit;
import network.loki.messenger.R;

/**
 * Activity for displaying a message thread, as well as
 * composing/sending a new message into that thread.
 *
 * @author Moxie Marlinspike
 *
 */
@SuppressLint("StaticFieldLeak")
public class ConversationActivity extends PassphraseRequiredActionBarActivity
    implements ConversationFragment.ConversationFragmentListener,
               AttachmentManager.AttachmentListener,
               RecipientModifiedListener,
               OnKeyboardShownListener,
               InputPanel.Listener,
               InputPanel.MediaListener,
               ComposeText.CursorPositionChangedListener,
               ConversationSearchBottomBar.EventListener,
               LokiThreadDatabaseDelegate
{
  private static final String TAG = ConversationActivity.class.getSimpleName();

  public static final String ADDRESS_EXTRA           = "address";
  public static final String THREAD_ID_EXTRA         = "thread_id";
  public static final String IS_ARCHIVED_EXTRA       = "is_archived";
  public static final String TEXT_EXTRA              = "draft_text";
  public static final String MEDIA_EXTRA             = "media_list";
  public static final String STICKER_EXTRA           = "media_list";
  public static final String DISTRIBUTION_TYPE_EXTRA = "distribution_type";
  public static final String TIMING_EXTRA            = "timing";
  public static final String LAST_SEEN_EXTRA         = "last_seen";
  public static final String STARTING_POSITION_EXTRA = "starting_position";

//  private static final int PICK_GALLERY        = 1;
  private static final int PICK_DOCUMENT       = 2;
  private static final int PICK_AUDIO          = 3;
  private static final int PICK_CONTACT        = 4;
//  private static final int GET_CONTACT_DETAILS = 5;
//  private static final int GROUP_EDIT          = 6;
  private static final int TAKE_PHOTO          = 7;
  private static final int ADD_CONTACT         = 8;
  private static final int PICK_LOCATION       = 9;
  private static final int PICK_GIF            = 10;
  private static final int SMS_DEFAULT         = 11;
  private static final int MEDIA_SENDER        = 12;

  private GlideRequests glideRequests;
  protected ComposeText                 composeText;
  private   AnimatingToggle             buttonToggle;
  private   ImageButton                  sendButton;
  private   ImageButton                 attachButton;
  private   ProfilePictureView          profilePictureView;
  private   TextView                    titleTextView;
  private   TextView                    charactersLeft;
  private   ConversationFragment        fragment;
  private   Button                      unblockButton;
  private   Button                      makeDefaultSmsButton;
  private   InputAwareLayout            container;
  private   Stub<GroupShareProfileView> groupShareProfileView;
  private   TypingStatusTextWatcher     typingTextWatcher;
  private   MentionTextWatcher          mentionTextWatcher;
  private   ConversationSearchBottomBar searchNav;
  private   MenuItem                    searchViewItem;
  private   ProgressBar                 messageStatusProgressBar;
  private   ImageView                   muteIndicatorImageView;
  private   TextView                    subtitleTextView;
  private   View                        homeButtonContainer;

  private   AttachmentTypeSelector attachmentTypeSelector;
  private   AttachmentManager      attachmentManager;
  private   AudioRecorder          audioRecorder;
  private   Handler                audioHandler;
  private   Runnable               stopRecordingTask;
  private   BroadcastReceiver      securityUpdateReceiver;
  private   Stub<MediaKeyboard>    emojiDrawerStub;
  protected HidingLinearLayout     quickAttachmentToggle;
  protected HidingLinearLayout     inlineAttachmentToggle;
  private   InputPanel             inputPanel;

  private LinkPreviewViewModel         linkPreviewViewModel;
  private ConversationSearchViewModel  searchViewModel;

  private Recipient  recipient;
  private long       threadId;
  private int        distributionType;
  private boolean    archived;
  private boolean    isDefaultSms            = false;
  private boolean    isMmsEnabled            = false;
  private boolean    isSecurityInitialized   = false;
  private int        expandedKeyboardHeight  = 0;
  private int        collapsedKeyboardHeight = Integer.MAX_VALUE;
  private int        keyboardHeight          = 0;

  // Message status bar
  private ArrayList<BroadcastReceiver> broadcastReceivers = new ArrayList<>();
  private String                       messageStatus      = null;

  // Mentions
  private View                          mentionCandidateSelectionViewContainer;
  private MentionCandidateSelectionView mentionCandidateSelectionView;
  private int                           currentMentionStartIndex               = -1;
  private ArrayList<Mention>            mentions                               = new ArrayList<>();
  private String                        oldText                                = "";

  // Restoration
  protected SessionRestoreBannerView sessionRestoreBannerView;

  private final PushCharacterCalculator characterCalculator = new PushCharacterCalculator();

  @Override
  protected void onCreate(Bundle state, boolean ready) {
    Log.i(TAG, "onCreate()");

    setContentView(R.layout.conversation_activity);

    fragment = initFragment(R.id.fragment_content, new ConversationFragment(), Locale.getDefault());

    registerMessageStatusObserver("calculatingPoW");
    registerMessageStatusObserver("contactingNetwork");
    registerMessageStatusObserver("sendingMessage");
    registerMessageStatusObserver("messageSent");
    registerMessageStatusObserver("messageFailed");
    BroadcastReceiver broadcastReceiver = new BroadcastReceiver() {

      @Override
      public void onReceive(Context context, Intent intent) {
        Toast.makeText(ConversationActivity.this, "Your clock is out of sync with the service node network.", Toast.LENGTH_LONG).show();
      }
    };
    broadcastReceivers.add(broadcastReceiver);
    LocalBroadcastManager.getInstance(this).registerReceiver(broadcastReceiver, new IntentFilter("clockOutOfSync"));

    initializeReceivers();
    initializeActionBar();
    initializeViews();
    initializeResources();
    initializeLinkPreviewObserver();
    initializeSearchObserver();
    initializeSecurity(false, isDefaultSms).addListener(new AssertedSuccessListener<Boolean>() {
      @Override
      public void onSuccess(Boolean result) {
        initializeDraft().addListener(new AssertedSuccessListener<Boolean>() {
          @Override
          public void onSuccess(Boolean loadedDraft) {
            if (loadedDraft != null && loadedDraft) {
              Log.i(TAG, "Finished loading draft");
              Util.runOnMain(() -> {
                if (fragment != null && fragment.isResumed()) {
                  fragment.moveToLastSeen();
                } else {
                  Log.w(TAG, "Wanted to move to the last seen position, but the fragment was in an invalid state");
                }
              });
            }

            if (TextSecurePreferences.isTypingIndicatorsEnabled(ConversationActivity.this)) {
              composeText.addTextChangedListener(typingTextWatcher);
            }
            composeText.setSelection(composeText.length(), composeText.length());
            composeText.addTextChangedListener(mentionTextWatcher);
            mentionCandidateSelectionView.setGlide(glideRequests);
            mentionCandidateSelectionView.setOnMentionCandidateSelected( mentionCandidate -> {
              mentions.add(mentionCandidate);
              String oldText = composeText.getText().toString();
              String newText = oldText.substring(0, currentMentionStartIndex) + "@" + mentionCandidate.getDisplayName() + " ";
              composeText.setText(newText);
              composeText.setSelection(newText.length());
              currentMentionStartIndex = -1;
              mentionCandidateSelectionView.hide();
              ConversationActivity.this.oldText = newText;
              return Unit.INSTANCE;
            });
          }
        });
      }
    });

    sessionRestoreBannerView.setOnRestore(() -> {
      updateSessionRestoreBanner();
      return Unit.INSTANCE;
    });
    sessionRestoreBannerView.setOnDismiss(() -> {
      // TODO: Maybe silence for x minutes?
      DatabaseFactory.getLokiThreadDatabase(ConversationActivity.this).removeAllSessionRestoreDevices(threadId);
      updateSessionRestoreBanner();
      return Unit.INSTANCE;
    });

    MentionManagerUtilities.INSTANCE.populateUserPublicKeyCacheIfNeeded(threadId, this);

    PublicChat publicChat = DatabaseFactory.getLokiThreadDatabase(this).getPublicChat(threadId);
    if (publicChat != null) {
      // Request open group info update and handle the successful result in #onOpenGroupInfoUpdated().
      PublicChatInfoUpdateWorker.scheduleInstant(this, publicChat.getServer(), publicChat.getChannel());
    }

    View rootView = findViewById(R.id.rootView);
    rootView.getViewTreeObserver().addOnGlobalLayoutListener(() -> {
      int height = rootView.getRootView().getHeight() - rootView.getHeight();
      int thresholdInDP = 120;
      float scale = getResources().getDisplayMetrics().density;
      int thresholdInPX = (int)(thresholdInDP * scale);
      if (expandedKeyboardHeight == 0 || height > thresholdInPX) {
        expandedKeyboardHeight = height;
      }
      collapsedKeyboardHeight = Math.min(collapsedKeyboardHeight, height);
      keyboardHeight = expandedKeyboardHeight - collapsedKeyboardHeight;

      // Use 300dp if the keyboard wasn't opened yet.
      if (keyboardHeight == 0) {
        keyboardHeight = (int)(300f * getResources().getDisplayMetrics().density);
      }
    });
  }

  private void registerMessageStatusObserver(String status) {
    BroadcastReceiver broadcastReceiver = new BroadcastReceiver() {

      @Override
      public void onReceive(Context context, Intent intent) {
        long timestamp = intent.getLongExtra("long", 0);
        handleMessageStatusChanged(status, timestamp);
      }
    };
    broadcastReceivers.add(broadcastReceiver);
    LocalBroadcastManager.getInstance(this).registerReceiver(broadcastReceiver, new IntentFilter(status));
  }

  @Override
  protected void onNewIntent(Intent intent) {
    super.onNewIntent(intent);
    Log.i(TAG, "onNewIntent()");
    
    if (isFinishing()) {
      Log.w(TAG, "Activity is finishing...");
      return;
    }

    if (!org.thoughtcrime.securesms.util.Util.isEmpty(composeText) || attachmentManager.isAttachmentPresent()) {
      saveDraft();
      attachmentManager.clear(glideRequests, false);
      silentlySetComposeText("");
    }

    setIntent(intent);
    initializeResources();
    initializeSecurity(false, isDefaultSms).addListener(new AssertedSuccessListener<Boolean>() {
      @Override
      public void onSuccess(Boolean result) {
        initializeDraft();
      }
    });

    if (fragment != null) {
      fragment.onNewIntent();
    }

    searchNav.setVisibility(View.GONE);
  }

  @Override
  protected void onResume() {
    super.onResume();

    EventBus.getDefault().register(this);
    initializeEnabledCheck();
    initializeMmsEnabledCheck();
    composeText.setTransport();

    updateTitleTextView(recipient);
    updateProfilePicture();
    updateSubtitleTextView();
    updateInputUI(recipient);
    setGroupShareProfileReminder(recipient);

    ApplicationContext.getInstance(this).messageNotifier.setVisibleThread(threadId);
    markThreadAsRead();

    DatabaseFactory.getLokiThreadDatabase(this).setDelegate(this);

    inputPanel.setHint(getResources().getString(R.string.ConversationActivity_message));

    updateSessionRestoreBanner();

    Log.i(TAG, "onResume() Finished: " + (System.currentTimeMillis() - getIntent().getLongExtra(TIMING_EXTRA, 0)));
  }

  @Override
  protected void onPause() {
    super.onPause();
    ApplicationContext.getInstance(this).messageNotifier.setVisibleThread(-1L);
    if (isFinishing()) overridePendingTransition(R.anim.fade_scale_in, R.anim.slide_to_right);
    inputPanel.onPause();

    fragment.setLastSeen(System.currentTimeMillis());
    markLastSeen();
    AudioSlidePlayer.stopAll();
    EventBus.getDefault().unregister(this);

    DatabaseFactory.getLokiThreadDatabase(this).setDelegate(null);
  }

  @Override
  protected void onStop() {
    super.onStop();
    EventBus.getDefault().unregister(this);
  }

  @Override
  public void onConfigurationChanged(Configuration newConfig) {
    Log.i(TAG, "onConfigurationChanged(" + newConfig.orientation + ")");
    super.onConfigurationChanged(newConfig);
    composeText.setTransport();

    if (emojiDrawerStub.resolved() && container.getCurrentInput() == emojiDrawerStub.get()) {
      container.hideAttachedInput(true);
    }
  }

  @Override
  protected void onDestroy() {
    saveDraft();
    if (recipient != null)               recipient.removeListener(this);
    if (securityUpdateReceiver != null)  unregisterReceiver(securityUpdateReceiver);
    for (BroadcastReceiver broadcastReceiver : broadcastReceivers) {
      LocalBroadcastManager.getInstance(this).unregisterReceiver(broadcastReceiver);
    }
    super.onDestroy();
  }

  @Override
  public void onActivityResult(final int reqCode, int resultCode, Intent data) {
    Log.i(TAG, "onActivityResult called: " + reqCode + ", " + resultCode + " , " + data);
    super.onActivityResult(reqCode, resultCode, data);

    if ((data == null && reqCode != TAKE_PHOTO && reqCode != SMS_DEFAULT) ||
        (resultCode != RESULT_OK && reqCode != SMS_DEFAULT))
    {
      updateLinkPreviewState();
      return;
    }

    switch (reqCode) {
    case PICK_DOCUMENT:
      setMedia(data.getData(), MediaType.DOCUMENT);
      break;
    case PICK_AUDIO:
      setMedia(data.getData(), MediaType.AUDIO);
      break;
//    case PICK_CONTACT:
//      if (isSecureText && !isSmsForced()) {
////        openContactShareEditor(data.getData());
//      } else {
//        addAttachmentContactInfo(data.getData());
//      }
//      break;
    case TAKE_PHOTO:
      if (attachmentManager.getCaptureUri() != null) {
        setMedia(attachmentManager.getCaptureUri(), MediaType.IMAGE);
      }
      break;
    case ADD_CONTACT:
      recipient = Recipient.from(this, recipient.getAddress(), true);
      recipient.addListener(this);
      fragment.reloadList();
      break;
      /*
    case PICK_LOCATION:
      SignalPlace place = new SignalPlace(PlacePicker.getPlace(data, this));
      attachmentManager.setLocation(place, getCurrentMediaConstraints());
      break;
       */
    case PICK_GIF:
      setMedia(data.getData(),
               MediaType.GIF,
               data.getIntExtra(GiphyActivity.EXTRA_WIDTH, 0),
               data.getIntExtra(GiphyActivity.EXTRA_HEIGHT, 0));
      break;
    case SMS_DEFAULT:
      initializeSecurity(true, isDefaultSms);
      break;
    case MEDIA_SENDER:
      long            expiresIn      = recipient.getExpireMessages() * 1000L;
      int             subscriptionId = -1;
      boolean         initiating     = threadId == -1;
      String          message        = data.getStringExtra(MediaSendActivity.EXTRA_MESSAGE);
      SlideDeck       slideDeck      = new SlideDeck();

      List<Media> mediaList = data.getParcelableArrayListExtra(MediaSendActivity.EXTRA_MEDIA);

      for (Media mediaItem : mediaList) {
        if (MediaUtil.isVideoType(mediaItem.getMimeType())) {
          slideDeck.addSlide(new VideoSlide(this, mediaItem.getUri(), 0, mediaItem.getCaption().orNull()));
        } else if (MediaUtil.isGif(mediaItem.getMimeType())) {
          slideDeck.addSlide(new GifSlide(this, mediaItem.getUri(), 0, mediaItem.getWidth(), mediaItem.getHeight(), mediaItem.getCaption().orNull()));
        } else if (MediaUtil.isImageType(mediaItem.getMimeType())) {
          slideDeck.addSlide(new ImageSlide(this, mediaItem.getUri(), 0, mediaItem.getWidth(), mediaItem.getHeight(), mediaItem.getCaption().orNull()));
        } else {
          Log.w(TAG, "Asked to send an unexpected mimeType: '" + mediaItem.getMimeType() + "'. Skipping.");
        }
      }

      final Context context = ConversationActivity.this.getApplicationContext();

      sendMediaMessage(false,
                       message,
                       slideDeck,
                       inputPanel.getQuote().orNull(),
                       Collections.emptyList(),
                       Collections.emptyList(),
                       expiresIn,
                       subscriptionId,
                       initiating,
                       true).addListener(new AssertedSuccessListener<Void>() {
        @Override
        public void onSuccess(Void result) {
          AsyncTask.THREAD_POOL_EXECUTOR.execute(() -> {
            Stream.of(slideDeck.getSlides())
                  .map(Slide::getUri)
                  .withoutNulls()
                  .filter(BlobProvider::isAuthority)
                  .forEach(uri -> BlobProvider.getInstance().delete(context, uri));
          });
        }
      });

      break;
    }
  }

  @Override
  public void startActivity(Intent intent) {
    if (intent.getStringExtra(Browser.EXTRA_APPLICATION_ID) != null) {
      intent.removeExtra(Browser.EXTRA_APPLICATION_ID);
    }

    try {
      super.startActivity(intent);
    } catch (ActivityNotFoundException e) {
      Log.w(TAG, e);
      Toast.makeText(this, R.string.ConversationActivity_there_is_no_app_available_to_handle_this_link_on_your_device, Toast.LENGTH_LONG).show();
    }
  }

  @Override
  public boolean onPrepareOptionsMenu(Menu menu) {
    MenuInflater inflater = this.getMenuInflater();
    menu.clear();

    boolean isOpenGroupOrRSSFeed = recipient.getAddress().isOpenGroup();

    if (!isOpenGroupOrRSSFeed) {
      if (recipient.getExpireMessages() > 0) {
        inflater.inflate(R.menu.conversation_expiring_on, menu);

        final MenuItem  item       = menu.findItem(R.id.menu_expiring_messages);
        final View      actionView = MenuItemCompat.getActionView(item);
        final ImageView iconView   = actionView.findViewById(R.id.menu_badge_icon);
        final TextView  badgeView  = actionView.findViewById(R.id.expiration_badge);

        @ColorInt int color = GeneralUtilitiesKt.getColorWithID(getResources(), R.color.text, getTheme());
        iconView.setColorFilter(new PorterDuffColorFilter(color, PorterDuff.Mode.MULTIPLY));
        badgeView.setText(ExpirationUtil.getExpirationAbbreviatedDisplayValue(this, recipient.getExpireMessages()));
        actionView.setOnClickListener(v -> onOptionsItemSelected(item));
      } else {
        inflater.inflate(R.menu.conversation_expiring_off, menu);
      }
    }

    if (isSingleConversation()) {
      if (recipient.isBlocked()) {
        inflater.inflate(R.menu.conversation_unblock, menu);
      } else {
        inflater.inflate(R.menu.conversation_block, menu);
      }
      inflater.inflate(R.menu.conversation_copy_session_id, menu);
    } else if (isGroupConversation() && !isOpenGroupOrRSSFeed) {
//      inflater.inflate(R.menu.conversation_group_options, menu);

      if (!isPushGroupConversation()) {
        inflater.inflate(R.menu.conversation_mms_group_options, menu);
        if (distributionType == ThreadDatabase.DistributionTypes.BROADCAST) {
          menu.findItem(R.id.menu_distribution_broadcast).setChecked(true);
        } else {
          menu.findItem(R.id.menu_distribution_conversation).setChecked(true);
        }
      } else if (isActiveGroup()) {
        inflater.inflate(R.menu.conversation_push_group_options, menu);
      }
    }

    inflater.inflate(R.menu.conversation, menu);

//    if (isSingleConversation()) {
//      inflater.inflate(R.menu.conversation_secure, menu);
//    }

    if (recipient != null && recipient.isMuted()) inflater.inflate(R.menu.conversation_muted, menu);
    else                                          inflater.inflate(R.menu.conversation_unmuted, menu);

    /*
    if (isSingleConversation() && getRecipient().getContactUri() == null) {
      inflater.inflate(R.menu.conversation_add_to_contacts, menu);
    }


    if (recipient != null && recipient.isLocalNumber()) {
      if (isSecureText) menu.findItem(R.id.menu_call_secure).setVisible(false);
      else              menu.findItem(R.id.menu_call_insecure).setVisible(false);

      MenuItem muteItem = menu.findItem(R.id.menu_mute_notifications);

      if (muteItem != null) {
        muteItem.setVisible(false);
      }
    }
     */

    searchViewItem = menu.findItem(R.id.menu_search);

    SearchView                     searchView    = (SearchView)searchViewItem.getActionView();
    SearchView.OnQueryTextListener queryListener = new SearchView.OnQueryTextListener() {
      @Override
      public boolean onQueryTextSubmit(String query) {
        searchViewModel.onQueryUpdated(query, threadId);
        searchNav.showLoading();
        fragment.onSearchQueryUpdated(query);
        return true;
      }

      @Override
      public boolean onQueryTextChange(String query) {
        searchViewModel.onQueryUpdated(query, threadId);
        searchNav.showLoading();
        fragment.onSearchQueryUpdated(query);
        return true;
      }
    };

    searchViewItem.setOnActionExpandListener(new MenuItem.OnActionExpandListener() {
      @Override
      public boolean onMenuItemActionExpand(MenuItem item) {
        searchView.setOnQueryTextListener(queryListener);
        searchViewModel.onSearchOpened();
        searchNav.setVisibility(View.VISIBLE);
        searchNav.setData(0, 0);
        inputPanel.setVisibility(View.GONE);

        for (int i = 0; i < menu.size(); i++) {
          if (!menu.getItem(i).equals(searchViewItem)) {
            menu.getItem(i).setVisible(false);
          }
        }
        return true;
      }

      @Override
      public boolean onMenuItemActionCollapse(MenuItem item) {
        searchView.setOnQueryTextListener(null);
        searchViewModel.onSearchClosed();
        searchNav.setVisibility(View.GONE);
        inputPanel.setVisibility(View.VISIBLE);
        updateInputUI(recipient);
        fragment.onSearchQueryUpdated(null);
        invalidateOptionsMenu();
        return true;
      }
    });

    super.onPrepareOptionsMenu(menu);
    return true;
  }

  @Override
  public boolean onOptionsItemSelected(MenuItem item) {
    super.onOptionsItemSelected(item);
    switch (item.getItemId()) {
//    case R.id.menu_call_secure:               handleDial(getRecipient(), true);         return true;
//    case R.id.menu_call_insecure:             handleDial(getRecipient(), false);        return true;
    case R.id.menu_unblock:                   handleUnblock();                                   return true;
    case R.id.menu_block:                     handleBlock();                                     return true;
    case R.id.menu_copy_session_id:           handleCopySessionID();                             return true;
    case R.id.menu_view_media:                handleViewMedia();                                 return true;
    case R.id.menu_add_shortcut:              handleAddShortcut();                               return true;
    case R.id.menu_search:                    handleSearch();                                    return true;
//    case R.id.menu_add_to_contacts:           handleAddToContacts();                             return true;
//    case R.id.menu_reset_secure_session:      handleResetSecureSession();                        return true;
//    case R.id.menu_group_recipients:          handleDisplayGroupRecipients();                    return true;
    case R.id.menu_distribution_broadcast:    handleDistributionBroadcastEnabled(item);          return true;
    case R.id.menu_distribution_conversation: handleDistributionConversationEnabled(item);       return true;
    case R.id.menu_edit_group:                handleEditPushGroup();                             return true;
    case R.id.menu_leave:                     handleLeavePushGroup();                            return true;
    case R.id.menu_mute_notifications:        handleMuteNotifications();                         return true;
    case R.id.menu_unmute_notifications:      handleUnmuteNotifications();                       return true;
//    case R.id.menu_conversation_settings:     handleConversationSettings();                      return true;
    case R.id.menu_expiring_messages_off:
    case R.id.menu_expiring_messages:         handleSelectMessageExpiration();                   return true;
    case android.R.id.home:                   handleReturnToConversationList();                  return true;
    }

    return false;
  }

  @Override
  public void onBackPressed() {
    Log.d(TAG, "onBackPressed()");
    if (container.isInputOpen()) container.hideCurrentInput(composeText);
    else                         super.onBackPressed();
  }

  @Override
  public void onKeyboardShown() {
    inputPanel.onKeyboardShown();
  }

  @Override
  public void onRequestPermissionsResult(int requestCode, @NonNull String[] permissions, @NonNull int[] grantResults) {
    super.onRequestPermissionsResult(requestCode, permissions, grantResults);
    Permissions.onRequestPermissionsResult(this, requestCode, permissions, grantResults);
  }

  //////// Event Handlers

  private void handleReturnToConversationList() {
    Intent intent = new Intent(this, HomeActivity.class);
    intent.setFlags(Intent.FLAG_ACTIVITY_CLEAR_TOP);
    startActivity(intent);
    finish();
  }

  private void handleSelectMessageExpiration() {
    if (isPushGroupConversation() && !isActiveGroup()) {
      return;
    }

    //noinspection CodeBlock2Expr
    ExpirationDialog.show(this, recipient.getExpireMessages(), expirationTime -> {
      new AsyncTask<Void, Void, Void>() {
        @Override
        protected Void doInBackground(Void... params) {
          DatabaseFactory.getRecipientDatabase(ConversationActivity.this).setExpireMessages(recipient, expirationTime);
          OutgoingExpirationUpdateMessage outgoingMessage = new OutgoingExpirationUpdateMessage(getRecipient(), System.currentTimeMillis(), expirationTime * 1000L);
          MessageSender.send(ConversationActivity.this, outgoingMessage, threadId, false, null);

          return null;
        }

        @Override
        protected void onPostExecute(Void result) {
          invalidateOptionsMenu();
          if (fragment != null) fragment.setLastSeen(0);
        }
      }.executeOnExecutor(AsyncTask.THREAD_POOL_EXECUTOR);
    });
  }

  private void handleMuteNotifications() {
    MuteDialog.show(this, until -> {
      recipient.setMuted(until);

      new AsyncTask<Void, Void, Void>() {
        @Override
        protected Void doInBackground(Void... params) {
          DatabaseFactory.getRecipientDatabase(ConversationActivity.this)
                         .setMuted(recipient, until);

          return null;
        }
      }.executeOnExecutor(AsyncTask.THREAD_POOL_EXECUTOR);
    });
  }

  private void handleConversationSettings() {
    /*
    Intent intent = new Intent(ConversationActivity.this, RecipientPreferenceActivity.class);
    intent.putExtra(RecipientPreferenceActivity.ADDRESS_EXTRA, recipient.getAddress());
    intent.putExtra(RecipientPreferenceActivity.CAN_HAVE_SAFETY_NUMBER_EXTRA,
                    isSecureText && !isSelfConversation());

    startActivitySceneTransition(intent, titleView.findViewById(R.id.contact_photo_image), "avatar");
     */
  }

  private void handleUnmuteNotifications() {
    recipient.setMuted(0);

    new AsyncTask<Void, Void, Void>() {
      @Override
      protected Void doInBackground(Void... params) {
        DatabaseFactory.getRecipientDatabase(ConversationActivity.this)
                       .setMuted(recipient, 0);

        return null;
      }
    }.executeOnExecutor(AsyncTask.THREAD_POOL_EXECUTOR);
  }

  private void handleUnblock() {
    int titleRes = R.string.ConversationActivity_unblock_this_contact_question;
    int bodyRes  = R.string.ConversationActivity_you_will_once_again_be_able_to_receive_messages_and_calls_from_this_contact;

    new AlertDialog.Builder(this)
                   .setTitle(titleRes)
                   .setMessage(bodyRes)
                   .setNegativeButton(android.R.string.cancel, null)
                   .setPositiveButton(R.string.ConversationActivity_unblock, (dialog, which) -> {
                     new AsyncTask<Void, Void, Void>() {
                       @Override
                       protected Void doInBackground(Void... params) {
                         DatabaseFactory.getRecipientDatabase(ConversationActivity.this)
                             .setBlocked(recipient, false);

                         return null;
                       }
                     }.executeOnExecutor(AsyncTask.THREAD_POOL_EXECUTOR);
                   }).show();
  }

  @TargetApi(Build.VERSION_CODES.KITKAT)
  private void handleMakeDefaultSms() {
    Intent intent = new Intent(Telephony.Sms.Intents.ACTION_CHANGE_DEFAULT);
    intent.putExtra(Telephony.Sms.Intents.EXTRA_PACKAGE_NAME, getPackageName());
    startActivityForResult(intent, SMS_DEFAULT);
  }

  private void handleResetSecureSession() {
    AlertDialog.Builder builder = new AlertDialog.Builder(this);
    builder.setTitle(R.string.ConversationActivity_reset_secure_session_question);
    builder.setIconAttribute(R.attr.dialog_alert_icon);
    builder.setCancelable(true);
    builder.setMessage(R.string.ConversationActivity_this_may_help_if_youre_having_encryption_problems);
    builder.setPositiveButton(R.string.ConversationActivity_reset, (dialog, which) -> {
      if (isSingleConversation()) {
        final Context context = getApplicationContext();

        OutgoingEndSessionMessage endSessionMessage =
            new OutgoingEndSessionMessage(new OutgoingTextMessage(getRecipient(), "TERMINATE", 0, -1));

        new AsyncTask<OutgoingEndSessionMessage, Void, Long>() {
          @Override
          protected Long doInBackground(OutgoingEndSessionMessage... messages) {
            return MessageSender.send(context, messages[0], threadId, false, null);
          }

          @Override
          protected void onPostExecute(Long result) {
            sendComplete(result);
          }
        }.executeOnExecutor(AsyncTask.THREAD_POOL_EXECUTOR, endSessionMessage);
      }
    });
    builder.setNegativeButton(android.R.string.cancel, null);
    builder.show();
  }

  private void handleBlock() {
    int titleRes = R.string.RecipientPreferenceActivity_block_this_contact_question;
    int bodyRes  = R.string.RecipientPreferenceActivity_you_will_no_longer_receive_messages_and_calls_from_this_contact;

    new AlertDialog.Builder(this)
            .setTitle(titleRes)
            .setMessage(bodyRes)
            .setNegativeButton(android.R.string.cancel, null)
            .setPositiveButton(R.string.RecipientPreferenceActivity_block, (dialog, which) -> {
              new AsyncTask<Void, Void, Void>() {
                @Override
                protected Void doInBackground(Void... params) {
                  DatabaseFactory.getRecipientDatabase(ConversationActivity.this)
                          .setBlocked(recipient, true);

                  Util.runOnMain(() -> finish());

                  return null;
                }
              }.executeOnExecutor(AsyncTask.THREAD_POOL_EXECUTOR);
            }).show();
  }

  private void handleCopySessionID() {
    if (recipient.isGroupRecipient()) { return; }
    String sessionID = recipient.getAddress().toString();
    ClipboardManager clipboard = (ClipboardManager)getSystemService(Context.CLIPBOARD_SERVICE);
    ClipData clip = ClipData.newPlainText("Session ID", sessionID);
    clipboard.setPrimaryClip(clip);
    Toast.makeText(this, R.string.copied_to_clipboard, Toast.LENGTH_SHORT).show();
  }

  private void handleViewMedia() {
    Intent intent = new Intent(this, MediaOverviewActivity.class);
    intent.putExtra(MediaOverviewActivity.ADDRESS_EXTRA, recipient.getAddress());
    startActivity(intent);
  }

  private void handleAddShortcut() {
    Log.i(TAG, "Creating home screen shortcut for recipient " + recipient.getAddress());

    new AsyncTask<Void, Void, IconCompat>() {

      @Override
      protected IconCompat doInBackground(Void... voids) {
        Context    context = getApplicationContext();
        IconCompat icon    = null;

        if (recipient.getContactPhoto() != null) {
          try {
            Bitmap bitmap = BitmapFactory.decodeStream(recipient.getContactPhoto().openInputStream(context));
            bitmap = BitmapUtil.createScaledBitmap(bitmap, 300, 300);
            icon   = IconCompat.createWithAdaptiveBitmap(bitmap);
          } catch (IOException e) {
            Log.w(TAG, "Failed to decode contact photo during shortcut creation. Falling back to generic icon.", e);
          }
        }

        if (icon == null) {
          icon = IconCompat.createWithResource(context, recipient.isGroupRecipient() ? R.mipmap.ic_group_shortcut
                                                                                     : R.mipmap.ic_person_shortcut);
        }

        return icon;
      }

      @Override
      protected void onPostExecute(IconCompat icon) {
        Context context  = getApplicationContext();
        String  name     = Optional.fromNullable(recipient.getName())
                                  .or(Optional.fromNullable(recipient.getProfileName()))
                                  .or(recipient.toShortString());

        ShortcutInfoCompat shortcutInfo = new ShortcutInfoCompat.Builder(context, recipient.getAddress().serialize() + '-' + System.currentTimeMillis())
                                                                .setShortLabel(name)
                                                                .setIcon(icon)
                                                                .setIntent(ShortcutLauncherActivity.createIntent(context, recipient.getAddress()))
                                                                .build();

        if (ShortcutManagerCompat.requestPinShortcut(context, shortcutInfo, null)) {
          Toast.makeText(context, getString(R.string.ConversationActivity_added_to_home_screen), Toast.LENGTH_LONG).show();
        }
      }
    }.execute();
  }

  private void handleSearch() {
    searchViewModel.onSearchOpened();
  }

  private void handleLeavePushGroup() {
    if (getRecipient() == null) {
      Toast.makeText(this, getString(R.string.ConversationActivity_invalid_recipient),
                     Toast.LENGTH_LONG).show();
      return;
    }

    AlertDialog.Builder builder = new AlertDialog.Builder(this);
    builder.setTitle(getString(R.string.ConversationActivity_leave_group));
    builder.setIconAttribute(R.attr.dialog_info_icon);
    builder.setCancelable(true);

    GroupRecord group = DatabaseFactory.getGroupDatabase(this).getGroup(getRecipient().getAddress().toGroupString()).orNull();
    List<Address> admins = group.getAdmins();
    String userPublicKey = TextSecurePreferences.getLocalNumber(this);
    String message = getString(R.string.ConversationActivity_are_you_sure_you_want_to_leave_this_group);
    for (Address admin : admins) {
      if (admin.toString().equals(userPublicKey)) {
        message = "Because you are the creator of this group it will be deleted for everyone. This cannot be undone.";
      }
    }

    builder.setMessage(message);
    builder.setPositiveButton(R.string.yes, (dialog, which) -> {
      Recipient groupRecipient = getRecipient();
      String groupPublicKey;
      boolean isClosedGroup;
      try {
        groupPublicKey = HexEncodingKt.toHexString(GroupUtil.doubleDecodeGroupID(groupRecipient.getAddress().toString()));
        isClosedGroup = DatabaseFactory.getLokiAPIDatabase(this).isClosedGroup(groupPublicKey);
      } catch (IOException e) {
        groupPublicKey = null;
        isClosedGroup = false;
      }
      try {
        if (isClosedGroup) {
          ClosedGroupsProtocolV2.explicitLeave(this, groupPublicKey);
          initializeEnabledCheck();
        } else {
          Toast.makeText(this, R.string.ConversationActivity_error_leaving_group, Toast.LENGTH_LONG).show();
        }
      } catch (Exception e) {
        Toast.makeText(this, R.string.ConversationActivity_error_leaving_group, Toast.LENGTH_LONG).show();
      }
    });

    builder.setNegativeButton(R.string.no, null);
    builder.show();
  }

  private void handleEditPushGroup() {
    Intent intent = new Intent(this, EditClosedGroupActivity.class);
    String groupID = this.recipient.getAddress().toGroupString();
    intent.putExtra(EditClosedGroupActivity.Companion.getGroupIDKey(), groupID);
    startActivity(intent);
  }

  private void handleDistributionBroadcastEnabled(MenuItem item) {
    distributionType = ThreadDatabase.DistributionTypes.BROADCAST;
    item.setChecked(true);

    if (threadId != -1) {
      new AsyncTask<Void, Void, Void>() {
        @Override
        protected Void doInBackground(Void... params) {
          DatabaseFactory.getThreadDatabase(ConversationActivity.this)
                         .setDistributionType(threadId, ThreadDatabase.DistributionTypes.BROADCAST);
          return null;
        }
      }.executeOnExecutor(AsyncTask.THREAD_POOL_EXECUTOR);
    }
  }

  private void handleDistributionConversationEnabled(MenuItem item) {
    distributionType = ThreadDatabase.DistributionTypes.CONVERSATION;
    item.setChecked(true);

    if (threadId != -1) {
      new AsyncTask<Void, Void, Void>() {
        @Override
        protected Void doInBackground(Void... params) {
          DatabaseFactory.getThreadDatabase(ConversationActivity.this)
                         .setDistributionType(threadId, ThreadDatabase.DistributionTypes.CONVERSATION);
          return null;
        }
      }.executeOnExecutor(AsyncTask.THREAD_POOL_EXECUTOR);
    }
  }

  private void handleAddAttachment() {
    if (this.isMmsEnabled) {
      if (attachmentTypeSelector == null) {
        attachmentTypeSelector = new AttachmentTypeSelector(
                this,
                LoaderManager.getInstance(this),
                new AttachmentTypeListener(),
                keyboardHeight);
      }
      attachmentTypeSelector.show(this, attachButton);
    }
  }

  private void handleSecurityChange(boolean isSecureText, boolean isDefaultSms) {
    Log.i(TAG, "handleSecurityChange(" + isSecureText + ", " + isDefaultSms + ")");
    if (isSecurityInitialized && isSecureText == true && isDefaultSms == this.isDefaultSms) {
      return;
    }

    this.isDefaultSms          = isDefaultSms;
    this.isSecurityInitialized = true;

    if (recipient == null || attachmentManager == null) { return; }

    boolean isMediaMessage = recipient.isMmsGroupRecipient() || attachmentManager.isAttachmentPresent();

    /* Loki - We don't support SMS
    if (!isSecureText && !isPushGroupConversation()) sendButton.disableTransport(Type.TEXTSECURE);
    if (recipient.isPushGroupRecipient())            sendButton.disableTransport(Type.SMS);

    if (!recipient.isPushGroupRecipient() && recipient.isForceSmsSelection()) {
      sendButton.setDefaultTransport(Type.SMS);
    } else {
      if (isSecureText || isPushGroupConversation()) sendButton.setDefaultTransport(Type.TEXTSECURE);
      else                                           sendButton.setDefaultTransport(Type.SMS);
    }
    */

    supportInvalidateOptionsMenu();
    updateInputUI(recipient);
  }

  ///// Initializers

  private ListenableFuture<Boolean> initializeDraft() {
    final SettableFuture<Boolean> result = new SettableFuture<>();

    final String         draftText      = getIntent().getStringExtra(TEXT_EXTRA);
    final Uri            draftMedia     = getIntent().getData();
    final MediaType      draftMediaType = MediaType.from(getIntent().getType());
    final List<Media>    mediaList      = getIntent().getParcelableArrayListExtra(MEDIA_EXTRA);
    final StickerLocator stickerLocator = getIntent().getParcelableExtra(STICKER_EXTRA);

    if (stickerLocator != null && draftMedia != null) {
      sendSticker(stickerLocator, draftMedia, 0, true);
      return new SettableFuture<>(false);
    }

    if (!Util.isEmpty(mediaList)) {
      Intent sendIntent = MediaSendActivity.buildEditorIntent(this, mediaList, recipient, draftText);
      startActivityForResult(sendIntent, MEDIA_SENDER);
      return new SettableFuture<>(false);
    }

    if (draftText != null) {
      composeText.setText("");
      composeText.append(draftText);
      result.set(true);
    }

    if (draftMedia != null && draftMediaType != null) {
      return setMedia(draftMedia, draftMediaType);
    }

    if (draftText == null && draftMedia == null && draftMediaType == null) {
      return initializeDraftFromDatabase();
    } else {
      updateToggleButtonState();
      result.set(false);
    }

    return result;
  }

  private void initializeEnabledCheck() {
    boolean enabled = !(isPushGroupConversation() && !isActiveGroup());
    inputPanel.setEnabled(enabled);
    sendButton.setEnabled(enabled);
    attachButton.setEnabled(enabled);
  }

  private ListenableFuture<Boolean> initializeDraftFromDatabase() {
    SettableFuture<Boolean> future = new SettableFuture<>();

    new AsyncTask<Void, Void, List<Draft>>() {
      @Override
      protected List<Draft> doInBackground(Void... params) {
        DraftDatabase draftDatabase = DatabaseFactory.getDraftDatabase(ConversationActivity.this);
        List<Draft> results         = draftDatabase.getDrafts(threadId);

        draftDatabase.clearDrafts(threadId);

        return results;
      }

      @Override
      protected void onPostExecute(List<Draft> drafts) {
        if (drafts.isEmpty()) {
          future.set(false);
          updateToggleButtonState();
          return;
        }

        AtomicInteger                      draftsRemaining = new AtomicInteger(drafts.size());
        AtomicBoolean                      success         = new AtomicBoolean(false);
        ListenableFuture.Listener<Boolean> listener        = new AssertedSuccessListener<Boolean>() {
          @Override
          public void onSuccess(Boolean result) {
            success.compareAndSet(false, result);

            if (draftsRemaining.decrementAndGet() <= 0) {
              future.set(success.get());
            }
          }
        };

        for (Draft draft : drafts) {
          switch (draft.getType()) {
            case Draft.TEXT:
              composeText.setText(draft.getValue());
              listener.onSuccess(true);
              break;
            case Draft.IMAGE:
              setMedia(Uri.parse(draft.getValue()), MediaType.IMAGE).addListener(listener);
              break;
            case Draft.AUDIO:
              setMedia(Uri.parse(draft.getValue()), MediaType.AUDIO).addListener(listener);
              break;
            case Draft.VIDEO:
              setMedia(Uri.parse(draft.getValue()), MediaType.VIDEO).addListener(listener);
              break;
            case Draft.QUOTE:
              SettableFuture<Boolean> quoteResult = new SettableFuture<>();
              new QuoteRestorationTask(draft.getValue(), quoteResult).execute();
              quoteResult.addListener(listener);
              break;
          }
        }

        updateToggleButtonState();
      }
    }.executeOnExecutor(AsyncTask.THREAD_POOL_EXECUTOR);

    return future;
  }

  private ListenableFuture<Boolean> initializeSecurity(final boolean currentSecureText,
                                                       final boolean currentIsDefaultSms)
  {
    final SettableFuture<Boolean> future = new SettableFuture<>();

    handleSecurityChange(currentSecureText || isPushGroupConversation(), currentIsDefaultSms);

    new AsyncTask<Recipient, Void, boolean[]>() {
      @Override
      protected boolean[] doInBackground(Recipient... params) {
        // Loki - Override the flag below
        boolean signalEnabled = true; // TextSecurePreferences.isPushRegistered(context);


        return new boolean[] { signalEnabled, false};
      }

      @Override
      protected void onPostExecute(boolean[] result) {
        if (result[0] != currentSecureText || result[1] != currentIsDefaultSms) {
          Log.i(TAG, "onPostExecute() handleSecurityChange: " + result[0] + " , " + result[1]);
          handleSecurityChange(result[0], result[1]);
        }
        future.set(true);
      }
    }.executeOnExecutor(AsyncTask.THREAD_POOL_EXECUTOR, recipient);

    return future;
  }

  private void updateSessionRestoreBanner() {
    Set<String> devices = DatabaseFactory.getLokiThreadDatabase(this).getSessionRestoreDevices(threadId);
    if (devices.size() > 0) {
      sessionRestoreBannerView.update(recipient);
      sessionRestoreBannerView.show();
    } else {
      sessionRestoreBannerView.hide();
    }
  }

  private void initializeMmsEnabledCheck() {
    new AsyncTask<Void, Void, Boolean>() {
      @Override
      protected Boolean doInBackground(Void... params) {
        return org.thoughtcrime.securesms.util.Util.isMmsCapable(ConversationActivity.this);
      }

      @Override
      protected void onPostExecute(Boolean isMmsEnabled) {
        ConversationActivity.this.isMmsEnabled = isMmsEnabled;
      }
    }.executeOnExecutor(AsyncTask.THREAD_POOL_EXECUTOR);
  }

  private void initializeViews() {
    profilePictureView                     = findViewById(R.id.profilePictureView);
    titleTextView                          = findViewById(R.id.titleTextView);
    buttonToggle                           = ViewUtil.findById(this, R.id.button_toggle);
    sendButton                             = ViewUtil.findById(this, R.id.send_button);
    attachButton                           = ViewUtil.findById(this, R.id.attach_button);
    composeText                            = ViewUtil.findById(this, R.id.embedded_text_editor);
    charactersLeft                         = ViewUtil.findById(this, R.id.space_left);
    emojiDrawerStub                        = ViewUtil.findStubById(this, R.id.emoji_drawer_stub);
    unblockButton                          = ViewUtil.findById(this, R.id.unblock_button);
    makeDefaultSmsButton                   = ViewUtil.findById(this, R.id.make_default_sms_button);
    container                              = ViewUtil.findById(this, R.id.layout_container);
    groupShareProfileView                  = ViewUtil.findStubById(this, R.id.group_share_profile_view_stub);
    quickAttachmentToggle                  = ViewUtil.findById(this, R.id.quick_attachment_toggle);
    inlineAttachmentToggle                 = ViewUtil.findById(this, R.id.inline_attachment_container);
    inputPanel                             = ViewUtil.findById(this, R.id.bottom_panel);
    searchNav                              = ViewUtil.findById(this, R.id.conversation_search_nav);
    mentionCandidateSelectionViewContainer = ViewUtil.findById(this, R.id.mentionCandidateSelectionViewContainer);
    mentionCandidateSelectionView          = ViewUtil.findById(this, R.id.userSelectionView);
    sessionRestoreBannerView               = ViewUtil.findById(this, R.id.sessionRestoreBannerView);
    messageStatusProgressBar               = ViewUtil.findById(this, R.id.messageStatusProgressBar);
    muteIndicatorImageView                 = ViewUtil.findById(this, R.id.muteIndicatorImageView);
    subtitleTextView                       = ViewUtil.findById(this, R.id.subtitleTextView);
    homeButtonContainer                    = ViewUtil.findById(this, R.id.homeButtonContainer);

    ImageButton quickCameraToggle      = ViewUtil.findById(this, R.id.quick_camera_toggle);
    ImageButton inlineAttachmentButton = ViewUtil.findById(this, R.id.inline_attachment_button);

    container.addOnKeyboardShownListener(this);
    inputPanel.setListener(this);
    inputPanel.setMediaListener(this);

    attachmentTypeSelector = null;
    attachmentManager      = new AttachmentManager(this, this);
    audioRecorder          = new AudioRecorder(this);
    typingTextWatcher      = new TypingStatusTextWatcher();
    mentionTextWatcher     = new MentionTextWatcher();

    SendButtonListener        sendButtonListener        = new SendButtonListener();
    ComposeKeyPressedListener composeKeyPressedListener = new ComposeKeyPressedListener();

    composeText.setOnEditorActionListener(sendButtonListener);
    composeText.setCursorPositionChangedListener(this);
    attachButton.setOnClickListener(new AttachButtonListener());
    attachButton.setOnLongClickListener(new AttachButtonLongClickListener());
    sendButton.setOnClickListener(sendButtonListener);
    sendButton.setEnabled(true);

    /*
    titleView.setOnClickListener(v -> handleConversationSettings());
    titleView.setOnLongClickListener(v -> handleDisplayQuickContact());
     */
    unblockButton.setOnClickListener(v -> handleUnblock());
    makeDefaultSmsButton.setOnClickListener(v -> handleMakeDefaultSms());

    composeText.setOnKeyListener(composeKeyPressedListener);
    composeText.addTextChangedListener(composeKeyPressedListener);
    composeText.setOnEditorActionListener(sendButtonListener);
    composeText.setOnClickListener(composeKeyPressedListener);
    composeText.setOnFocusChangeListener(composeKeyPressedListener);

    if (getPackageManager().hasSystemFeature(PackageManager.FEATURE_CAMERA) && Camera.getNumberOfCameras() > 0) {
      quickCameraToggle.setVisibility(View.VISIBLE);
      quickCameraToggle.setOnClickListener(new QuickCameraToggleListener());
    } else {
      quickCameraToggle.setVisibility(View.GONE);
    }

    searchNav.setEventListener(this);

    inlineAttachmentButton.setOnClickListener(v -> handleAddAttachment());

    homeButtonContainer.setOnClickListener(v -> onSupportNavigateUp());
  }

  protected void initializeActionBar() {
    Toolbar toolbar = findViewById(R.id.toolbar);
    setSupportActionBar(toolbar);

    ActionBar supportActionBar = getSupportActionBar();
    if (supportActionBar == null) throw new AssertionError();

//    supportActionBar.setDisplayHomeAsUpEnabled(true);
    supportActionBar.setDisplayShowTitleEnabled(false);
  }

  private void initializeResources() {
    if (recipient != null) recipient.removeListener(this);

    Address address  = getIntent().getParcelableExtra(ADDRESS_EXTRA);
    if (address == null) { finish(); return; }
    recipient        = Recipient.from(this, address, true);
    threadId         = getIntent().getLongExtra(THREAD_ID_EXTRA, -1);
    archived         = getIntent().getBooleanExtra(IS_ARCHIVED_EXTRA, false);
    distributionType = getIntent().getIntExtra(DISTRIBUTION_TYPE_EXTRA, ThreadDatabase.DistributionTypes.DEFAULT);
    glideRequests    = GlideApp.with(this);

    recipient.addListener(this);
  }

  private void initializeLinkPreviewObserver() {
    linkPreviewViewModel = ViewModelProviders.of(this, new LinkPreviewViewModel.Factory(new LinkPreviewRepository(this))).get(LinkPreviewViewModel.class);

    if (!TextSecurePreferences.isLinkPreviewsEnabled(this)) {
      linkPreviewViewModel.onUserCancel();
      return;
    }

    linkPreviewViewModel.getLinkPreviewState().observe(this, previewState -> {
      if (previewState == null) return;

      if (previewState.isLoading()) {
        Log.d(TAG, "Loading link preview.");
        inputPanel.setLinkPreviewLoading();
      } else {
        Log.d(TAG, "Setting link preview: " + previewState.getLinkPreview().isPresent());
        inputPanel.setLinkPreview(glideRequests, previewState.getLinkPreview());
      }

      updateToggleButtonState();
    });
  }

  private void initializeSearchObserver() {
    searchViewModel = ViewModelProviders.of(this).get(ConversationSearchViewModel.class);

    searchViewModel.getSearchResults().observe(this, result -> {
      if (result == null) return;

      if (!result.getResults().isEmpty()) {
        MessageResult messageResult = result.getResults().get(result.getPosition());
        fragment.jumpToMessage(messageResult.messageRecipient.getAddress(), messageResult.receivedTimestampMs, searchViewModel::onMissingResult);
      }

      searchNav.setData(result.getPosition(), result.getResults().size());
    });
  }

  @Override
  public void onSearchMoveUpPressed() {
    searchViewModel.onMoveUp();
  }

  @Override
  public void onSearchMoveDownPressed() {
    searchViewModel.onMoveDown();
  }

  @Override
  public void onModified(final Recipient recipient) {
    Log.i(TAG, "onModified(" + recipient.getAddress().serialize() + ")");
    Util.runOnMain(() -> {
      Log.i(TAG, "onModifiedRun(): " + recipient.getRegistered());
      updateTitleTextView(recipient);
      updateProfilePicture();
      updateSubtitleTextView();
//      titleView.setVerified(identityRecords.isVerified());
      updateInputUI(recipient);
      setGroupShareProfileReminder(recipient);
      initializeSecurity(true, isDefaultSms);

      if (searchViewItem == null || !searchViewItem.isActionViewExpanded()) {
        invalidateOptionsMenu();
      }
    });
  }

  @Subscribe(threadMode = ThreadMode.MAIN)
  public void onOpenGroupInfoUpdated(OpenGroupUtilities.GroupInfoUpdatedEvent event) {
    PublicChat publicChat = DatabaseFactory.getLokiThreadDatabase(this).getPublicChat(threadId);
    if (publicChat != null &&
            publicChat.getChannel() == event.getChannel() &&
            publicChat.getServer().equals(event.getUrl())) {
      this.updateSubtitleTextView();
    }
  }

  private void initializeReceivers() {
    securityUpdateReceiver = new BroadcastReceiver() {
      @Override
      public void onReceive(Context context, Intent intent) {
        initializeSecurity(true, isDefaultSms);
      }
    };

    registerReceiver(securityUpdateReceiver,
                     new IntentFilter(SecurityEvent.SECURITY_UPDATE_EVENT),
                     KeyCachingService.KEY_PERMISSION, null);
  }

  //////// Helper Methods

  private void addAttachment(int type) {
    linkPreviewViewModel.onUserCancel();

    Log.i(TAG, "Selected: " + type);
    switch (type) {
    case AttachmentTypeSelector.ADD_GALLERY:
      AttachmentManager.selectGallery(this, MEDIA_SENDER, recipient, composeText.getTextTrimmed()); break;
    case AttachmentTypeSelector.ADD_DOCUMENT:
      AttachmentManager.selectDocument(this, PICK_DOCUMENT); break;
    case AttachmentTypeSelector.ADD_SOUND:
      AttachmentManager.selectAudio(this, PICK_AUDIO); break;
    case AttachmentTypeSelector.ADD_CONTACT_INFO:
      AttachmentManager.selectContactInfo(this, PICK_CONTACT); break;
    case AttachmentTypeSelector.ADD_LOCATION:
      AttachmentManager.selectLocation(this, PICK_LOCATION); break;
    case AttachmentTypeSelector.TAKE_PHOTO:
      attachmentManager.capturePhoto(this, TAKE_PHOTO); break;
    case AttachmentTypeSelector.ADD_GIF:
      boolean hasSeenGIFMetaDataWarning = TextSecurePreferences.hasSeenGIFMetaDataWarning(this);
      if (!hasSeenGIFMetaDataWarning) {
        AlertDialog.Builder builder = new AlertDialog.Builder(this);
        builder.setTitle("Search GIFs?");
        builder.setMessage("You will not have full metadata protection when sending GIFs.");
        builder.setPositiveButton("OK", (dialog, which) -> {
          AttachmentManager.selectGif(this, PICK_GIF);
          dialog.dismiss();
        });
        builder.setNegativeButton("Cancel", (dialog, which) -> dialog.dismiss());
        builder.create().show();
        TextSecurePreferences.setHasSeenGIFMetaDataWarning(this);
      } else {
        AttachmentManager.selectGif(this, PICK_GIF);
      }
      break;
    }
  }

  private ListenableFuture<Boolean> setMedia(@Nullable Uri uri, @NonNull MediaType mediaType) {
    return setMedia(uri, mediaType, 0, 0);
  }

  private ListenableFuture<Boolean> setMedia(@Nullable Uri uri, @NonNull MediaType mediaType, int width, int height) {
    if (uri == null) {
      return new SettableFuture<>(false);
    }

    if (MediaType.VCARD.equals(mediaType)) {
      return new SettableFuture<>(false);
    } else if (MediaType.IMAGE.equals(mediaType) || MediaType.GIF.equals(mediaType) || MediaType.VIDEO.equals(mediaType)) {
      Media media = new Media(uri, MediaUtil.getMimeType(this, uri), 0, width, height, 0, Optional.absent(), Optional.absent());
      startActivityForResult(MediaSendActivity.buildEditorIntent(ConversationActivity.this, Collections.singletonList(media), recipient, composeText.getTextTrimmed()), MEDIA_SENDER);
      return new SettableFuture<>(false);
    } else {
      return attachmentManager.setMedia(glideRequests, uri, mediaType, MediaConstraints.getPushMediaConstraints(), width, height);
    }
  }

  private void addAttachmentContactInfo(Uri contactUri) {
    ContactAccessor contactDataList = ContactAccessor.getInstance();
    ContactData contactData = contactDataList.getContactData(this, contactUri);

    if      (contactData.numbers.size() == 1) composeText.append(contactData.numbers.get(0).number);
    else if (contactData.numbers.size() > 1)  selectContactInfo(contactData);
  }

  private void sendSharedContact(List<Contact> contacts) {
    int        subscriptionId = -1;
    long       expiresIn      = recipient.getExpireMessages() * 1000L;
    boolean    initiating     = threadId == -1;

    sendMediaMessage(false, "", attachmentManager.buildSlideDeck(), null, contacts, Collections.emptyList(), expiresIn, subscriptionId, initiating, false);
  }

  private void selectContactInfo(ContactData contactData) {
    final CharSequence[] numbers     = new CharSequence[contactData.numbers.size()];
    final CharSequence[] numberItems = new CharSequence[contactData.numbers.size()];

    for (int i = 0; i < contactData.numbers.size(); i++) {
      numbers[i]     = contactData.numbers.get(i).number;
      numberItems[i] = contactData.numbers.get(i).type + ": " + contactData.numbers.get(i).number;
    }

    AlertDialog.Builder builder = new AlertDialog.Builder(this);
    builder.setIconAttribute(R.attr.conversation_attach_contact_info);
    builder.setTitle(R.string.ConversationActivity_select_contact_info);

    builder.setItems(numberItems, (dialog, which) -> composeText.append(numbers[which]));
    builder.show();
  }

  private Drafts getDraftsForCurrentState() {
    Drafts drafts = new Drafts();

    if (!org.thoughtcrime.securesms.util.Util.isEmpty(composeText)) {
      drafts.add(new Draft(Draft.TEXT, composeText.getTextTrimmed()));
    }

    for (Slide slide : attachmentManager.buildSlideDeck().getSlides()) {
      if      (slide.hasAudio() && slide.getUri() != null)    drafts.add(new Draft(Draft.AUDIO, slide.getUri().toString()));
      else if (slide.hasVideo() && slide.getUri() != null)    drafts.add(new Draft(Draft.VIDEO, slide.getUri().toString()));
      else if (slide.hasImage() && slide.getUri() != null)    drafts.add(new Draft(Draft.IMAGE, slide.getUri().toString()));
    }

    Optional<QuoteModel> quote = inputPanel.getQuote();

    if (quote.isPresent()) {
      drafts.add(new Draft(Draft.QUOTE, new QuoteId(quote.get().getId(), quote.get().getAuthor()).serialize()));
    }

    return drafts;
  }

  protected ListenableFuture<Long> saveDraft() {
    final SettableFuture<Long> future = new SettableFuture<>();

    if (this.recipient == null) {
      future.set(threadId);
      return future;
    }

    final Drafts       drafts               = getDraftsForCurrentState();
    final long         thisThreadId         = this.threadId;
    final int          thisDistributionType = this.distributionType;

    new AsyncTask<Long, Void, Long>() {
      @Override
      protected Long doInBackground(Long... params) {
        ThreadDatabase threadDatabase = DatabaseFactory.getThreadDatabase(ConversationActivity.this);
        DraftDatabase  draftDatabase  = DatabaseFactory.getDraftDatabase(ConversationActivity.this);
        long           threadId       = params[0];

        if (drafts.size() > 0) {
          if (threadId == -1) threadId = threadDatabase.getOrCreateThreadIdFor(getRecipient(), thisDistributionType);

          draftDatabase.insertDrafts(threadId, drafts);
          threadDatabase.updateSnippet(threadId, drafts.getSnippet(ConversationActivity.this),
                                       drafts.getUriSnippet(),
                                       System.currentTimeMillis(), Types.BASE_DRAFT_TYPE, true);
        } else if (threadId > 0) {
          threadDatabase.update(threadId, false);
        }

        return threadId;
      }

      @Override
      protected void onPostExecute(Long result) {
        future.set(result);
      }

    }.executeOnExecutor(AsyncTask.THREAD_POOL_EXECUTOR, thisThreadId);

    return future;
  }

  private void updateInputUI(Recipient recipient) {
    if (recipient.isGroupRecipient() && !isActiveGroup()) {
      unblockButton.setVisibility(View.GONE);
      inputPanel.setVisibility(View.GONE);
      makeDefaultSmsButton.setVisibility(View.GONE);
    } else if (recipient.isBlocked()) {
      unblockButton.setVisibility(View.VISIBLE);
      inputPanel.setVisibility(View.GONE);
      makeDefaultSmsButton.setVisibility(View.GONE);
//    } else if (!isSecureText && isPushGroupConversation()) {
//      unblockButton.setVisibility(View.GONE);
//      inputPanel.setVisibility(View.GONE);
//      makeDefaultSmsButton.setVisibility(View.GONE);
//    } else if (!isSecureText && !isDefaultSms) {
//      unblockButton.setVisibility(View.GONE);
//      inputPanel.setVisibility(View.GONE);
//      makeDefaultSmsButton.setVisibility(View.GONE);
    } else {
      inputPanel.setVisibility(View.VISIBLE);
      unblockButton.setVisibility(View.GONE);
      makeDefaultSmsButton.setVisibility(View.GONE);
    }
  }

  private void setGroupShareProfileReminder(@NonNull Recipient recipient) {
    if (recipient.isPushGroupRecipient() && !recipient.isProfileSharing() && !recipient.getAddress().isOpenGroup()) {
      groupShareProfileView.get().setRecipient(recipient);
      groupShareProfileView.get().setVisibility(View.GONE); // Loki - Always hide for now
    } else if (groupShareProfileView.resolved()) {
      groupShareProfileView.get().setVisibility(View.GONE);
    }
  }

  private void initializeMediaKeyboardProviders(@NonNull MediaKeyboard mediaKeyboard) {
    boolean isSystemEmojiPreferred   = TextSecurePreferences.isSystemEmojiPreferred(this);
    if (!isSystemEmojiPreferred) {
      mediaKeyboard.setProviders(0, new EmojiKeyboardProvider(this, inputPanel));
    }
  }


  private boolean isSingleConversation() {
    return getRecipient() != null && !getRecipient().isGroupRecipient();
  }

  private boolean isActiveGroup() {
    if (!isGroupConversation()) return false;

    Optional<GroupRecord> record = DatabaseFactory.getGroupDatabase(this).getGroup(getRecipient().getAddress().toGroupString());
    return record.isPresent() && record.get().isActive();
  }

  @SuppressWarnings("SimplifiableIfStatement")
  private boolean isSelfConversation() {
    if (!TextSecurePreferences.isPushRegistered(this)) return false;
    if (recipient.isGroupRecipient())                         return false;

    return Util.isOwnNumber(this, recipient.getAddress().serialize());
  }

  private boolean isGroupConversation() {
    return getRecipient() != null && getRecipient().isGroupRecipient();
  }

  private boolean isPushGroupConversation() {
    return getRecipient() != null && getRecipient().isPushGroupRecipient();
  }

  protected Recipient getRecipient() {
    return this.recipient;
  }

  protected long getThreadId() {
    return this.threadId;
  }

  private String getMessage() throws InvalidMessageException {
    String result = composeText.getTextTrimmed();
    if (result.length() < 1 && !attachmentManager.isAttachmentPresent()) throw new InvalidMessageException();
    for (Mention mention : mentions) {
      try {
        int startIndex = result.indexOf("@" + mention.getDisplayName());
        int endIndex = startIndex + mention.getDisplayName().length() + 1; // + 1 to include the @
        result = result.substring(0, startIndex) + "@" + mention.getPublicKey() + result.substring(endIndex);
      } catch (Exception exception) {
        Log.d("Loki", "Couldn't process mention due to error: " + exception.toString() + ".");
      }
    }
    return result;
  }

  private Pair<String, Optional<Slide>> getSplitMessage(String rawText, int maxPrimaryMessageSize) {
    String          bodyText  = rawText;
    Optional<Slide> textSlide = Optional.absent();

    if (bodyText.length() > maxPrimaryMessageSize) {
      bodyText = rawText.substring(0, maxPrimaryMessageSize);

      byte[] textData  = rawText.getBytes();
      String timestamp = new SimpleDateFormat("yyyy-MM-dd-HHmmss", Locale.US).format(new Date());
      String filename  = String.format("signal-%s.txt", timestamp);
      Uri    textUri   = BlobProvider.getInstance()
                                     .forData(textData)
                                     .withMimeType(MediaTypes.LONG_TEXT)
                                     .withFileName(filename)
                                     .createForSingleSessionInMemory();

      textSlide = Optional.of(new TextSlide(this, textUri, filename, textData.length));
    }

    return new Pair<>(bodyText, textSlide);
  }

  private void markThreadAsRead() {
    Recipient recipient = this.recipient;
    new AsyncTask<Long, Void, Void>() {
      @Override
      protected Void doInBackground(Long... params) {
        Context                 context    = ConversationActivity.this;
        List<MarkedMessageInfo> messageIds = DatabaseFactory.getThreadDatabase(context).setRead(params[0], false);

        if (!org.thoughtcrime.securesms.loki.protocol.SessionMetaProtocol.shouldSendReadReceipt(recipient.getAddress())) {
          for (MarkedMessageInfo messageInfo : messageIds) {
            MarkReadReceiver.scheduleDeletion(context, messageInfo.getExpirationInfo());
          }
        } else {
          MarkReadReceiver.process(context, messageIds);
        }
        ApplicationContext.getInstance(context).messageNotifier.updateNotification(context);
        return null;
      }
    }.executeOnExecutor(AsyncTask.THREAD_POOL_EXECUTOR, threadId);
  }

  private void markLastSeen() {
    new AsyncTask<Long, Void, Void>() {
      @Override
      protected Void doInBackground(Long... params) {
        DatabaseFactory.getThreadDatabase(ConversationActivity.this).setLastSeen(params[0]);
        return null;
      }
    }.executeOnExecutor(AsyncTask.THREAD_POOL_EXECUTOR, threadId);
  }

  protected void sendComplete(long threadId) {
    boolean refreshFragment = (threadId != this.threadId);
    this.threadId = threadId;

    if (fragment == null || !fragment.isVisible() || isFinishing()) {
      return;
    }

    fragment.setLastSeen(0);

    if (refreshFragment) {
      fragment.reload(recipient, threadId);
      ApplicationContext.getInstance(this).messageNotifier.setVisibleThread(threadId);
    }

    fragment.scrollToBottom();
    attachmentManager.cleanup();

    updateLinkPreviewState();
  }

  @Override
  public void handleSessionRestoreDevicesChanged(long threadID) {
    if (threadID == this.threadId) {
      runOnUiThread(this::updateSessionRestoreBanner);
    }
  }

  private void sendMessage() {
    if (inputPanel.isRecordingInLockedMode()) {
      inputPanel.releaseRecordingLock();
      return;
    }

    try {
      Recipient recipient = getRecipient();

      if (recipient == null) {
        throw new RecipientFormattingException("Badly formatted");
      }

      String          message        = getMessage();
      int             subscriptionId = -1;
      long            expiresIn      = recipient.getExpireMessages() * 1000L;
      boolean         initiating     = threadId == -1;
      boolean         needsSplit     = message.length() > characterCalculator.calculateCharacters(message).maxPrimaryMessageSize;
      boolean         isMediaMessage = attachmentManager.isAttachmentPresent()        ||
                                       recipient.isGroupRecipient()                   ||
                                       inputPanel.getQuote().isPresent()              ||
                                       linkPreviewViewModel.hasLinkPreview()          ||
                                       LinkPreviewUtil.isValidMediaUrl(message) || // Loki - Send GIFs as media messages
                                       needsSplit;

      if (isMediaMessage) {
        sendMediaMessage(expiresIn, subscriptionId, initiating);
      } else {
        sendTextMessage(expiresIn, subscriptionId, initiating);
      }
    } catch (RecipientFormattingException ex) {
      Log.w(TAG, ex);
    } catch (InvalidMessageException ex) {
      Log.w(TAG, ex);
    }

    if (messageStatus == null && !isGroupConversation() && !(TextSecurePreferences.getLocalNumber(this).equals(recipient.getAddress().serialize()))) {
      messageStatus = "calculatingPoW";
      updateSubtitleTextView();
      updateMessageStatusProgressBar();
    }
  }

  private void sendMediaMessage(final long expiresIn, final int subscriptionId, boolean initiating)
      throws InvalidMessageException
  {
    Log.i(TAG, "Sending media message...");
    sendMediaMessage(false, getMessage(), attachmentManager.buildSlideDeck(), inputPanel.getQuote().orNull(), Collections.emptyList(), linkPreviewViewModel.getActiveLinkPreviews(), expiresIn, subscriptionId, initiating, true);
  }

  private ListenableFuture<Void> sendMediaMessage(final boolean forceSms,
                                                  String body,
                                                  SlideDeck slideDeck,
                                                  QuoteModel quote,
                                                  List<Contact> contacts,
                                                  List<LinkPreview> previews,
                                                  final long expiresIn,
                                                  final int subscriptionId,
                                                  final boolean initiating,
                                                  final boolean clearComposeBox)
  {

    Pair<String, Optional<Slide>> splitMessage = getSplitMessage(body, characterCalculator.calculateCharacters(body).maxPrimaryMessageSize);
    body = splitMessage.first;

    if (splitMessage.second.isPresent()) {
      slideDeck.addSlide(splitMessage.second.get());
    }

    OutgoingMediaMessage outgoingMessageCandidate = new OutgoingMediaMessage(recipient, slideDeck, body, System.currentTimeMillis(), subscriptionId, expiresIn, distributionType, quote, contacts, previews);

    final SettableFuture<Void> future  = new SettableFuture<>();
    final Context              context = getApplicationContext();

    final OutgoingMediaMessage outgoingMessage;

    outgoingMessage = new OutgoingSecureMediaMessage(outgoingMessageCandidate);
    ApplicationContext.getInstance(context).getTypingStatusSender().onTypingStopped(threadId);

    if (clearComposeBox) {
      inputPanel.clearQuote();
      attachmentManager.clear(glideRequests, false);
      silentlySetComposeText("");
    }

    final long id = fragment.stageOutgoingMessage(outgoingMessage);

    if (initiating) {
      DatabaseFactory.getRecipientDatabase(context).setProfileSharing(recipient, true);
    }

    long result = MessageSender.send(context, outgoingMessage, threadId, forceSms, () -> fragment.releaseOutgoingMessage(id));

    sendComplete(result);
    future.set(null);

    return future;
  }

  private void sendTextMessage(final long expiresIn, final int subscriptionId, final boolean initiatingConversation)
      throws InvalidMessageException
  {
    final Context context     = getApplicationContext();
    final String  messageBody = getMessage();

    OutgoingTextMessage message;

    message = new OutgoingEncryptedMessage(recipient, messageBody, expiresIn);
    ApplicationContext.getInstance(context).getTypingStatusSender().onTypingStopped(threadId);

    silentlySetComposeText("");
    final long id = fragment.stageOutgoingMessage(message);

    if (initiatingConversation) {
      DatabaseFactory.getRecipientDatabase(context).setProfileSharing(recipient, true);
    }

    long result = MessageSender.send(context, message, threadId, false, () -> fragment.releaseOutgoingMessage(id));

    sendComplete(result);
  }

  private void showDefaultSmsPrompt() {
    new AlertDialog.Builder(this)
                   .setMessage(R.string.ConversationActivity_signal_cannot_sent_sms_mms_messages_because_it_is_not_your_default_sms_app)
                   .setNegativeButton(R.string.ConversationActivity_no, (dialog, which) -> dialog.dismiss())
                   .setPositiveButton(R.string.ConversationActivity_yes, (dialog, which) -> handleMakeDefaultSms())
                   .show();
  }

  private void updateToggleButtonState() {
    if (inputPanel.isRecordingInLockedMode()) {
      buttonToggle.display(sendButton);
      quickAttachmentToggle.show();
      inlineAttachmentToggle.hide();
      return;
    }

    if (composeText.getText().length() == 0 && !attachmentManager.isAttachmentPresent()) {
      buttonToggle.display(attachButton);
      quickAttachmentToggle.show();
      inlineAttachmentToggle.hide();
    } else {
      buttonToggle.display(sendButton);
      quickAttachmentToggle.hide();

      if (!attachmentManager.isAttachmentPresent() && !linkPreviewViewModel.hasLinkPreview()) {
        inlineAttachmentToggle.show();
      } else {
        inlineAttachmentToggle.hide();
      }
    }
  }

  private void updateLinkPreviewState() {
    if (TextSecurePreferences.isLinkPreviewsEnabled(this) && !attachmentManager.isAttachmentPresent()) {
      linkPreviewViewModel.onEnabled();
      linkPreviewViewModel.onTextChanged(this, composeText.getTextTrimmed(), composeText.getSelectionStart(), composeText.getSelectionEnd());
    } else {
      linkPreviewViewModel.onUserCancel();
    }
  }

  @Override
  public void onRecorderPermissionRequired() {
    Permissions.with(this)
               .request(Manifest.permission.RECORD_AUDIO)
               .withRationaleDialog(getString(R.string.ConversationActivity_to_send_audio_messages_allow_signal_access_to_your_microphone), R.drawable.ic_baseline_mic_48)
               .withPermanentDenialDialog(getString(R.string.ConversationActivity_signal_requires_the_microphone_permission_in_order_to_send_audio_messages))
               .execute();
  }

  @Override
  public void onRecorderStarted() {
    Vibrator vibrator = ServiceUtil.getVibrator(this);
    vibrator.vibrate(20);

    getWindow().addFlags(WindowManager.LayoutParams.FLAG_KEEP_SCREEN_ON);

    audioRecorder.startRecording();

    audioHandler = new Handler();
    stopRecordingTask = () -> inputPanel.onRecordReleased();
    audioHandler.postDelayed(stopRecordingTask, 60000);
  }

  @Override
  public void onRecorderLocked() {
    updateToggleButtonState();
  }

  @Override
  public void onRecorderFinished() {
    if (audioHandler != null && stopRecordingTask != null) {
      audioHandler.removeCallbacks(stopRecordingTask);
    }
    updateToggleButtonState();
    Vibrator vibrator = ServiceUtil.getVibrator(this);
    vibrator.vibrate(20);

    getWindow().clearFlags(WindowManager.LayoutParams.FLAG_KEEP_SCREEN_ON);

    ListenableFuture<Pair<Uri, Long>> future = audioRecorder.stopRecording();
    future.addListener(new ListenableFuture.Listener<Pair<Uri, Long>>() {
      @Override
      public void onSuccess(final @NonNull Pair<Uri, Long> result) {
        int        subscriptionId = -1;
        long       expiresIn      = recipient.getExpireMessages() * 1000L;
        boolean    initiating     = threadId == -1;
        AudioSlide audioSlide     = new AudioSlide(ConversationActivity.this, result.first, result.second, MediaTypes.AUDIO_AAC, true);
        SlideDeck  slideDeck      = new SlideDeck();
        slideDeck.addSlide(audioSlide);

        sendMediaMessage(false, "", slideDeck, inputPanel.getQuote().orNull(), Collections.emptyList(), Collections.emptyList(), expiresIn, subscriptionId, initiating, true).addListener(new AssertedSuccessListener<Void>() {
          @Override
          public void onSuccess(Void nothing) {
            new AsyncTask<Void, Void, Void>() {
              @Override
              protected Void doInBackground(Void... params) {
                BlobProvider.getInstance().delete(ConversationActivity.this, result.first);
                return null;
              }
            }.executeOnExecutor(AsyncTask.THREAD_POOL_EXECUTOR);
          }
        });
      }

      @Override
      public void onFailure(ExecutionException e) {
        Toast.makeText(ConversationActivity.this, R.string.ConversationActivity_unable_to_record_audio, Toast.LENGTH_LONG).show();
      }
    });
  }

  @Override
  public void onRecorderCanceled() {
    if (audioHandler != null && stopRecordingTask != null) {
      audioHandler.removeCallbacks(stopRecordingTask);
    }
    updateToggleButtonState();
    Vibrator vibrator = ServiceUtil.getVibrator(this);
    vibrator.vibrate(50);

    getWindow().clearFlags(WindowManager.LayoutParams.FLAG_KEEP_SCREEN_ON);

    ListenableFuture<Pair<Uri, Long>> future = audioRecorder.stopRecording();
    future.addListener(new ListenableFuture.Listener<Pair<Uri, Long>>() {
      @Override
      public void onSuccess(final Pair<Uri, Long> result) {
        new AsyncTask<Void, Void, Void>() {
          @Override
          protected Void doInBackground(Void... params) {
            BlobProvider.getInstance().delete(ConversationActivity.this, result.first);
            return null;
          }
        }.executeOnExecutor(AsyncTask.THREAD_POOL_EXECUTOR);
      }

      @Override
      public void onFailure(ExecutionException e) {}
    });
  }

  @Override
  public void onEmojiToggle() {
    if (!emojiDrawerStub.resolved()) {
      initializeMediaKeyboardProviders(emojiDrawerStub.get());

      inputPanel.setMediaKeyboard(emojiDrawerStub.get());
    }

    if (container.getCurrentInput() == emojiDrawerStub.get()) {
      container.showSoftkey(composeText);
    } else {
      container.show(composeText, emojiDrawerStub.get());
    }
  }

  @Override
  public void onLinkPreviewCanceled() {
    linkPreviewViewModel.onUserCancel();
  }

  @Override
  public void onStickerSuggestionSelected(@NonNull StickerRecord sticker) {
    sendSticker(sticker, true);
  }

  @Override
  public void onMediaSelected(@NonNull Uri uri, String contentType) {
    if (!TextUtils.isEmpty(contentType) && contentType.trim().equals("image/gif")) {
      setMedia(uri, MediaType.GIF);
    } else if (MediaUtil.isImageType(contentType)) {
      setMedia(uri, MediaType.IMAGE);
    } else if (MediaUtil.isVideoType(contentType)) {
      setMedia(uri, MediaType.VIDEO);
    } else if (MediaUtil.isAudioType(contentType)) {
      setMedia(uri, MediaType.AUDIO);
    }
  }

  @Override
  public void onCursorPositionChanged(int start, int end) {
    linkPreviewViewModel.onTextChanged(this, composeText.getTextTrimmed(), start, end);
  }

  private void sendSticker(@NonNull StickerRecord stickerRecord, boolean clearCompose) {
    sendSticker(new StickerLocator(stickerRecord.getPackId(), stickerRecord.getPackKey(), stickerRecord.getStickerId()), stickerRecord.getUri(), stickerRecord.getSize(), clearCompose);
  }

  private void sendSticker(@NonNull StickerLocator stickerLocator, @NonNull Uri uri, long size, boolean clearCompose) {
    long            expiresIn      = recipient.getExpireMessages() * 1000L;
    int             subscriptionId = -1;
    boolean         initiating     = threadId == -1;
    SlideDeck       slideDeck      = new SlideDeck();
    Slide           stickerSlide   = new StickerSlide(this, uri, size, stickerLocator);

    slideDeck.addSlide(stickerSlide);

    sendMediaMessage(false, "", slideDeck, null, Collections.emptyList(), Collections.emptyList(), expiresIn, subscriptionId, initiating, clearCompose);

  }

  private void silentlySetComposeText(String text) {
    typingTextWatcher.setEnabled(false);
    composeText.setText(text);
    if (text.isEmpty()) { resetMentions(); }
    typingTextWatcher.setEnabled(true);
  }

  // Listeners

  private class AttachmentTypeListener implements AttachmentTypeSelector.AttachmentClickedListener {
    @Override
    public void onClick(int type) {
      addAttachment(type);
    }

    @Override
    public void onQuickAttachment(Uri uri, String mimeType, String bucketId, long dateTaken, int width, int height, long size) {
      linkPreviewViewModel.onUserCancel();
      Media media = new Media(uri, mimeType, dateTaken, width, height, size, Optional.of(Media.ALL_MEDIA_BUCKET_ID), Optional.absent());
      startActivityForResult(MediaSendActivity.buildEditorIntent(ConversationActivity.this, Collections.singletonList(media), recipient, composeText.getTextTrimmed()), MEDIA_SENDER);
    }
  }

  private class QuickCameraToggleListener implements OnClickListener {
    @Override
    public void onClick(View v) {
      Permissions.with(ConversationActivity.this)
                 .request(Manifest.permission.CAMERA)
                 .withRationaleDialog(getString(R.string.ConversationActivity_to_capture_photos_and_video_allow_signal_access_to_the_camera), R.drawable.ic_baseline_photo_camera_48)
                 .withPermanentDenialDialog(getString(R.string.ConversationActivity_signal_needs_the_camera_permission_to_take_photos_or_video))
                 .onAllGranted(() -> {
                   composeText.clearFocus();
                   startActivityForResult(MediaSendActivity.buildCameraIntent(ConversationActivity.this, recipient), MEDIA_SENDER);
                   overridePendingTransition(R.anim.camera_slide_from_bottom, R.anim.stationary);
                 })
                 .onAnyDenied(() -> Toast.makeText(ConversationActivity.this, R.string.ConversationActivity_signal_needs_camera_permissions_to_take_photos_or_video, Toast.LENGTH_LONG).show())
                 .execute();
    }
  }

  private class SendButtonListener implements OnClickListener, TextView.OnEditorActionListener {
    @Override
    public void onClick(View v) {
      sendMessage();
    }

    @Override
    public boolean onEditorAction(TextView v, int actionId, KeyEvent event) {
      if (actionId == EditorInfo.IME_ACTION_SEND) {
        sendButton.performClick();
        return true;
      }
      return false;
    }
  }

  private class AttachButtonListener implements OnClickListener {
    @Override
    public void onClick(View v) {
      handleAddAttachment();
    }
  }

  private class AttachButtonLongClickListener implements View.OnLongClickListener {
    @Override
    public boolean onLongClick(View v) {
      return sendButton.performLongClick();
    }
  }

  private class ComposeKeyPressedListener implements OnKeyListener, OnClickListener, TextWatcher, OnFocusChangeListener {

    int beforeLength;

    @Override
    public boolean onKey(View v, int keyCode, KeyEvent event) {
      if (event.getAction() == KeyEvent.ACTION_DOWN) {
        if (keyCode == KeyEvent.KEYCODE_ENTER) {
          if (TextSecurePreferences.isEnterSendsEnabled(ConversationActivity.this)) {
            sendButton.dispatchKeyEvent(new KeyEvent(KeyEvent.ACTION_DOWN, KeyEvent.KEYCODE_ENTER));
            sendButton.dispatchKeyEvent(new KeyEvent(KeyEvent.ACTION_UP, KeyEvent.KEYCODE_ENTER));
            return true;
          }
        }
      }
      return false;
    }

    @Override
    public void onClick(View v) {
      container.showSoftkey(composeText);
    }

    @Override
    public void beforeTextChanged(CharSequence s, int start, int count,int after) {
      beforeLength = composeText.getTextTrimmed().length();
    }

    @Override
    public void afterTextChanged(Editable s) {
      if (composeText.getTextTrimmed().length() == 0 || beforeLength == 0) {
        composeText.postDelayed(ConversationActivity.this::updateToggleButtonState, 50);
      }
    }

    @Override
    public void onTextChanged(CharSequence s, int start, int before,int count) {}

    @Override
    public void onFocusChange(View v, boolean hasFocus) {}
  }

  private class TypingStatusTextWatcher extends SimpleTextWatcher {
    private boolean enabled = true;

    @Override
    public void onTextChanged(String text) {
      if (enabled && threadId > 0) {
        ApplicationContext.getInstance(ConversationActivity.this).getTypingStatusSender().onTypingStarted(threadId);
      }
    }

    public void setEnabled(boolean enabled) {
      this.enabled = enabled;
    }
  }

  private class MentionTextWatcher extends SimpleTextWatcher {

    @Override
    public void onTextChanged(String text) {
      boolean isBackspace = text.length() < oldText.length();
      if (isBackspace) {
        currentMentionStartIndex = -1;
        mentionCandidateSelectionView.hide();
        mentionCandidateSelectionViewContainer.setVisibility(View.GONE);
        ArrayList<Mention> mentionsToRemove = new ArrayList<>();
        for (Mention mention : mentions) {
          if (!text.contains(mention.getDisplayName())) {
            mentionsToRemove.add(mention);
          }
        }
        mentions.removeAll(mentionsToRemove);
      }
      if (text.length() > 0) {
        if (currentMentionStartIndex > text.length()) {
            resetMentions(); // Should never occur
        }
        int lastCharacterIndex = text.length() - 1;
        char lastCharacter = text.charAt(lastCharacterIndex);
        char secondToLastCharacter = ' ';
        if (lastCharacterIndex > 0) {
          secondToLastCharacter = text.charAt(lastCharacterIndex - 1);
        }
        String userHexEncodedPublicKey = TextSecurePreferences.getLocalNumber(ConversationActivity.this);
        LokiThreadDatabase threadDatabase = DatabaseFactory.getLokiThreadDatabase(ConversationActivity.this);
        LokiUserDatabase userDatabase = DatabaseFactory.getLokiUserDatabase(ConversationActivity.this);
        if (lastCharacter == '@' && Character.isWhitespace(secondToLastCharacter)) {
          List<Mention> mentionCandidates = MentionsManager.shared.getMentionCandidates("", threadId);
          currentMentionStartIndex = lastCharacterIndex;
          mentionCandidateSelectionViewContainer.setVisibility(View.VISIBLE);
          mentionCandidateSelectionView.show(mentionCandidates, threadId);
        } else if (Character.isWhitespace(lastCharacter)) {
          currentMentionStartIndex = -1;
          mentionCandidateSelectionView.hide();
          mentionCandidateSelectionViewContainer.setVisibility(View.GONE);
        } else {
          if (currentMentionStartIndex != -1) {
            String query = text.substring(currentMentionStartIndex + 1); // + 1 to get rid of the @
            List<Mention> mentionCandidates = MentionsManager.shared.getMentionCandidates(query, threadId);
            mentionCandidateSelectionViewContainer.setVisibility(View.VISIBLE);
            mentionCandidateSelectionView.show(mentionCandidates, threadId);
          }
        }
      }
      ConversationActivity.this.oldText = text;
    }
  }

  private void resetMentions() {
    oldText = "";
    currentMentionStartIndex = -1;
    mentions.clear();
  }

  @Override
  public void setThreadId(long threadId) {
    this.threadId = threadId;
  }

  @Override
  public void handleReplyMessage(MessageRecord messageRecord) {
    if (recipient.isGroupRecipient() && !isActiveGroup()) { return; }

    Recipient author;

    if (messageRecord.isOutgoing()) {
      author = Recipient.from(this, Address.fromSerialized(TextSecurePreferences.getLocalNumber(this)), true);
    } else {
      author = messageRecord.getIndividualRecipient();
    }

    if (messageRecord.isMms() && !((MmsMessageRecord) messageRecord).getSharedContacts().isEmpty()) {
      Contact   contact     = ((MmsMessageRecord) messageRecord).getSharedContacts().get(0);
      String    displayName = ContactUtil.getDisplayName(contact);
      String    body        = getString(R.string.ConversationActivity_quoted_contact_message, EmojiStrings.BUST_IN_SILHOUETTE, displayName);
      SlideDeck slideDeck   = new SlideDeck();

      if (contact.getAvatarAttachment() != null) {
        slideDeck.addSlide(MediaUtil.getSlideForAttachment(this, contact.getAvatarAttachment()));
      }

      inputPanel.setQuote(GlideApp.with(this),
                          messageRecord.getDateSent(),
                          author,
                          body,
                          slideDeck,
                          recipient,
                          threadId);

    } else if (messageRecord.isMms() && !((MmsMessageRecord) messageRecord).getLinkPreviews().isEmpty()) {
      LinkPreview linkPreview = ((MmsMessageRecord) messageRecord).getLinkPreviews().get(0);
      SlideDeck   slideDeck   = new SlideDeck();

      if (linkPreview.getThumbnail().isPresent()) {
        slideDeck.addSlide(MediaUtil.getSlideForAttachment(this, linkPreview.getThumbnail().get()));
      }

      inputPanel.setQuote(GlideApp.with(this),
                          messageRecord.getDateSent(),
                          author,
                          messageRecord.getBody(),
                          slideDeck,
                          recipient,
                          threadId);
    } else {
      inputPanel.setQuote(GlideApp.with(this),
                          messageRecord.getDateSent(),
                          author,
                          messageRecord.getBody(),
                          messageRecord.isMms() ? ((MmsMessageRecord) messageRecord).getSlideDeck() : new SlideDeck(),
                          recipient,
                          threadId);
    }
  }

  @Override
  public void onMessageActionToolbarOpened() {
     searchViewItem.collapseActionView();
  }

  @Override
  public void onForwardClicked() {
    inputPanel.clearQuote();
  }

  @Override
  public void onAttachmentChanged() {
    handleSecurityChange(true, isDefaultSms);
    updateToggleButtonState();
    updateLinkPreviewState();
  }

  private class QuoteRestorationTask extends AsyncTask<Void, Void, MessageRecord> {

    private final String                  serialized;
    private final SettableFuture<Boolean> future;

    QuoteRestorationTask(@NonNull String serialized, @NonNull SettableFuture<Boolean> future) {
      this.serialized = serialized;
      this.future     = future;
    }

    @Override
    protected MessageRecord doInBackground(Void... voids) {
      QuoteId quoteId = QuoteId.deserialize(serialized);

      if (quoteId != null) {
        return DatabaseFactory.getMmsSmsDatabase(getApplicationContext()).getMessageFor(quoteId.getId(), quoteId.getAuthor());
      }

      return null;
    }

    @Override
    protected void onPostExecute(MessageRecord messageRecord) {
      if (messageRecord != null) {
        handleReplyMessage(messageRecord);
        future.set(true);
      } else {
        Log.e(TAG, "Failed to restore a quote from a draft. No matching message record.");
        future.set(false);
      }
    }
  }

  // region Loki
  private void updateTitleTextView(Recipient recipient) {
    String userPublicKey = TextSecurePreferences.getLocalNumber(this);
    if (recipient == null) {
      titleTextView.setText("Compose");
<<<<<<< HEAD
    } else if (recipient.getAddress().toString().toLowerCase() == userPublicKey) {
      titleTextView.setText("Note to Self");
=======
    } else if (allUserDevices.contains(recipient.getAddress().toString().toLowerCase())) {
      titleTextView.setText(getResources().getString(R.string.note_to_self));
>>>>>>> d3b8642b
    } else {
      boolean hasName = (recipient.getName() != null && !recipient.getName().isEmpty());
      titleTextView.setText(hasName ? recipient.getName() : recipient.getAddress().toString());
    }
  }

  private void updateProfilePicture() {
    try {
      profilePictureView.glide = GlideApp.with(this);
      profilePictureView.update(recipient, threadId);
    } catch (Exception exception) {
      // Do nothing
    }
  }

  private void updateSubtitleTextView() {
    muteIndicatorImageView.setVisibility(View.GONE);
    subtitleTextView.setVisibility(View.VISIBLE);
    if (recipient.isMuted()) {
      muteIndicatorImageView.setVisibility(View.VISIBLE);
      subtitleTextView.setText("Muted until " + DateUtils.getFormattedDateTime(recipient.mutedUntil, "EEE, MMM d, yyyy HH:mm", Locale.getDefault()));
    } else if (recipient.isGroupRecipient() && recipient.getName() != null && !recipient.getName().equals("Session Updates") && !recipient.getName().equals("Loki News")) {
      PublicChat publicChat = DatabaseFactory.getLokiThreadDatabase(this).getPublicChat(threadId);
      if (publicChat != null) {
        Integer userCount = DatabaseFactory.getLokiAPIDatabase(this).getUserCount(publicChat.getChannel(), publicChat.getServer());
        if (userCount == null) { userCount = 0; }
        subtitleTextView.setText(userCount + " members");
      } else if (PublicKeyValidation.isValid(recipient.getAddress().toString())) {
        subtitleTextView.setText(recipient.getAddress().toString());
      } else {
        subtitleTextView.setVisibility(View.GONE);
      }
    } else {
      subtitleTextView.setVisibility(View.GONE);
    }
    titleTextView.setTextSize(TypedValue.COMPLEX_UNIT_PX, getResources().getDimension((subtitleTextView.getVisibility() == View.GONE) ? R.dimen.very_large_font_size : R.dimen.large_font_size));
  }

  private void setMessageStatusProgressAnimatedIfPossible(int progress) {
    if (Build.VERSION.SDK_INT >= Build.VERSION_CODES.N) {
      messageStatusProgressBar.setProgress(progress, true);
    } else {
      messageStatusProgressBar.setProgress(progress);
    }
  }

  private void updateMessageStatusProgressBar() {
    if (messageStatus != null) {
        messageStatusProgressBar.setAlpha(1.0f);
      switch (messageStatus) {
        case "calculatingPoW": setMessageStatusProgressAnimatedIfPossible(25); break;
        case "contactingNetwork": setMessageStatusProgressAnimatedIfPossible(50); break;
        case "sendingMessage": setMessageStatusProgressAnimatedIfPossible(75); break;
        case "messageSent":
          setMessageStatusProgressAnimatedIfPossible(100);
          new Handler().postDelayed(() -> messageStatusProgressBar.animate().alpha(0).setDuration(250).start(), 250);
          new Handler().postDelayed(() -> messageStatusProgressBar.setProgress(0), 500);
          break;
        case "messageFailed":
          messageStatusProgressBar.animate().alpha(0).setDuration(250).start();
          new Handler().postDelayed(() -> messageStatusProgressBar.setProgress(0), 250);
          break;
      }
    }
  }

  private void handleMessageStatusChanged(String newMessageStatus, long timestamp) {
    if (timestamp == 0 || (TextSecurePreferences.getLocalNumber(this).equals(recipient.getAddress().serialize())) ) { return; }
    updateForNewMessageStatusIfNeeded(newMessageStatus, timestamp);
    if (newMessageStatus.equals("messageFailed") || newMessageStatus.equals("messageSent")) {
      new Handler().postDelayed(() -> clearMessageStatusIfNeeded(timestamp), 1000);
    }
  }

  private int precedence(String messageStatus) {
    if (messageStatus != null) {
      switch (messageStatus) {
        case "calculatingPoW": return 0;
        case "contactingNetwork": return 1;
        case "sendingMessage": return 2;
        case "messageSent": return 3;
        case "messageFailed": return 4;
        default: return -1;
      }
    } else {
        return -1;
    }
  }

  private void updateForNewMessageStatusIfNeeded(String newMessageStatus, long timestamp) {
    if (!DatabaseFactory.getSmsDatabase(this).isOutgoingMessage(timestamp) && !DatabaseFactory.getMmsDatabase(this).isOutgoingMessage(timestamp)) { return; }
    if (precedence(newMessageStatus) > precedence(messageStatus)) {
      messageStatus = newMessageStatus;
      updateSubtitleTextView();
      updateMessageStatusProgressBar();
    }
  }

  private void clearMessageStatusIfNeeded(long timestamp) {
    if (!DatabaseFactory.getSmsDatabase(this).isOutgoingMessage(timestamp) && !DatabaseFactory.getMmsDatabase(this).isOutgoingMessage(timestamp)) { return; }
    messageStatus = null;
    updateSubtitleTextView();
    updateMessageStatusProgressBar();
  }
  // endregion
}<|MERGE_RESOLUTION|>--- conflicted
+++ resolved
@@ -2500,13 +2500,8 @@
     String userPublicKey = TextSecurePreferences.getLocalNumber(this);
     if (recipient == null) {
       titleTextView.setText("Compose");
-<<<<<<< HEAD
-    } else if (recipient.getAddress().toString().toLowerCase() == userPublicKey) {
-      titleTextView.setText("Note to Self");
-=======
-    } else if (allUserDevices.contains(recipient.getAddress().toString().toLowerCase())) {
+    } else if (recipient.getAddress().toString().toLowerCase().equals(userPublicKey)) {
       titleTextView.setText(getResources().getString(R.string.note_to_self));
->>>>>>> d3b8642b
     } else {
       boolean hasName = (recipient.getName() != null && !recipient.getName().isEmpty());
       titleTextView.setText(hasName ? recipient.getName() : recipient.getAddress().toString());
