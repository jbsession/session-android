--- conflicted
+++ resolved
@@ -404,11 +404,7 @@
                 data = CTAFeature.Icon(
                     text = when(it){
                         ProStatusManager.MessageProFeature.ProBadge -> Phrase.from(LocalContext.current, R.string.proBadge)
-<<<<<<< HEAD
-                            .put(PRO_KEY, NonTranslatableStringConstants.PRO)
-=======
                             .put(APP_PRO_KEY, NonTranslatableStringConstants.PRO)
->>>>>>> 4a4b2f3e
                             .format()
                             .toString()
                         ProStatusManager.MessageProFeature.LongMessage -> stringResource(id = R.string.proIncreasedMessageLengthFeature)
