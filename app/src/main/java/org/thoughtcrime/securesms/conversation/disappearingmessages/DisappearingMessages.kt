package org.thoughtcrime.securesms.conversation.disappearingmessages

import android.content.Context
<<<<<<< HEAD
=======
import androidx.annotation.StringRes
>>>>>>> f639dd3d
import network.loki.messenger.R
import network.loki.messenger.libsession_util.util.ExpiryMode
import org.session.libsession.database.StorageProtocol
import org.session.libsession.messaging.groups.GroupManagerV2
import org.session.libsession.messaging.messages.control.ExpirationTimerUpdate
import org.session.libsession.messaging.sending_receiving.MessageSender
import org.session.libsession.snode.SnodeClock
import org.session.libsession.utilities.Address
import org.session.libsession.utilities.ExpirationUtil
import org.session.libsession.utilities.SSKEnvironment.MessageExpirationManagerProtocol
import org.session.libsession.utilities.StringSubstitutionConstants.DISAPPEARING_MESSAGES_TYPE_KEY
import org.session.libsession.utilities.StringSubstitutionConstants.TIME_KEY
import org.session.libsession.utilities.TextSecurePreferences
import org.session.libsession.utilities.recipients.Recipient
import org.session.libsignal.utilities.AccountId
import org.thoughtcrime.securesms.database.model.content.DisappearingMessageUpdate
import org.thoughtcrime.securesms.showSessionDialog
import org.thoughtcrime.securesms.ui.getSubbedCharSequence
import javax.inject.Inject

class DisappearingMessages @Inject constructor(
    private val textSecurePreferences: TextSecurePreferences,
    private val messageExpirationManager: MessageExpirationManagerProtocol,
    private val storage: StorageProtocol,
    private val groupManagerV2: GroupManagerV2,
    private val clock: SnodeClock,
) {
    fun set(address: Address, mode: ExpiryMode, isGroup: Boolean) {
        storage.setExpirationConfiguration(address, mode)

        if (address.isGroupV2) {
            groupManagerV2.setExpirationTimer(AccountId(address.toString()), mode)
        } else {
            val message = ExpirationTimerUpdate(isGroup = isGroup).apply {
                expiryMode = mode
                sender = textSecurePreferences.getLocalNumber()
                isSenderSelf = true
                recipient = address.toString()
                sentTimestamp = clock.currentTimeMills()
            }

            messageExpirationManager.insertExpirationTimerMessage(message)
            MessageSender.send(message, address)
        }
    }

    fun showFollowSettingDialog(context: Context,
                                threadId: Long,
                                recipient: Recipient,
                                content: DisappearingMessageUpdate) = context.showSessionDialog {
        title(R.string.disappearingMessagesFollowSetting)

        val bodyText: CharSequence
        @StringRes
        val dangerButtonText: Int
        @StringRes
        val dangerButtonContentDescription: Int

        when (content.expiryMode) {
            ExpiryMode.NONE -> {
                bodyText = context.getText(R.string.disappearingMessagesFollowSettingOff)
                dangerButtonText = R.string.confirm
                dangerButtonContentDescription = R.string.AccessibilityId_confirm
            }
            is ExpiryMode.AfterSend -> {
                bodyText = context.getSubbedCharSequence(
                    R.string.disappearingMessagesFollowSettingOn,
                    TIME_KEY to ExpirationUtil.getExpirationDisplayValue(
                        context,
                        content.expiryMode.duration
                    ),
                    DISAPPEARING_MESSAGES_TYPE_KEY to context.getString(R.string.disappearingMessagesTypeSent)
                )

                dangerButtonText = R.string.set
                dangerButtonContentDescription = R.string.AccessibilityId_setButton
            }
            is ExpiryMode.AfterRead -> {
                bodyText = context.getSubbedCharSequence(
                    R.string.disappearingMessagesFollowSettingOn,
                    TIME_KEY to ExpirationUtil.getExpirationDisplayValue(
                        context,
                        content.expiryMode.duration
                    ),
                    DISAPPEARING_MESSAGES_TYPE_KEY to context.getString(R.string.disappearingMessagesTypeRead)
                )

                dangerButtonText = R.string.set
                dangerButtonContentDescription = R.string.AccessibilityId_setButton
            }
        }

        text(bodyText)

        dangerButton(
                text = dangerButtonText,
                contentDescriptionRes = dangerButtonContentDescription,
        ) {
<<<<<<< HEAD
            set(message.recipient.address, message.expiryMode, message.recipient.address.isGroup)
=======
            set(threadId, recipient.address, content.expiryMode, recipient.isGroupRecipient)
>>>>>>> f639dd3d
        }
        cancelButton()
    }
}<|MERGE_RESOLUTION|>--- conflicted
+++ resolved
@@ -1,10 +1,7 @@
 package org.thoughtcrime.securesms.conversation.disappearingmessages
 
 import android.content.Context
-<<<<<<< HEAD
-=======
 import androidx.annotation.StringRes
->>>>>>> f639dd3d
 import network.loki.messenger.R
 import network.loki.messenger.libsession_util.util.ExpiryMode
 import org.session.libsession.database.StorageProtocol
@@ -103,11 +100,7 @@
                 text = dangerButtonText,
                 contentDescriptionRes = dangerButtonContentDescription,
         ) {
-<<<<<<< HEAD
-            set(message.recipient.address, message.expiryMode, message.recipient.address.isGroup)
-=======
-            set(threadId, recipient.address, content.expiryMode, recipient.isGroupRecipient)
->>>>>>> f639dd3d
+            set(recipient.address, content.expiryMode, recipient.isGroup)
         }
         cancelButton()
     }
