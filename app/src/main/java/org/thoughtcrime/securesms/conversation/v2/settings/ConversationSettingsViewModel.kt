--- conflicted
+++ resolved
@@ -1402,14 +1402,6 @@
         viewModelScope.launch {
             try {
                 withContext(Dispatchers.Default) {
-                    val recipients = contacts.map { contact ->
-<<<<<<< HEAD
-                        fromSerialized(contact.hexString)
-=======
-                        Recipient.from(context, (contact), true)
->>>>>>> b5ab24f0
-                    }
-
                     repository.inviteContactsToCommunity(threadId, recipients)
                 }
 
