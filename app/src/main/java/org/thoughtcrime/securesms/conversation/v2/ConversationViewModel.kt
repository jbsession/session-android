--- conflicted
+++ resolved
@@ -89,18 +89,9 @@
 import java.time.ZoneId
 import java.util.UUID
 
-<<<<<<< HEAD
-// the amount of character left at which point we should show an indicator
-private const  val CHARACTER_LIMIT_THRESHOLD = 200
-
 @HiltViewModel(assistedFactory = ConversationViewModel.Factory::class)
 class ConversationViewModel @AssistedInject constructor(
     @Assisted val address: Address,
-=======
-class ConversationViewModel(
-    val threadId: Long,
-    val edKeyPair: KeyPair?,
->>>>>>> dfc750d6
     private val application: Application,
     private val repository: ConversationRepository,
     private val storage: StorageProtocol,
@@ -120,16 +111,12 @@
     private val avatarUtils: AvatarUtils,
     private val openGroupManager: OpenGroupManager,
     private val proStatusManager: ProStatusManager,
-<<<<<<< HEAD
     private val recipientRepository: RecipientRepository,
     private val lokiThreadDatabase: LokiThreadDatabase,
-) : ViewModel() {
-=======
 ) : InputbarViewModel(
     application = application,
     proStatusManager = proStatusManager
 ) {
->>>>>>> dfc750d6
 
     val threadId: Long = threadDb.getThreadIdIfExistsFor(address)
 
@@ -362,64 +349,6 @@
     val lastSeenMessageId: Flow<MessageId?>
         get() = repository.getLastSentMessageID(threadId)
 
-<<<<<<< HEAD
-=======
-    init {
-        viewModelScope.launch(Dispatchers.Default) {
-            combine(
-                repository.recipientUpdateFlow(threadId),
-                _openGroup,
-                legacyGroupDeprecationManager.deprecationState,
-                ::Triple
-            ).collect { (recipient, community, deprecationState) ->
-                _uiState.update {
-                    it.copy(
-                        shouldExit = recipient == null,
-                        messageRequestState = buildMessageRequestState(recipient),
-                    )
-                }
-
-                _inputBarState.update {
-                    getInputBarState(recipient, community, deprecationState)
-                }
-            }
-        }
-
-        // update state on recipient changes
-        viewModelScope.launch(Dispatchers.Default) {
-            recipientChangeSource.changes().collect {
-                updateAppBarData(recipient)
-                _uiState.update {
-                    it.copy(
-                        shouldExit = recipient == null,
-                    )
-                }
-
-                _inputBarState.update {
-                    getInputBarState(recipient, _openGroup.value, legacyGroupDeprecationManager.deprecationState.value)
-                }
-            }
-        }
-
-        // Listen for changes in the open group's write access
-        viewModelScope.launch {
-            openGroupManager.getCommunitiesWriteAccessFlow()
-                .map {
-                    withContext(Dispatchers.Default) {
-                        if (openGroup?.groupId != null)
-                            it[openGroup?.groupId]
-                        else null
-                    }
-                }
-                .filterNotNull()
-                .collect{
-                    // update our community object
-                    _openGroup.value = openGroup?.copy(canWrite = it)
-                }
-        }
-    }
-
->>>>>>> dfc750d6
     private fun getInputBarState(
         recipient: Recipient?,
         community: OpenGroup?,
@@ -1252,109 +1181,6 @@
         }
     }
 
-<<<<<<< HEAD
-    fun onCharLimitTapped(){
-        // we currently have different logic for PRE and POST Pro launch
-        // which we can remove once Pro is out - currently we can switch this fro the debug menu
-        if(!proStatusManager.isPostPro() || proStatusManager.isCurrentUserPro()){
-            handleCharLimitTappedForProUser()
-        } else {
-            handleCharLimitTappedForRegularUser()
-        }
-    }
-
-    fun validateMessageLength(): Boolean {
-        // the message is too long if we have a negative char left in the input state
-        val charsLeft = charLimitState.value?.count ?: 0
-        return if(charsLeft < 0){
-            // the user is trying to send a message that is too long - we should display a dialog
-            // we currently have different logic for PRE and POST Pro launch
-            // which we can remove once Pro is out - currently we can switch this fro the debug menu
-            if(!proStatusManager.isPostPro() || proStatusManager.isCurrentUserPro()){
-                showMessageTooLongSendDialog()
-            } else {
-                showSessionProCTA()
-            }
-
-            false
-        } else {
-            true
-        }
-    }
-
-    private fun handleCharLimitTappedForProUser(){
-        if((charLimitState.value?.count ?: 0) < 0){
-            showMessageTooLongDialog()
-        } else {
-            showMessageLengthDialog()
-        }
-    }
-
-    private fun handleCharLimitTappedForRegularUser(){
-        showSessionProCTA()
-    }
-
-    fun showMessageLengthDialog(){
-        _dialogsState.update {
-            val charsLeft = charLimitState.value?.count ?: 0
-            it.copy(
-                showSimpleDialog = SimpleDialogData(
-                    title = application.getString(R.string.modalMessageCharacterDisplayTitle),
-                    message = application.resources.getQuantityString(
-                        R.plurals.modalMessageCharacterDisplayDescription,
-                        charsLeft, // quantity for plural
-                        proStatusManager.getCharacterLimit(), // 1st arg: total character limit
-                        charsLeft, // 2nd arg: chars left
-                    ),
-                    positiveStyleDanger = false,
-                    positiveText = application.getString(R.string.okay),
-                    onPositive = ::hideSimpleDialog
-
-                )
-            )
-        }
-    }
-
-    fun showMessageTooLongDialog(){
-        _dialogsState.update {
-            it.copy(
-                showSimpleDialog = SimpleDialogData(
-                    title = application.getString(R.string.modalMessageTooLongTitle),
-                    message = Phrase.from(application.getString(R.string.modalMessageCharacterTooLongDescription))
-                        .put(LIMIT_KEY, proStatusManager.getCharacterLimit())
-                        .format(),
-                    positiveStyleDanger = false,
-                    positiveText = application.getString(R.string.okay),
-                    onPositive = ::hideSimpleDialog
-                )
-            )
-        }
-    }
-
-    fun showMessageTooLongSendDialog(){
-        _dialogsState.update {
-            it.copy(
-                showSimpleDialog = SimpleDialogData(
-                    title =application.getString(R.string.modalMessageTooLongTitle),
-                    message = Phrase.from(application.getString(R.string.modalMessageTooLongDescription))
-                        .put(LIMIT_KEY, proStatusManager.getCharacterLimit())
-                        .format(),
-                    positiveStyleDanger = false,
-                    positiveText = application.getString(R.string.okay),
-                    onPositive = ::hideSimpleDialog
-                )
-            )
-        }
-    }
-
-    private fun hideSimpleDialog(){
-        _dialogsState.update {
-            it.copy(showSimpleDialog = null)
-        }
-    }
-
-=======
->>>>>>> dfc750d6
     private fun clearEmoji(emoji: String, messageId: MessageId){
         viewModelScope.launch(Dispatchers.Default) {
             reactionDb.deleteEmojiReactions(emoji, messageId)
@@ -1415,92 +1241,9 @@
     }
 
 
-<<<<<<< HEAD
-    fun onTextChanged(text: CharSequence) {
-        // check the character limit
-        val maxChars = proStatusManager.getCharacterLimit()
-        val charsLeft = maxChars - text.length
-
-        // update the char limit state based on characters left
-        val charLimitState = if(charsLeft <= CHARACTER_LIMIT_THRESHOLD){
-            InputBarCharLimitState(
-                count = charsLeft,
-                danger = charsLeft < 0,
-                showProBadge = proStatusManager.isPostPro() && !proStatusManager.isCurrentUserPro() // only show the badge for non pro users POST pro launch
-            )
-        } else {
-            null
-        }
-
-        _charLimitState.value = charLimitState
-    }
-
     @AssistedFactory
     interface Factory {
         fun create(address: Address): ConversationViewModel
-=======
-    @dagger.assisted.AssistedFactory
-    interface AssistedFactory {
-        fun create(threadId: Long, edKeyPair: KeyPair?): Factory
-    }
-
-    @Suppress("UNCHECKED_CAST")
-    class Factory @AssistedInject constructor(
-        @Assisted private val threadId: Long,
-        @Assisted private val edKeyPair: KeyPair?,
-        private val application: Application,
-        private val repository: ConversationRepository,
-        private val storage: StorageProtocol,
-        private val messageDataProvider: MessageDataProvider,
-        private val groupDb: GroupDatabase,
-        private val threadDb: ThreadDatabase,
-        private val reactionDb: ReactionDatabase,
-        @ApplicationContext
-        private val context: Context,
-        private val lokiMessageDb: LokiMessageDatabase,
-        private val lokiAPIDb: LokiAPIDatabase,
-        private val textSecurePreferences: TextSecurePreferences,
-        private val configFactory: ConfigFactory,
-        private val groupManagerV2: GroupManagerV2,
-        private val callManager: CallManager,
-        private val legacyGroupDeprecationManager: LegacyGroupDeprecationManager,
-        private val dateUtils: DateUtils,
-        private val expiredGroupManager: ExpiredGroupManager,
-        private val usernameUtils: UsernameUtils,
-        private val avatarUtils: AvatarUtils,
-        private val recipientChangeSource: RecipientChangeSource,
-        private val openGroupManager: OpenGroupManager,
-        private val proStatusManager: ProStatusManager,
-    ) : ViewModelProvider.Factory {
-
-        override fun <T : ViewModel> create(modelClass: Class<T>): T {
-            return ConversationViewModel(
-                threadId = threadId,
-                edKeyPair = edKeyPair,
-                application = application,
-                repository = repository,
-                storage = storage,
-                messageDataProvider = messageDataProvider,
-                groupDb = groupDb,
-                threadDb = threadDb,
-                reactionDb = reactionDb,
-                lokiMessageDb = lokiMessageDb,
-                lokiAPIDb = lokiAPIDb,
-                textSecurePreferences = textSecurePreferences,
-                configFactory = configFactory,
-                groupManagerV2 = groupManagerV2,
-                callManager = callManager,
-                legacyGroupDeprecationManager = legacyGroupDeprecationManager,
-                dateUtils = dateUtils,
-                expiredGroupManager = expiredGroupManager,
-                usernameUtils = usernameUtils,
-                avatarUtils = avatarUtils,
-                recipientChangeSource = recipientChangeSource,
-                openGroupManager = openGroupManager,
-                proStatusManager = proStatusManager,
-            ) as T
-        }
->>>>>>> dfc750d6
     }
 
     data class DialogsState(
@@ -1544,48 +1287,13 @@
         data object ConfirmRecreateGroup : Commands
         data object HideRecreateGroupConfirm : Commands
         data object HideRecreateGroup : Commands
-<<<<<<< HEAD
-        data object HideSessionProCTA : Commands
         data class NavigateToConversation(val address: Address) : Commands
-=======
-        data class NavigateToConversation(val threadId: Long) : Commands
->>>>>>> dfc750d6
     }
 }
 
 data class UiMessage(val id: Long, val message: String)
 
-<<<<<<< HEAD
-data class InputBarState(
-    val contentState: InputBarContentState = InputBarContentState.Visible,
-    // Note: These input media controls are with regard to whether the user can attach multimedia files
-    // or record voice messages to be sent to a recipient - they are NOT things like video or audio
-    // playback controls.
-    val enableAttachMediaControls: Boolean = true,
-)
-
-data class InputBarCharLimitState(
-    val count: Int,
-    val danger: Boolean,
-    val showProBadge: Boolean
-)
-
-sealed interface InputBarContentState {
-    data object Hidden : InputBarContentState
-    data object Visible : InputBarContentState
-    data class Disabled(val text: String, val onClick: (() -> Unit)? = null) : InputBarContentState
-}
-
-
-=======
-data class ConversationUiState(
-    val uiMessages: List<UiMessage> = emptyList(),
-    val messageRequestState: MessageRequestUiState = MessageRequestUiState.Invisible,
-    val shouldExit: Boolean = false,
-    val showLoader: Boolean = false,
-)
-
->>>>>>> dfc750d6
+
 sealed interface ConversationUiEvent {
     data class NavigateToConversation(val address: Address) : ConversationUiEvent
     data class ShowDisappearingMessages(val address: Address) : ConversationUiEvent
