--- conflicted
+++ resolved
@@ -7,7 +7,6 @@
 import androidx.lifecycle.ViewModel
 import androidx.lifecycle.ViewModelProvider
 import androidx.lifecycle.viewModelScope
-import app.cash.copper.flow.observeQuery
 import com.bumptech.glide.Glide
 import com.goterl.lazysodium.utils.KeyPair
 import com.squareup.phrase.Phrase
@@ -16,11 +15,7 @@
 import dagger.hilt.android.qualifiers.ApplicationContext
 import kotlinx.coroutines.Dispatchers
 import kotlinx.coroutines.GlobalScope
-<<<<<<< HEAD
-=======
 import kotlinx.coroutines.Job
-import kotlinx.coroutines.channels.consumeEach
->>>>>>> 6dc5b760
 import kotlinx.coroutines.flow.Flow
 import kotlinx.coroutines.flow.MutableSharedFlow
 import kotlinx.coroutines.flow.MutableStateFlow
@@ -305,11 +300,8 @@
         } else null // null when the call isn't in progress / incoming
     }.stateIn(viewModelScope, SharingStarted.WhileSubscribed(), null)
 
-<<<<<<< HEAD
-=======
     val lastSeenMessageId: Flow<MessageId?>
         get() = repository.getLastSentMessageID(threadId)
->>>>>>> 6dc5b760
 
     init {
         viewModelScope.launch(Dispatchers.Default) {
@@ -378,7 +370,7 @@
                     val durationAbbreviated = ExpirationUtil.getExpirationAbbreviatedDisplayValue(config.expiryMode.expirySeconds)
 
                     // ..then substitute into the string..
-                    val subtitleTxt = context.getSubbedString(dmTypeString,
+                    val subtitleTxt = application.getSubbedString(dmTypeString,
                         TIME_KEY to durationAbbreviated
                     )
 
@@ -389,15 +381,15 @@
                             showDisappearingMessages()
                         },
                         icon = R.drawable.ic_clock_11,
-                        qaTag = context.resources.getString(R.string.AccessibilityId_disappearingMessagesDisappear)
+                        qaTag = application.resources.getString(R.string.AccessibilityId_disappearingMessagesDisappear)
                     )
                 }
 
                 if (conversation.isMuted) {
                     pagerData += ConversationAppBarPagerData(
                         title = conversation.mutedUntil.takeUnless { it == Long.MAX_VALUE }
-                            ?.let { context.getString(R.string.notificationsMuted) }
-                            ?: context.getString(R.string.notificationsMuted),
+                            ?.let { application.getString(R.string.notificationsMuted) }
+                            ?: application.getString(R.string.notificationsMuted),
                         action = {
                             //todo UCS take user to new mute screen (old code had no click action for this)
                         },
@@ -408,14 +400,14 @@
                 if (conversation.isGroupOrCommunityRecipient) {
                     val title = if (conversation.isCommunityRecipient) {
                         val userCount = openGroup?.let { lokiAPIDb.getUserCount(it.room, it.server) } ?: 0
-                        context.resources.getQuantityString(R.plurals.membersActive, userCount, userCount)
+                        application.resources.getQuantityString(R.plurals.membersActive, userCount, userCount)
                     } else {
                         val userCount = if (conversation.isGroupV2Recipient) {
                             storage.getMembers(conversation.address.toString()).size
                         } else { // legacy closed groups
                             groupDb.getGroupMemberAddresses(conversation.address.toGroupString(), true).size
                         }
-                        context.resources.getQuantityString(R.plurals.members, userCount, userCount)
+                        application.resources.getQuantityString(R.plurals.members, userCount, userCount)
                     }
                     pagerData += ConversationAppBarPagerData(
                         title = title,
@@ -429,7 +421,7 @@
             // calculate the main app bar data
             val avatarData = avatarUtils.getUIDataFromRecipient(conversation)
             _appBarData.value = ConversationAppBarData(
-                title = conversation.takeUnless { it?.isLocalNumber == true }?.name ?: context.getString(R.string.noteToSelf),
+                title = conversation.takeUnless { it?.isLocalNumber == true }?.name ?: application.getString(R.string.noteToSelf),
                 pagerData = pagerData,
                 showCall = conversation?.showCallMenu() ?: false,
                 showAvatar = showOptionsMenu,
@@ -437,8 +429,8 @@
             )
             // also preload the larger version of the avatar in case the user goes to the settings
             avatarData.elements.mapNotNull { it.contactPhoto }.forEach {
-                val loadSize = context.resources.getDimensionPixelSize(R.dimen.large_profile_picture_size)
-                Glide.with(context).load(it)
+                val loadSize = application.resources.getDimensionPixelSize(R.dimen.large_profile_picture_size)
+                Glide.with(application).load(it)
                     .avatarOptions(loadSize)
                     .preload(loadSize, loadSize)
             }
