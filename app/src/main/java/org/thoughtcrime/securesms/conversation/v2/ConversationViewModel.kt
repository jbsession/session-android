--- conflicted
+++ resolved
@@ -88,19 +88,12 @@
 import java.time.ZoneId
 import java.util.UUID
 
-<<<<<<< HEAD
+// the amount of character left at which point we should show an indicator
+private const  val CHARACTER_LIMIT_THRESHOLD = 200
+
 @HiltViewModel(assistedFactory = ConversationViewModel.Factory::class)
 class ConversationViewModel @AssistedInject constructor(
     @Assisted val threadId: Long,
-=======
-
-// the amount of character left at which point we should show an indicator
-private const  val CHARACTER_LIMIT_THRESHOLD = 200
-
-class ConversationViewModel(
-    val threadId: Long,
-    val edKeyPair: KeyPair?,
->>>>>>> ea40ebee
     private val application: Application,
     private val repository: ConversationRepository,
     private val storage: StorageProtocol,
@@ -120,11 +113,8 @@
     private val avatarUtils: AvatarUtils,
     private val recipientChangeSource: RecipientChangeSource,
     private val openGroupManager: OpenGroupManager,
-<<<<<<< HEAD
+    private val proStatusManager: ProStatusManager,
     private val recipientRepository: RecipientRepository,
-=======
-    private val proStatusManager: ProStatusManager,
->>>>>>> ea40ebee
 ) : ViewModel() {
 
     private val edKeyPair by lazy {
@@ -1437,11 +1427,6 @@
         }
     }
 
-<<<<<<< HEAD
-    @AssistedFactory
-    interface Factory {
-        fun create(threadId: Long): ConversationViewModel
-=======
     fun onTextChanged(text: CharSequence) {
         // check the character limit
         val maxChars = proStatusManager.getCharacterLimit()
@@ -1467,68 +1452,9 @@
         }
     }
 
-    @dagger.assisted.AssistedFactory
-    interface AssistedFactory {
-        fun create(threadId: Long, edKeyPair: KeyPair?): Factory
-    }
-
-    @Suppress("UNCHECKED_CAST")
-    class Factory @AssistedInject constructor(
-        @Assisted private val threadId: Long,
-        @Assisted private val edKeyPair: KeyPair?,
-        private val application: Application,
-        private val repository: ConversationRepository,
-        private val storage: StorageProtocol,
-        private val messageDataProvider: MessageDataProvider,
-        private val groupDb: GroupDatabase,
-        private val threadDb: ThreadDatabase,
-        private val reactionDb: ReactionDatabase,
-        @ApplicationContext
-        private val context: Context,
-        private val lokiMessageDb: LokiMessageDatabase,
-        private val lokiAPIDb: LokiAPIDatabase,
-        private val textSecurePreferences: TextSecurePreferences,
-        private val configFactory: ConfigFactory,
-        private val groupManagerV2: GroupManagerV2,
-        private val callManager: CallManager,
-        private val legacyGroupDeprecationManager: LegacyGroupDeprecationManager,
-        private val dateUtils: DateUtils,
-        private val expiredGroupManager: ExpiredGroupManager,
-        private val usernameUtils: UsernameUtils,
-        private val avatarUtils: AvatarUtils,
-        private val recipientChangeSource: RecipientChangeSource,
-        private val openGroupManager: OpenGroupManager,
-        private val proStatusManager: ProStatusManager,
-    ) : ViewModelProvider.Factory {
-
-        override fun <T : ViewModel> create(modelClass: Class<T>): T {
-            return ConversationViewModel(
-                threadId = threadId,
-                edKeyPair = edKeyPair,
-                application = application,
-                repository = repository,
-                storage = storage,
-                messageDataProvider = messageDataProvider,
-                groupDb = groupDb,
-                threadDb = threadDb,
-                reactionDb = reactionDb,
-                lokiMessageDb = lokiMessageDb,
-                lokiAPIDb = lokiAPIDb,
-                textSecurePreferences = textSecurePreferences,
-                configFactory = configFactory,
-                groupManagerV2 = groupManagerV2,
-                callManager = callManager,
-                legacyGroupDeprecationManager = legacyGroupDeprecationManager,
-                dateUtils = dateUtils,
-                expiredGroupManager = expiredGroupManager,
-                usernameUtils = usernameUtils,
-                avatarUtils = avatarUtils,
-                recipientChangeSource = recipientChangeSource,
-                openGroupManager = openGroupManager,
-                proStatusManager = proStatusManager,
-            ) as T
-        }
->>>>>>> ea40ebee
+    @AssistedFactory
+    interface Factory {
+        fun create(threadId: Long): ConversationViewModel
     }
 
     data class DialogsState(
