package org.thoughtcrime.securesms.conversation.v2

import android.app.Application
import android.content.Context
import android.widget.Toast
import androidx.annotation.StringRes
import androidx.lifecycle.viewModelScope
import com.bumptech.glide.Glide
import com.squareup.phrase.Phrase
import dagger.assisted.Assisted
import dagger.assisted.AssistedFactory
import dagger.assisted.AssistedInject
import dagger.hilt.android.lifecycle.HiltViewModel
import kotlinx.coroutines.Dispatchers
import kotlinx.coroutines.GlobalScope
import kotlinx.coroutines.Job
import kotlinx.coroutines.flow.Flow
import kotlinx.coroutines.flow.MutableSharedFlow
import kotlinx.coroutines.flow.MutableStateFlow
import kotlinx.coroutines.flow.SharedFlow
import kotlinx.coroutines.flow.SharingStarted
import kotlinx.coroutines.flow.StateFlow
import kotlinx.coroutines.flow.collectLatest
import kotlinx.coroutines.flow.combine
import kotlinx.coroutines.flow.filter
import kotlinx.coroutines.flow.filterNotNull
import kotlinx.coroutines.flow.flowOf
import kotlinx.coroutines.flow.map
import kotlinx.coroutines.flow.onStart
import kotlinx.coroutines.flow.shareIn
import kotlinx.coroutines.flow.stateIn
import kotlinx.coroutines.flow.update
import kotlinx.coroutines.launch
import kotlinx.coroutines.withContext
import network.loki.messenger.R
import network.loki.messenger.libsession_util.util.BlindKeyAPI
import network.loki.messenger.libsession_util.util.BlindedContact
import network.loki.messenger.libsession_util.util.ExpiryMode
import network.loki.messenger.libsession_util.util.UserPic
import org.session.libsession.database.StorageProtocol
import org.session.libsession.messaging.groups.GroupManagerV2
import org.session.libsession.messaging.groups.LegacyGroupDeprecationManager
import org.session.libsession.messaging.open_groups.OpenGroup
import org.session.libsession.messaging.open_groups.OpenGroupApi
import org.session.libsession.messaging.sending_receiving.attachments.DatabaseAttachment
import org.session.libsession.utilities.Address
import org.session.libsession.utilities.Address.Companion.fromSerialized
import org.session.libsession.utilities.ExpirationUtil
import org.session.libsession.utilities.StringSubstitutionConstants.DATE_KEY
import org.session.libsession.utilities.StringSubstitutionConstants.TIME_KEY
import org.session.libsession.utilities.TextSecurePreferences
import org.session.libsession.utilities.getGroup
import org.session.libsession.utilities.isCommunityInbox
import org.session.libsession.utilities.isGroupV2
import org.session.libsession.utilities.isStandard
import org.session.libsession.utilities.recipients.MessageType
import org.session.libsession.utilities.recipients.Recipient
import org.session.libsession.utilities.recipients.displayName
import org.session.libsession.utilities.recipients.getType
import org.session.libsession.utilities.recipients.toUserPic
import org.session.libsession.utilities.toGroupString
import org.session.libsession.utilities.upsertContact
import org.session.libsession.utilities.userConfigsChanged
import org.session.libsignal.utilities.AccountId
import org.session.libsignal.utilities.Hex
import org.session.libsignal.utilities.IdPrefix
import org.session.libsignal.utilities.Log
import org.thoughtcrime.securesms.InputbarViewModel
import org.thoughtcrime.securesms.audio.AudioSlidePlayer
import org.thoughtcrime.securesms.database.BlindMappingRepository
import org.thoughtcrime.securesms.database.GroupDatabase
import org.thoughtcrime.securesms.database.LokiAPIDatabase
import org.thoughtcrime.securesms.database.LokiMessageDatabase
import org.thoughtcrime.securesms.database.LokiThreadDatabase
import org.thoughtcrime.securesms.database.ReactionDatabase
import org.thoughtcrime.securesms.database.RecipientRepository
import org.thoughtcrime.securesms.database.ThreadDatabase
import org.thoughtcrime.securesms.database.model.GroupThreadStatus
import org.thoughtcrime.securesms.database.model.MessageId
import org.thoughtcrime.securesms.database.model.MessageRecord
import org.thoughtcrime.securesms.database.model.MmsMessageRecord
import org.thoughtcrime.securesms.database.model.NotifyType
import org.thoughtcrime.securesms.dependencies.ConfigFactory
import org.thoughtcrime.securesms.groups.ExpiredGroupManager
import org.thoughtcrime.securesms.groups.OpenGroupManager
import org.thoughtcrime.securesms.mms.AudioSlide
import org.thoughtcrime.securesms.pro.ProStatusManager
import org.thoughtcrime.securesms.repository.ConversationRepository
import org.thoughtcrime.securesms.ui.components.ConversationAppBarData
import org.thoughtcrime.securesms.ui.components.ConversationAppBarPagerData
import org.thoughtcrime.securesms.ui.getSubbedString
import org.thoughtcrime.securesms.util.AvatarUIData
import org.thoughtcrime.securesms.util.AvatarUtils
import org.thoughtcrime.securesms.util.DateUtils
import org.thoughtcrime.securesms.util.UserProfileModalCommands
import org.thoughtcrime.securesms.util.UserProfileModalData
import org.thoughtcrime.securesms.util.UserProfileUtils
import org.thoughtcrime.securesms.util.avatarOptions
import org.thoughtcrime.securesms.util.mapStateFlow
import org.thoughtcrime.securesms.util.mapToStateFlow
import org.thoughtcrime.securesms.webrtc.CallManager
import org.thoughtcrime.securesms.webrtc.data.State
import java.time.ZoneId
import java.time.ZonedDateTime
import java.util.UUID

@HiltViewModel(assistedFactory = ConversationViewModel.Factory::class)
class ConversationViewModel @AssistedInject constructor(
    @Assisted val address: Address,
    @Assisted val createThreadIfNotExists: Boolean,
    private val application: Application,
    private val repository: ConversationRepository,
    private val storage: StorageProtocol,
    private val groupDb: GroupDatabase,
    private val threadDb: ThreadDatabase,
    private val reactionDb: ReactionDatabase,
    private val lokiMessageDb: LokiMessageDatabase,
    private val lokiAPIDb: LokiAPIDatabase,
    private val textSecurePreferences: TextSecurePreferences,
    private val configFactory: ConfigFactory,
    private val groupManagerV2: GroupManagerV2,
    private val callManager: CallManager,
    val legacyGroupDeprecationManager: LegacyGroupDeprecationManager,
    val dateUtils: DateUtils,
    private val expiredGroupManager: ExpiredGroupManager,
    private val avatarUtils: AvatarUtils,
    private val openGroupManager: OpenGroupManager,
    private val proStatusManager: ProStatusManager,
    private val recipientRepository: RecipientRepository,
    private val lokiThreadDatabase: LokiThreadDatabase,
    private val blindMappingRepository: BlindMappingRepository,
    private val upmFactory: UserProfileUtils.UserProfileUtilsFactory,
    attachmentDownloadHandlerFactory: AttachmentDownloadHandler.Factory,
) : InputbarViewModel(
    application = application,
    proStatusManager = proStatusManager
) {

    val threadId: Long = if (createThreadIfNotExists) threadDb.getOrCreateThreadIdFor(address)
        else threadDb.getThreadIdIfExistsFor(address)

    private val edKeyPair by lazy {
        storage.getUserED25519KeyPair()
    }

    private val _uiEvents = MutableSharedFlow<ConversationUiEvent>(extraBufferCapacity = 1)
    val uiEvents: SharedFlow<ConversationUiEvent> get() = _uiEvents

    private val _dialogsState = MutableStateFlow(DialogsState())
    val dialogsState: StateFlow<DialogsState> = _dialogsState

    val recipientFlow: StateFlow<Recipient> = recipientRepository.observeRecipient(address)
        .filterNotNull()
        .mapToStateFlow(viewModelScope, recipientRepository.getRecipientSync(address)) { it }

    // A flow that emits when we need to reload the conversation.
    // We normally don't need to do this but as we are transitioning to using more flow based approach,
    // the conversation is still using a cursor loader, so we need an alternative way to trigger a reload
    // than the traditional Uri change.
    val conversationReloadNotification: SharedFlow<*> = threadDb.updateNotifications
        .filter { it == threadId }
        .shareIn(viewModelScope, SharingStarted.Eagerly)


    val showSendAfterApprovalText: Flow<Boolean> get() = recipientFlow.map { r ->
        (r.acceptsCommunityMessageRequests || r.isStandardRecipient) && !r.isLocalNumber && !r.approvedMe
    }

    val openGroupFlow: StateFlow<OpenGroup?> =
        lokiThreadDatabase.retrieveAndObserveOpenGroup(viewModelScope, threadId) ?: MutableStateFlow(null)

    val openGroup: OpenGroup?
        get() = openGroupFlow.value

    val isAdmin: StateFlow<Boolean> = recipientFlow.mapStateFlow(viewModelScope) { it.isCurrentUserAdmin }
    private val _searchOpened = MutableStateFlow(false)

    val appBarData: StateFlow<ConversationAppBarData> = combine(
        recipientFlow,
        openGroupFlow,
        _searchOpened,
        ::getAppBarData
    ).filterNotNull()
        .stateIn(viewModelScope, SharingStarted.Eagerly, ConversationAppBarData(
            title = "",
            pagerData = emptyList(),
            showCall = false,
            showAvatar = false,
            showSearch = false,
            avatarUIData = AvatarUIData(emptyList())
        ))

    private var userProfileModalJob: Job? = null
    private var userProfileModalUtils: UserProfileUtils? = null

    val recipient: Recipient
        get() = recipientFlow.value


    /**
     * The admin who invites us to this group(v2) conversation.
     *
     * null if this convo is not a group(v2) conversation, or error getting the info
     */
    val invitingAdmin: Recipient?
        get() {
            if (!recipient.isGroupV2Recipient) return null

            return repository.getInvitingAdmin(threadId)?.let(recipientRepository::getRecipientSync)
        }

    val groupV2ThreadState: Flow<GroupThreadStatus> get() = when {
        !address.isGroupV2 -> flowOf( GroupThreadStatus.None)
        else -> configFactory.userConfigsChanged(500)
            .onStart { emit(Unit) }
            .map {
                configFactory.getGroup(AccountId(address.toString())).let { group ->
                    when {
                        group?.destroyed == true -> GroupThreadStatus.Destroyed
                        group?.kicked == true -> GroupThreadStatus.Kicked
                        else -> GroupThreadStatus.None
                    }
                }
            }
    }

    val serverCapabilities: List<String>
        get() = openGroup?.let { storage.getServerCapabilities(it.server) } ?: listOf()

    val blindedPublicKey: String?
        get() = if (openGroup == null || edKeyPair == null || !serverCapabilities.contains(OpenGroupApi.Capability.BLIND.name.lowercase())) null else {
            BlindKeyAPI.blind15KeyPairOrNull(
                ed25519SecretKey = edKeyPair!!.secretKey.data,
                serverPubKey = Hex.fromStringCondensed(openGroup!!.publicKey),
            )?.pubKey?.data
                ?.let { AccountId(IdPrefix.BLINDED, it) }?.hexString
        }

    val isMessageRequestThread : Boolean
        get() {
            return !recipient.isLocalNumber && !recipient.isLegacyGroupRecipient && !recipient.isCommunityRecipient && !recipient.approved
        }

    private val _showLoader = MutableStateFlow(false)
    val showLoader: StateFlow<Boolean> get() = _showLoader

    val shouldExit: Flow<Boolean> get() = (threadDb.updateNotifications as Flow<*>)
        .onStart { emit(Unit) }
        .map { threadDb.getThreadIdIfExistsFor(address) == -1L }

    private val _acceptingMessageRequest = MutableStateFlow<Boolean>(false)
    val messageRequestState: StateFlow<MessageRequestUiState> = combine(
        recipientFlow,
        _acceptingMessageRequest,
    ) { r, accepting ->
        if (accepting) MessageRequestUiState.Pending
        else buildMessageRequestState(r)
    }.stateIn(viewModelScope, SharingStarted.Eagerly, MessageRequestUiState.Invisible)


    private val _uiMessages = MutableStateFlow<List<UiMessage>>(emptyList())
    val uiMessages: StateFlow<List<UiMessage>> get() = _uiMessages

    private val _charLimitState = MutableStateFlow<InputBarCharLimitState?>(null)
    val charLimitState: StateFlow<InputBarCharLimitState?> get() = _charLimitState

    init {
        viewModelScope.launch {
            combine(
                recipientFlow,
                openGroupFlow,
                legacyGroupDeprecationManager.deprecationState
            ) { recipient,  og, deprecationState ->
                getInputBarState(
                    recipient = recipient,
                    community = og,
                    deprecationState = deprecationState
                )
            }.collectLatest {
                _inputBarState.value = it
            }
        }

        // If we are able to unblind a user, we will navigate to that convo instead
        (address as? Address.CommunityBlindedId)?.let { address ->
            viewModelScope.launch {
                blindMappingRepository.observeMapping(address.serverUrl, address.blindedId)
                    .filterNotNull()
                    .collect { contactId ->
                        _uiEvents.emit(ConversationUiEvent.NavigateToConversation(contactId))
                    }
            }
        }

    }

    /**
     * returns true for outgoing message request, whether they are for 1 on 1 conversations or community outgoing MR
     */
    val isOutgoingMessageRequest: Boolean
        get() {
            return (recipient.is1on1 || recipient.isCommunityInboxRecipient) && !recipient.approvedMe
        }

    val showOptionsMenu: Boolean
        get() = !isMessageRequestThread && !isDeprecatedLegacyGroup && !isOutgoingMessageRequest

    private val isDeprecatedLegacyGroup: Boolean
        get() = recipient.isLegacyGroupRecipient && legacyGroupDeprecationManager.isDeprecated

    val canReactToMessages: Boolean
        // allow reactions if the open group is null (normal conversations) or the open group's capabilities include reactions
        get() = (openGroup == null || OpenGroupApi.Capability.REACTIONS.name.lowercase() in serverCapabilities)
                && !isDeprecatedLegacyGroup

    val canRemoveReaction: Boolean
        get() = canReactToMessages

    val legacyGroupBanner: StateFlow<CharSequence?> = combine(
        legacyGroupDeprecationManager.deprecationState,
        legacyGroupDeprecationManager.deprecatedTime,
        isAdmin
    ) { state, time, admin ->
        when {
            recipient.isLegacyGroupRecipient != true -> null
            state == LegacyGroupDeprecationManager.DeprecationState.DEPRECATED -> {
                Phrase.from(application, if (admin) R.string.legacyGroupAfterDeprecationAdmin else R.string.legacyGroupAfterDeprecationMember)
                    .format()
            }
            state == LegacyGroupDeprecationManager.DeprecationState.DEPRECATING ->
                Phrase.from(application, if (admin) R.string.legacyGroupBeforeDeprecationAdmin else R.string.legacyGroupBeforeDeprecationMember)
                .put(DATE_KEY,
                    time.withZoneSameInstant(ZoneId.systemDefault())
                        .format(dateUtils.getMediumDateTimeFormatter())
                )
                .format()

            else -> null
        }
    }.stateIn(viewModelScope, SharingStarted.Eagerly, null)

    val showRecreateGroupButton: StateFlow<Boolean> =
        combine(isAdmin, legacyGroupDeprecationManager.deprecationState, recipientFlow) { admin, state, r ->
            admin && r.isLegacyGroupRecipient && state != LegacyGroupDeprecationManager.DeprecationState.NOT_DEPRECATING
        }.stateIn(viewModelScope, SharingStarted.Eagerly, false)

    val showExpiredGroupBanner: Flow<Boolean> = if (!address.isGroupV2) {
        flowOf(false)
    } else {
        val groupId = AccountId(address.address)
        expiredGroupManager.expiredGroups.map { groupId in it }
    }

    private val attachmentDownloadHandler = attachmentDownloadHandlerFactory.create(viewModelScope)

    val callBanner: StateFlow<String?> = callManager.currentConnectionStateFlow.map {
        // a call is in progress if it isn't idle nor disconnected and the recipient is the person on the call
        if(it !is State.Idle && it !is State.Disconnected && callManager.recipient == recipient.address){
            // call is started, we need to differentiate between in progress vs incoming
            if(it is State.Connected) application.getString(R.string.callsInProgress)
            else application.getString(R.string.callsIncomingUnknown)
        } else null // null when the call isn't in progress / incoming
    }.stateIn(viewModelScope, SharingStarted.WhileSubscribed(), null)

    val lastSeenMessageId: Flow<MessageId?>
        get() = repository.getLastSentMessageID(threadId)

    private fun getInputBarState(
        recipient: Recipient,
        community: OpenGroup?,
        deprecationState: LegacyGroupDeprecationManager.DeprecationState
    ): InputBarState {
        val currentCharLimitState = _inputBarState.value.charLimitState
        return when {
            // prioritise cases that demand the input to be hidden
            !shouldShowInput(recipient, deprecationState) -> InputBarState(
                contentState = InputBarContentState.Hidden,
                enableAttachMediaControls = false,
                charLimitState = currentCharLimitState
            )

            // next are cases where the  input is visible but disabled
            // when the recipient is blocked
            recipient.blocked -> InputBarState(
                contentState = InputBarContentState.Disabled(
                    text = application.getString(R.string.blockBlockedDescription),
                    onClick = {
                        _uiEvents.tryEmit(ConversationUiEvent.ShowUnblockConfirmation)
                    }
                ),
                enableAttachMediaControls = false,
                charLimitState = currentCharLimitState
            )

            // the user does not have write access in the community
            community?.canWrite == false -> InputBarState(
                contentState = InputBarContentState.Disabled(
                    text = application.getString(R.string.permissionsWriteCommunity),
                ),
                enableAttachMediaControls = false,
                charLimitState = currentCharLimitState
            )

            // other cases the input is visible, and the buttons might be disabled based on some criteria
            else -> InputBarState(
                contentState = InputBarContentState.Visible,
                enableAttachMediaControls = shouldEnableInputMediaControls(recipient, community),
                charLimitState = currentCharLimitState
            )
        }
    }

    private suspend fun getAppBarData(conversation: Recipient, community: OpenGroup?, showSearch: Boolean): ConversationAppBarData? {
        // sort out the pager data, if any
        val pagerData: MutableList<ConversationAppBarPagerData> = mutableListOf()
        // Specify the disappearing messages subtitle if we should
        val expiryMode = conversation.expiryMode
        if (expiryMode.expiryMillis > 0) {
            // Get the type of disappearing message and the abbreviated duration..
            val dmTypeString = when (expiryMode) {
                is ExpiryMode.AfterRead -> R.string.disappearingMessagesDisappearAfterReadState
                else -> R.string.disappearingMessagesDisappearAfterSendState
            }
            val durationAbbreviated = ExpirationUtil.getExpirationAbbreviatedDisplayValue(expiryMode.expirySeconds)

            // ..then substitute into the string..
            val subtitleTxt = application.getSubbedString(dmTypeString,
                TIME_KEY to durationAbbreviated
            )

            // .. and apply to the subtitle.
            pagerData += ConversationAppBarPagerData(
                title = subtitleTxt,
                action = {
                    showDisappearingMessages(conversation)
                },
                icon = R.drawable.ic_clock_11,
                qaTag = application.resources.getString(R.string.AccessibilityId_disappearingMessagesDisappear)
            )
        }

        if (conversation.isMuted() || conversation.notifyType == NotifyType.MENTIONS) {
            pagerData += ConversationAppBarPagerData(
                title = getNotificationStatusTitle(conversation),
                action = {
                    showNotificationSettings()
                }
            )
        }

<<<<<<< HEAD
        if (conversation.isGroupOrCommunityRecipient && conversation.approved) {
            val title = if (conversation.isCommunityRecipient) {
                val userCount = community?.let { lokiAPIDb.getUserCount(it.room, it.server) } ?: 0
                application.resources.getQuantityString(R.plurals.membersActive, userCount, userCount)
            } else {
                val userCount = if (conversation.isGroupV2Recipient) {
                    storage.getMembers(conversation.address.toString()).size
                } else { // legacy closed groups
                    groupDb.getGroupMemberAddresses(conversation.address.toGroupString(), true).size
=======
                if (conversation.isGroupOrCommunityRecipient && conversation.isApproved) {
                    val title = if (conversation.isCommunityRecipient) {
                        val userCount = openGroup?.let { lokiAPIDb.getUserCount(it.room, it.server) } ?: 0
                        application.resources.getQuantityString(R.plurals.membersActive, userCount, userCount)
                    } else {
                        val userCount = if (conversation.isGroupV2Recipient) {
                            storage.getMembers(conversation.address.toString()).size
                        } else { // legacy closed groups
                            groupDb.getGroupMemberAddresses(conversation.address.toGroupString(), true).size
                        }
                        application.resources.getQuantityString(R.plurals.members, userCount, userCount)
                    }
                    pagerData += ConversationAppBarPagerData(
                        title = title,
                        action = {
                            if(conversation.isCommunityRecipient) showConversationSettings()
                            else showGroupMembers()
                        },
                    )
>>>>>>> 81000317
                }
                application.resources.getQuantityString(R.plurals.members, userCount, userCount)
            }
            pagerData += ConversationAppBarPagerData(
                title = title,
                action = {
                    showGroupMembers(conversation)
                },
            )
        }

        // calculate the main app bar data
        val avatarData = avatarUtils.getUIDataFromRecipient(conversation)
        return ConversationAppBarData(
            title = conversation.takeUnless { it.isLocalNumber }?.displayName() ?: application.getString(R.string.noteToSelf),
            pagerData = pagerData,
            showCall = conversation.showCallMenu,
            showAvatar = showOptionsMenu,
            showSearch = showSearch,
            avatarUIData = avatarData,
            // show the pro badge when a conversation/user is pro, except for communities
            showProBadge = proStatusManager.shouldShowProBadge(conversation.address) && !conversation.isLocalNumber // do not show for note to self
        ).also {
            // also preload the larger version of the avatar in case the user goes to the settings
            avatarData.elements.mapNotNull { it.contactPhoto }.forEach {
                val loadSize = application.resources.getDimensionPixelSize(R.dimen.large_profile_picture_size)
                Glide.with(application).load(it)
                    .avatarOptions(
                        sizePx = loadSize,
                        freezeFrame = proStatusManager.freezeFrameForUser(recipient.address)
                    )
                    .preload(loadSize, loadSize)
            }
        }
    }

    private fun getNotificationStatusTitle(conversation: Recipient): String {
        return if(conversation.isMuted()) application.getString(R.string.notificationsHeaderMute)
        else application.getString(R.string.notificationsHeaderMentionsOnly)
    }

    /**
     * Determines if the input media controls should be enabled.
     *
     * Normally we will show the input media controls, only in these situations we hide them:
     *  1. First time we send message to a person.
     *     Since we haven't been approved by them, we can't send them any media, only text
     */
    private fun shouldEnableInputMediaControls(recipient: Recipient, openGroup: OpenGroup?): Boolean {
        // disable for blocked users
        if (recipient.blocked) return false

        // Specifically allow multimedia in our note-to-self
        if (recipient.isLocalNumber) return true

        // To send multimedia content to other people:
        // - For 1-on-1 conversations they must have approved us as a contact.
        val allowedFor1on1 = recipient.is1on1 && recipient.approvedMe

        // - For groups you just have to be a member of the group. Note: `isGroupRecipient` convers both legacy and V2 groups.
        val allowedForGroup = recipient.isGroupRecipient

        // - For communities you must have write access to the community
        val allowedForCommunity = (recipient.isCommunityRecipient && openGroup?.canWrite == true)

        // - For blinded recipients you must be a contact of the recipient - without which you CAN
        // send them SMS messages - but they will not get through if the recipient does not have
        // community message requests enabled. Being a "contact recipient" implies
        // `!recipient.blocksCommunityMessageRequests` in this case.
        val allowedForBlindedCommunityRecipient = recipient.isCommunityInboxRecipient && recipient.isStandardRecipient

        // If any of the above are true we allow sending multimedia files - otherwise we don't
        return allowedFor1on1 || allowedForGroup || allowedForCommunity || allowedForBlindedCommunityRecipient
    }

    /**
     * Determines if the input bar should be shown.
     *
     * For these situations we hide the input bar:
     *  1. The user has been kicked from a group(v2), OR
     *  2. The legacy group is inactive, OR
     *  3. The legacy group is deprecated, OR
     *  4. Blinded recipient who have disabled message request from community members
     */
    private fun shouldShowInput(
        recipient: Recipient,
        deprecationState: LegacyGroupDeprecationManager.DeprecationState
    ): Boolean {
        return when {
            recipient.isGroupV2Recipient -> !repository.isGroupReadOnly(recipient)
            recipient.isLegacyGroupRecipient -> {
                groupDb.getGroup(recipient.address.toGroupString()).orNull()?.isActive == true &&
                        deprecationState != LegacyGroupDeprecationManager.DeprecationState.DEPRECATED
            }
            address.isCommunityInbox && !recipient.acceptsCommunityMessageRequests -> false
            else -> true
        }
    }

    private fun buildMessageRequestState(recipient: Recipient): MessageRequestUiState {
        // The basic requirement of showing a message request is:
        // 1. The other party has not been approved by us, AND
        // 2. The type of conversation supports message request (only 1to1 and groups v2)

        if (
            // Req 1: we haven't approved the other party
            (!recipient.approved && !recipient.isLocalNumber) &&

            // Req 2: the type of conversation supports message request
            (recipient.address is Address.Standard || recipient.address is Address.Group)
        ) {

            return MessageRequestUiState.Visible(
                acceptButtonText = if (recipient.isGroupOrCommunityRecipient) {
                    R.string.messageRequestGroupInviteDescription
                } else {
                    R.string.messageRequestsAcceptDescription
                },
                // You can block a 1to1 conversation, or a normal groups v2 conversation
                blockButtonText = application.getString(R.string.block)
            )
        }

        return MessageRequestUiState.Invisible
    }

    override fun onCleared() {
        super.onCleared()

        // Stop all voice message when exiting this page
        AudioSlidePlayer.stopAll()
    }

    fun saveDraft(text: String) {
        GlobalScope.launch(Dispatchers.IO) {
            repository.saveDraft(threadId, text)
        }
    }

    fun getDraft(): String? {
        val draft: String? = repository.getDraft(threadId)

        viewModelScope.launch(Dispatchers.IO) {
            repository.clearDrafts(threadId)
        }

        return draft
    }

    fun block() {
        // inviting admin will be non-null if this request is a closed group message request
        val recipient = invitingAdmin ?: recipient
        if (recipient.isStandardRecipient || recipient.isGroupV2Recipient) {
            viewModelScope.launch {
                repository.setBlocked(recipient.address, true)
            }
        }

        if (recipient.isGroupV2Recipient) {
            viewModelScope.launch {
                groupManagerV2.onBlocked(AccountId(recipient.address.toString()))
            }
        }
    }

    fun unblock() {
        if (address.isStandard) {
            viewModelScope.launch {
                repository.setBlocked(address, false)
            }
        }
    }

    fun deleteThread() = viewModelScope.launch {
        repository.deleteThread(threadId)
    }

    fun handleMessagesDeletion(messages: Set<MessageRecord>){
        viewModelScope.launch(Dispatchers.IO) {
            val allSentByCurrentUser = messages.all { it.isOutgoing }

            val conversationType = recipient.getType()

            // hashes are required if wanting to delete messages from the 'storage server'
            // They are not required for communities OR if all messages are outgoing
            // also we can only delete deleted messages and control messages (marked as deleted) locally
            val canDeleteForEveryone = messages.all{ !it.isDeleted && !it.isControlMessage } && (
                    messages.all { it.isOutgoing } ||
                    conversationType == MessageType.COMMUNITY ||
                            messages.all { lokiMessageDb.getMessageServerHash(it.messageId) != null }
                    )

            // There are three types of dialogs for deletion:
            // 1- Delete on device only OR all devices - Used for Note to self
            // 2- Delete on device only OR for everyone - Used for 'admins' or a user's own messages, as long as the message have a server hash
            // 3- Delete on device only - Used otherwise
            when {
                // the conversation is a note to self
                conversationType == MessageType.NOTE_TO_SELF -> {
                    _dialogsState.update {
                        it.copy(deleteEveryone = DeleteForEveryoneDialogData(
                                messages = messages,
                                defaultToEveryone = false,
                                everyoneEnabled = canDeleteForEveryone,
                                messageType = conversationType,
                                deleteForEveryoneLabel = application.getString(R.string.deleteMessageDevicesAll),
                                warning = if(canDeleteForEveryone) null else
                                    application.resources.getQuantityString(
                                        R.plurals.deleteMessageNoteToSelfWarning, messages.count(), messages.count()
                                    )
                            )
                        )
                    }
                }

                // If the user is an admin or is interacting with their own message And are allowed to delete for everyone
                (isAdmin.value || allSentByCurrentUser) && canDeleteForEveryone -> {
                    _dialogsState.update {
                        it.copy(
                            deleteEveryone = DeleteForEveryoneDialogData(
                                messages = messages,
                                defaultToEveryone = isAdmin.value,
                                everyoneEnabled = true,
                                deleteForEveryoneLabel = application.getString(R.string.deleteMessageEveryone),
                                messageType = conversationType
                            )
                        )
                    }
                }

                // for non admins, users interacting with someone else's message, or control messages
                else -> {
                    _dialogsState.update {
                        it.copy(
                            deleteEveryone = DeleteForEveryoneDialogData(
                                messages = messages,
                                defaultToEveryone = false,
                                everyoneEnabled = false, // disable 'delete for everyone' - can only delete locally in this case
                                messageType = conversationType,
                                deleteForEveryoneLabel = application.getString(R.string.deleteMessageEveryone),
                                warning = application.resources.getQuantityString(
                                    R.plurals.deleteMessageWarning, messages.count(), messages.count()
                                )
                            )
                        )
                    }
                }
            }
        }
    }

    /**
     * This delete the message locally only.
     * Attachments and other related data will be removed from the db.
     * If the messages were already marked as deleted they will be removed fully from the db,
     * otherwise they will appear as a special type of message
     * that says something like "This message was deleted"
     */
    fun deleteLocally(messages: Set<MessageRecord>) {
        // make sure to stop audio messages, if any
        messages.filterIsInstance<MmsMessageRecord>()
            .mapNotNull { it.slideDeck.audioSlide }
            .forEach(::stopMessageAudio)

        // if the message was already marked as deleted or control messages, remove it from the db instead
        if(messages.all { it.isDeleted || it.isControlMessage }){
            // Remove the message locally (leave nothing behind)
            repository.deleteMessages(messages = messages, threadId = threadId)
        } else {
            // only mark as deleted (message remains behind with "This message was deleted on this device" )
            repository.markAsDeletedLocally(
                messages = messages,
                displayedMessage = application.getString(R.string.deleteMessageDeletedLocally)
            )
        }

        // show confirmation toast
        Toast.makeText(
            application,
            application.resources.getQuantityString(R.plurals.deleteMessageDeleted, messages.count(), messages.count()),
            Toast.LENGTH_SHORT
        ).show()
    }

    /**
     * This will mark the messages as deleted, for everyone.
     * Attachments and other related data will be removed from the db,
     * but the messages themselves won't be removed from the db.
     * Instead they will appear as a special type of message
     * that says something like "This message was deleted"
     */
    private fun markAsDeletedForEveryone(
        data: DeleteForEveryoneDialogData
    ) = viewModelScope.launch {
        // make sure to stop audio messages, if any
        data.messages.filterIsInstance<MmsMessageRecord>()
            .mapNotNull { it.slideDeck.audioSlide }
            .forEach(::stopMessageAudio)

        // the exact logic for this will depend on the messages type
        when(data.messageType){
            MessageType.NOTE_TO_SELF -> markAsDeletedForEveryoneNoteToSelf(data)
            MessageType.ONE_ON_ONE -> markAsDeletedForEveryone1On1(data)
            MessageType.LEGACY_GROUP -> markAsDeletedForEveryoneLegacyGroup(data.messages)
            MessageType.GROUPS_V2 -> markAsDeletedForEveryoneGroupsV2(data)
            MessageType.COMMUNITY -> markAsDeletedForEveryoneCommunity(data)
        }
    }

    private fun markAsDeletedForEveryoneNoteToSelf(data: DeleteForEveryoneDialogData){
        viewModelScope.launch(Dispatchers.IO) {
            // show a loading indicator
            _showLoader.value = true

            // delete remotely
            try {
                repository.deleteNoteToSelfMessagesRemotely(threadId, address, data.messages)

                // When this is done we simply need to remove the message locally (leave nothing behind)
                repository.deleteMessages(messages = data.messages, threadId = threadId)

                // show confirmation toast
                withContext(Dispatchers.Main) {
                    Toast.makeText(
                        application,
                        application.resources.getQuantityString(
                            R.plurals.deleteMessageDeleted,
                            data.messages.count(),
                            data.messages.count()
                        ),
                        Toast.LENGTH_SHORT
                    ).show()
                }
            } catch (e: Exception) {
                Log.w("Loki", "FAILED TO delete messages ${data.messages} ")
                // failed to delete - show a toast and get back on the modal
                withContext(Dispatchers.Main) {
                    Toast.makeText(
                        application,
                        application.resources.getQuantityString(
                            R.plurals.deleteMessageFailed,
                            data.messages.size,
                            data.messages.size
                        ), Toast.LENGTH_SHORT
                    ).show()
                }

                _dialogsState.update { it.copy(deleteEveryone = data) }
            }

            // hide loading indicator
            _showLoader.value = false
        }
    }

    private fun markAsDeletedForEveryone1On1(data: DeleteForEveryoneDialogData){
        viewModelScope.launch(Dispatchers.IO) {
            // show a loading indicator
            _showLoader.value = true

            // delete remotely
            try {
                repository.delete1on1MessagesRemotely(threadId, address, data.messages)

                // When this is done we simply need to remove the message locally
                repository.markAsDeletedLocally(
                    messages = data.messages,
                    displayedMessage = application.getString(R.string.deleteMessageDeletedGlobally)
                )

                // show confirmation toast
                withContext(Dispatchers.Main) {
                    Toast.makeText(
                        application,
                        application.resources.getQuantityString(
                            R.plurals.deleteMessageDeleted,
                            data.messages.count(),
                            data.messages.count()
                        ),
                        Toast.LENGTH_SHORT
                    ).show()
                }
            } catch (e: Exception) {
                Log.w("Loki", "FAILED TO delete messages ${data.messages} ")
                // failed to delete - show a toast and get back on the modal
                withContext(Dispatchers.Main) {
                    Toast.makeText(
                        application,
                        application.resources.getQuantityString(
                            R.plurals.deleteMessageFailed,
                            data.messages.size,
                            data.messages.size
                        ), Toast.LENGTH_SHORT
                    ).show()
                }

                _dialogsState.update { it.copy(deleteEveryone = data) }
            }

            // hide loading indicator
            _showLoader.value = false
        }
    }

    private fun markAsDeletedForEveryoneLegacyGroup(messages: Set<MessageRecord>){
        viewModelScope.launch(Dispatchers.IO) {
            // delete remotely
            try {
                repository.deleteLegacyGroupMessagesRemotely(address, messages)

                // When this is done we simply need to remove the message locally
                repository.markAsDeletedLocally(
                    messages = messages,
                    displayedMessage = application.getString(R.string.deleteMessageDeletedGlobally)
                )

                // show confirmation toast
                withContext(Dispatchers.Main) {
                    Toast.makeText(
                        application,
                        application.resources.getQuantityString(
                            R.plurals.deleteMessageDeleted,
                            messages.count(),
                            messages.count()
                        ),
                        Toast.LENGTH_SHORT
                    ).show()
                }
            } catch (e: Exception) {
                Log.w("Loki", "FAILED TO delete messages ${messages} ")
                // failed to delete - show a toast and get back on the modal
                withContext(Dispatchers.Main) {
                    Toast.makeText(
                        application,
                        application.resources.getQuantityString(
                            R.plurals.deleteMessageFailed,
                            messages.size,
                            messages.size
                        ), Toast.LENGTH_SHORT
                    ).show()
                }
            }
        }
    }

    private fun markAsDeletedForEveryoneGroupsV2(data: DeleteForEveryoneDialogData){
        viewModelScope.launch(Dispatchers.Default) {
            // show a loading indicator
            _showLoader.value = true

            try {
                repository.deleteGroupV2MessagesRemotely(address, data.messages)

                // the repo will handle the internal logic (calling `/delete` on the swarm
                // and sending 'GroupUpdateDeleteMemberContentMessage'
                // When this is done we simply need to remove the message locally
                repository.markAsDeletedLocally(
                    messages = data.messages,
                    displayedMessage = application.getString(R.string.deleteMessageDeletedGlobally)
                )

                // show confirmation toast
                withContext(Dispatchers.Main) {
                    Toast.makeText(
                        application,
                        application.resources.getQuantityString(
                            R.plurals.deleteMessageDeleted,
                            data.messages.count(), data.messages.count()
                        ),
                        Toast.LENGTH_SHORT
                    ).show()
                }
            } catch (e: Exception) {
                Log.e("Loki", "FAILED TO delete messages ${data.messages}", e)
                // failed to delete - show a toast and get back on the modal
                withContext(Dispatchers.Main) {
                    Toast.makeText(
                        application,
                        application.resources.getQuantityString(
                            R.plurals.deleteMessageFailed,
                            data.messages.size,
                            data.messages.size
                        ), Toast.LENGTH_SHORT
                    ).show()
                }

                _dialogsState.update { it.copy(deleteEveryone = data) }
            }

            // hide loading indicator
            _showLoader.value = false
        }
    }

    private fun markAsDeletedForEveryoneCommunity(data: DeleteForEveryoneDialogData){
        viewModelScope.launch(Dispatchers.IO) {
            // show a loading indicator
            _showLoader.value = true

            // delete remotely
            try {
                repository.deleteCommunityMessagesRemotely(threadId, data.messages)

                // When this is done we simply need to remove the message locally (leave nothing behind)
                repository.deleteMessages(messages = data.messages, threadId = threadId)

                // show confirmation toast
                withContext(Dispatchers.Main) {
                    Toast.makeText(
                        application,
                        application.resources.getQuantityString(
                            R.plurals.deleteMessageDeleted,
                            data.messages.count(),
                            data.messages.count()
                        ),
                        Toast.LENGTH_SHORT
                    ).show()
                }
            } catch (e: Exception) {
                Log.w("Loki", "FAILED TO delete messages ${data.messages} ")
                // failed to delete - show a toast and get back on the modal
                withContext(Dispatchers.Main) {
                    Toast.makeText(
                        application,
                        application.resources.getQuantityString(
                            R.plurals.deleteMessageFailed,
                            data.messages.size,
                            data.messages.size
                        ), Toast.LENGTH_SHORT
                    ).show()
                }

                _dialogsState.update { it.copy(deleteEveryone = data) }
            }

            // hide loading indicator
            _showLoader.value = false
        }
    }

    private fun isUserCommunityManager(openGroup: OpenGroup?) = openGroup?.let { openGroup ->
        val userPublicKey = textSecurePreferences.getLocalNumber() ?: return@let false
        openGroupManager.isUserModerator(openGroup.id, userPublicKey, blindedPublicKey)
    } ?: false

    /**
     * Stops audio player if its current playing is the one given in the message.
     */
    private fun stopMessageAudio(audioSlide: AudioSlide) {
        AudioSlidePlayer.getInstance()?.takeIf { it.audioSlide == audioSlide }?.stop()
    }

    fun banUser(recipient: Address) = viewModelScope.launch {
        repository.banUser(threadId, recipient)
            .onSuccess {
                showMessage(application.getString(R.string.banUserBanned))
            }
            .onFailure {
                showMessage(application.getString(R.string.banErrorFailed))
            }
    }

    fun banAndDeleteAll(messageRecord: MessageRecord) = viewModelScope.launch {

        repository.banAndDeleteAll(threadId, messageRecord.individualRecipient.address)
            .onSuccess {
                // At this point the server side messages have been successfully deleted..
                showMessage(application.getString(R.string.banUserBanned))

                // ..so we can now delete all their messages in this thread from local storage & remove the views.
                repository.deleteAllLocalMessagesInThreadFromSenderOfMessage(messageRecord)
            }
            .onFailure {
                showMessage(application.getString(R.string.banErrorFailed))
            }
    }

    fun acceptMessageRequest(): Job = viewModelScope.launch {
        val currentState = messageRequestState.value as? MessageRequestUiState.Visible
            ?: return@launch Log.w("Loki", "Current state was not visible for accept message request action")

        if (address is Address.Standard) {
            _acceptingMessageRequest.value = true

            repository.acceptMessageRequest(threadId, address)
                .onFailure {
                    Log.w("Loki", "Couldn't accept message request due to error", it)
                    _acceptingMessageRequest.value = false
                }
        }
    }

    fun declineMessageRequest() = viewModelScope.launch {
        if (address is Address.Standard) {
            repository.declineMessageRequest(threadId, address)
                .onFailure {
                    Log.w("Loki", "Couldn't decline message request due to error", it)
                }
        } else {
            Result.success(Unit)
        }
    }

    private fun showMessage(message: String) {
        _uiMessages.update { messages ->
            messages + UiMessage(
                id = UUID.randomUUID().mostSignificantBits,
                message = message
            )
        }
    }

    fun messageShown(messageId: Long) {
        _uiMessages.update { messages ->
            messages.filterNot { it.id == messageId }
        }
    }

    fun legacyBannerRecipient(context: Context): Recipient? = recipient.run {
        storage.getLastLegacyRecipient(address.toString())?.let { recipientRepository.getRecipientSync(fromSerialized(it)) }
    }

    fun downloadPendingAttachment(attachment: DatabaseAttachment) {
        attachmentDownloadHandler.downloadPendingAttachment(attachment)
    }

    fun retryFailedAttachments(attachments: List<DatabaseAttachment>){
        attachmentDownloadHandler.retryFailedAttachments(attachments)
    }

    /**
     * Implicitly approve the recipient.
     *
     * @return The (kotlin coroutine) job of sending job message request, if one should be sent. The job
     * instance is normally just for observing purpose. Note that the completion of this job
     * does not mean the message is sent, it only means the the successful submission to the message
     * send queue and they will be sent later. You will not be able to observe the completion
     * of message sending through this method.
     */
    fun implicitlyApproveRecipient(): Job? {
        if (messageRequestState.value is MessageRequestUiState.Visible) {
            return acceptMessageRequest()
        }

        return null
    }

    fun onCommand(command: Commands) {
        when (command) {
            is Commands.ShowOpenUrlDialog -> {
                _dialogsState.update {
                    it.copy(openLinkDialogUrl = command.url)
                }
            }

            is Commands.HideDeleteEveryoneDialog -> {
                _dialogsState.update {
                    it.copy(deleteEveryone = null)
                }
            }

            is Commands.HideClearEmoji -> {
                _dialogsState.update {
                    it.copy(clearAllEmoji = null)
                }
            }

            is Commands.MarkAsDeletedLocally -> {
                // hide dialog first
                _dialogsState.update {
                    it.copy(deleteEveryone = null)
                }

                deleteLocally(command.messages)
            }
            is Commands.MarkAsDeletedForEveryone -> {
                markAsDeletedForEveryone(command.data)
            }


            is Commands.ClearEmoji -> {
                clearEmoji(command.emoji, command.messageId)
            }

            Commands.RecreateGroup -> {
                _dialogsState.update {
                    it.copy(recreateGroupConfirm = true)
                }
            }

            Commands.HideRecreateGroupConfirm -> {
                _dialogsState.update {
                    it.copy(recreateGroupConfirm = false)
                }
            }

            Commands.ConfirmRecreateGroup -> {
                _dialogsState.update {
                    it.copy(
                        recreateGroupConfirm = false,
                        recreateGroupData = recipient.address.toString().let { addr -> RecreateGroupDialogData(legacyGroupId = addr) }
                    )
                }
            }

            Commands.HideRecreateGroup -> {
                _dialogsState.update {
                    it.copy(recreateGroupData = null)
                }
            }

            is Commands.NavigateToConversation -> {
                _uiEvents.tryEmit(ConversationUiEvent.NavigateToConversation(command.address))
            }

            is Commands.HideUserProfileModal -> {
                _dialogsState.update { it.copy(userProfileModal = null) }
            }

            is Commands.HandleUserProfileCommand -> {
                userProfileModalUtils?.onCommand(command.upmCommand)
            }
        }
    }

    private fun clearEmoji(emoji: String, messageId: MessageId){
        viewModelScope.launch(Dispatchers.Default) {
            reactionDb.deleteEmojiReactions(emoji, messageId)
            openGroup?.let { openGroup ->
                lokiMessageDb.getServerID(messageId)?.let { serverId ->
                    OpenGroupApi.deleteAllReactions(
                        openGroup.room,
                        openGroup.server,
                        serverId,
                        emoji
                    )
                }
            }
            threadDb.notifyThreadUpdated(threadId)
        }
    }

    fun onEmojiClear(emoji: String, messageId: MessageId) {
        // show a confirmation dialog
        _dialogsState.update {
            it.copy(clearAllEmoji = ClearAllEmoji(emoji, messageId))
        }
    }

    fun onSearchOpened() {
        _searchOpened.value = true
    }

    fun onSearchClosed(){
        _searchOpened.value = false
    }

    private fun showDisappearingMessages(recipient: Recipient) {
        recipient.let { convo ->
            if (convo.isLegacyGroupRecipient) {
                groupDb.getGroup(convo.address.toGroupString()).orNull()?.run {
                    if (!isActive) return
                }
            }

            _uiEvents.tryEmit(ConversationUiEvent.ShowDisappearingMessages(convo.address))
        }
    }

    private fun showGroupMembers(recipient: Recipient) {
        recipient.let { convo ->
            _uiEvents.tryEmit(ConversationUiEvent.ShowGroupMembers(convo.address.toString()))
        }
    }

    private fun showConversationSettings() {
        recipient?.let { convo ->
            _uiEvents.tryEmit(ConversationUiEvent.ShowConversationSettings(
                threadId = threadId,
                threadAddress = convo.address
            ))
        }
    }

    private fun showNotificationSettings() {
        _uiEvents.tryEmit(ConversationUiEvent.ShowNotificationSettings(address))
    }

    fun showUserProfileModal(address: Address) {
        // get the helper class for the selected user
        userProfileModalUtils = upmFactory.create(
            userAddress = address,
            threadId = threadId,
            scope = viewModelScope
        )

        // cancel previous job if any then listen in on the changes
        userProfileModalJob?.cancel()
        userProfileModalJob = viewModelScope.launch {
            userProfileModalUtils?.userProfileModalData?.collect { upmData ->
                _dialogsState.update { it.copy(userProfileModal = upmData) }
            }
        }
    }

    fun beforeSendMessage() {
        when (address) {
            is Address.Standard -> {
                if (recipient.isSelf) {
                    // Do nothing
                    return
                }

                if (configFactory.withUserConfigs { it.contacts.get(address.address)?.approved } != true) {
                    configFactory.withMutableUserConfigs { configs ->
                        configs.contacts.upsertContact(address) {
                            approved = true
                        }
                    }
                }
            }

            is Address.CommunityBlindedId -> {
                if (configFactory.withUserConfigs { it.contacts.getBlinded(address.blindedId.address) } == null) {
                    configFactory.withMutableUserConfigs { configs ->
                        configs.contacts.setBlinded(
                            BlindedContact(
                                id = address.blindedId.blindedId.hexString,
                                communityServer = address.serverUrl,
                                communityServerPubKeyHex = address.serverPubKey,
                                name = recipient.displayName(attachesBlindedId = false),
                                createdEpochSeconds = ZonedDateTime.now().toEpochSecond(),
                                profilePic = recipient.data.avatar?.toUserPic() ?: UserPic.DEFAULT,
                            )
                        )
                    }
                }
            }

            else -> {}
        }
    }

    @AssistedFactory
    interface Factory {
        fun create(address: Address, createThreadIfNotExists: Boolean): ConversationViewModel
    }

    data class DialogsState(
        val openLinkDialogUrl: String? = null,
        val clearAllEmoji: ClearAllEmoji? = null,
        val deleteEveryone: DeleteForEveryoneDialogData? = null,
        val recreateGroupConfirm: Boolean = false,
        val recreateGroupData: RecreateGroupDialogData? = null,
        val userProfileModal: UserProfileModalData? = null,
    )

    data class RecreateGroupDialogData(
        val legacyGroupId: String,
    )

    data class DeleteForEveryoneDialogData(
        val messages: Set<MessageRecord>,
        val messageType: MessageType,
        val defaultToEveryone: Boolean,
        val everyoneEnabled: Boolean,
        val deleteForEveryoneLabel: String,
        val warning: String? = null
    )

    data class ClearAllEmoji(
        val emoji: String,
        val messageId: MessageId
    )

    sealed interface Commands {
        data class ShowOpenUrlDialog(val url: String?) : Commands

        data class ClearEmoji(val emoji:String, val messageId: MessageId) : Commands

        data object HideDeleteEveryoneDialog : Commands
        data object HideClearEmoji : Commands

        data class MarkAsDeletedLocally(val messages: Set<MessageRecord>): Commands
        data class MarkAsDeletedForEveryone(val data: DeleteForEveryoneDialogData): Commands

        data object RecreateGroup : Commands
        data object ConfirmRecreateGroup : Commands
        data object HideRecreateGroupConfirm : Commands
        data object HideRecreateGroup : Commands
        data class NavigateToConversation(val address: Address.Conversable) : Commands

        data object HideUserProfileModal: Commands
        data class HandleUserProfileCommand(
            val upmCommand: UserProfileModalCommands
        ): Commands
    }
}

data class UiMessage(val id: Long, val message: String)


sealed interface ConversationUiEvent {
    data class NavigateToConversation(val address: Address.Conversable) : ConversationUiEvent
    data class ShowDisappearingMessages(val address: Address) : ConversationUiEvent
    data class ShowNotificationSettings(val address: Address) : ConversationUiEvent
    data class ShowGroupMembers(val groupId: String) : ConversationUiEvent
    data class ShowConversationSettings(val threadId: Long, val threadAddress: Address) : ConversationUiEvent
    data object ShowUnblockConfirmation : ConversationUiEvent
}

sealed interface MessageRequestUiState {
    data object Invisible : MessageRequestUiState

    data object Pending : MessageRequestUiState

    data class Visible(
        @param:StringRes val acceptButtonText: Int,
        // If null, the block button shall not be shown
        val blockButtonText: String? = null
    ) : MessageRequestUiState
}<|MERGE_RESOLUTION|>--- conflicted
+++ resolved
@@ -448,7 +448,6 @@
             )
         }
 
-<<<<<<< HEAD
         if (conversation.isGroupOrCommunityRecipient && conversation.approved) {
             val title = if (conversation.isCommunityRecipient) {
                 val userCount = community?.let { lokiAPIDb.getUserCount(it.room, it.server) } ?: 0
@@ -458,34 +457,14 @@
                     storage.getMembers(conversation.address.toString()).size
                 } else { // legacy closed groups
                     groupDb.getGroupMemberAddresses(conversation.address.toGroupString(), true).size
-=======
-                if (conversation.isGroupOrCommunityRecipient && conversation.isApproved) {
-                    val title = if (conversation.isCommunityRecipient) {
-                        val userCount = openGroup?.let { lokiAPIDb.getUserCount(it.room, it.server) } ?: 0
-                        application.resources.getQuantityString(R.plurals.membersActive, userCount, userCount)
-                    } else {
-                        val userCount = if (conversation.isGroupV2Recipient) {
-                            storage.getMembers(conversation.address.toString()).size
-                        } else { // legacy closed groups
-                            groupDb.getGroupMemberAddresses(conversation.address.toGroupString(), true).size
-                        }
-                        application.resources.getQuantityString(R.plurals.members, userCount, userCount)
-                    }
-                    pagerData += ConversationAppBarPagerData(
-                        title = title,
-                        action = {
-                            if(conversation.isCommunityRecipient) showConversationSettings()
-                            else showGroupMembers()
-                        },
-                    )
->>>>>>> 81000317
                 }
                 application.resources.getQuantityString(R.plurals.members, userCount, userCount)
             }
             pagerData += ConversationAppBarPagerData(
                 title = title,
                 action = {
-                    showGroupMembers(conversation)
+                    if(conversation.isCommunityRecipient) showConversationSettings()
+                    else showGroupMembers(conversation)
                 },
             )
         }
