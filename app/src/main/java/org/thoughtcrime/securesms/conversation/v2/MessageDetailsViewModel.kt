package org.thoughtcrime.securesms.conversation.v2

import android.net.Uri
import android.text.format.Formatter
import androidx.annotation.DrawableRes
import androidx.lifecycle.ViewModel
import androidx.lifecycle.viewModelScope
import dagger.assisted.Assisted
import dagger.assisted.AssistedFactory
import dagger.assisted.AssistedInject
import dagger.hilt.android.lifecycle.HiltViewModel
import kotlinx.coroutines.Dispatchers
import kotlinx.coroutines.channels.Channel
import kotlinx.coroutines.flow.Flow
import kotlinx.coroutines.flow.MutableStateFlow
import kotlinx.coroutines.flow.StateFlow
import kotlinx.coroutines.flow.asStateFlow
import kotlinx.coroutines.flow.debounce
import kotlinx.coroutines.flow.map
import kotlinx.coroutines.flow.onStart
import kotlinx.coroutines.flow.receiveAsFlow
import kotlinx.coroutines.flow.update
import kotlinx.coroutines.launch
import kotlinx.coroutines.withContext
import network.loki.messenger.R
import org.session.libsession.database.MessageDataProvider
import org.session.libsession.messaging.groups.LegacyGroupDeprecationManager
import org.session.libsession.messaging.sending_receiving.attachments.DatabaseAttachment
import org.session.libsession.utilities.Address
import org.session.libsession.utilities.TextSecurePreferences
import org.session.libsession.utilities.isLegacyGroup
import org.session.libsession.utilities.recipients.Recipient
import org.session.libsession.utilities.recipients.displayName
import org.thoughtcrime.securesms.ApplicationContext
import org.thoughtcrime.securesms.MediaPreviewArgs
import org.thoughtcrime.securesms.database.AttachmentDatabase
import org.thoughtcrime.securesms.database.DatabaseContentProviders
import org.thoughtcrime.securesms.database.LokiMessageDatabase
import org.thoughtcrime.securesms.database.MmsSmsDatabase
import org.thoughtcrime.securesms.database.RecipientRepository
import org.thoughtcrime.securesms.database.Storage
import org.thoughtcrime.securesms.database.ThreadDatabase
import org.thoughtcrime.securesms.database.model.MessageId
import org.thoughtcrime.securesms.database.model.MessageRecord
import org.thoughtcrime.securesms.database.model.MmsMessageRecord
import org.thoughtcrime.securesms.mms.ImageSlide
import org.thoughtcrime.securesms.mms.Slide
import org.thoughtcrime.securesms.pro.ProStatusManager
import org.thoughtcrime.securesms.pro.ProStatusManager.MessageProFeature.*
import org.thoughtcrime.securesms.ui.GetString
import org.thoughtcrime.securesms.ui.TitledText
import org.thoughtcrime.securesms.util.AvatarUIData
import org.thoughtcrime.securesms.util.AvatarUtils
import org.thoughtcrime.securesms.util.DateUtils
import org.thoughtcrime.securesms.util.observeChanges
import java.util.Locale
import java.util.concurrent.TimeUnit
import kotlin.text.Typography.ellipsis

@HiltViewModel(assistedFactory = MessageDetailsViewModel.Factory::class)
class MessageDetailsViewModel @AssistedInject constructor(
    @Assisted val messageId: MessageId,
    private val prefs: TextSecurePreferences,
    private val attachmentDb: AttachmentDatabase,
    private val lokiMessageDatabase: LokiMessageDatabase,
    private val mmsSmsDatabase: MmsSmsDatabase,
    private val threadDb: ThreadDatabase,
    private val deprecationManager: LegacyGroupDeprecationManager,
    private val context: ApplicationContext,
    private val avatarUtils: AvatarUtils,
    private val dateUtils: DateUtils,
<<<<<<< HEAD
    messageDataProvider: MessageDataProvider,
    storage: Storage,
    private val recipientRepository: RecipientRepository,
=======
    private val proStatusManager: ProStatusManager,
    attachmentDownloadHandlerFactory: AttachmentDownloadHandler.Factory
>>>>>>> e4f803bd
) : ViewModel() {
    private val state = MutableStateFlow(MessageDetailsState())
    val stateFlow = state.asStateFlow()

    private val event = Channel<Event>()
    val eventFlow = event.receiveAsFlow()

<<<<<<< HEAD
    private val attachmentDownloadHandler = AttachmentDownloadHandler(
        storage = storage,
        messageDataProvider = messageDataProvider,
        scope = viewModelScope,
        recipientRepository = recipientRepository,
    )
=======
    private val _dialogState: MutableStateFlow<DialogsState> = MutableStateFlow(DialogsState())
    val dialogState: StateFlow<DialogsState> = _dialogState

    private val attachmentDownloadHandler = attachmentDownloadHandlerFactory.create(viewModelScope)
>>>>>>> e4f803bd

    init {
        viewModelScope.launch {
            val messageRecord =  withContext(Dispatchers.Default) {
                mmsSmsDatabase.getMessageById(messageId)
            }

            if (messageRecord == null) {
                event.send(Event.Finish)
                return@launch
            }

            // listen to conversation and attachments changes
            (context.contentResolver.observeChanges(DatabaseContentProviders.Conversation.getUriForThread(messageRecord.threadId)) as Flow<*>)
                    .debounce(200L)
                    .map {
                        withContext(Dispatchers.Default) {
                            mmsSmsDatabase.getMessageById(messageId)
                        }
                    }
                    .onStart { emit(messageRecord) }
                    .collect { updatedRecord ->
                        if(updatedRecord == null) event.send(Event.Finish)
                        else {
                            createStateFromRecord(updatedRecord)
                        }
                    }
        }
    }

    private suspend fun createStateFromRecord(messageRecord: MessageRecord){
        val mmsRecord = messageRecord as? MmsMessageRecord

        withContext(Dispatchers.Default){
            state.value = messageRecord.run {
                val slides = mmsRecord?.slideDeck?.slides ?: emptyList()

                val conversationAddress = threadDb.getRecipientForThreadId(threadId)!!
                val conversation = recipientRepository.getRecipient(conversationAddress) ?: Recipient.empty(conversationAddress)
                val isDeprecatedLegacyGroup = conversationAddress.isLegacyGroup && deprecationManager.isDeprecated


                val errorString = lokiMessageDatabase.getErrorMessage(messageId)

                var status: MessageStatus? = null
                // create a 'failed to send' status if appropriate
                if(messageRecord.isFailed){
                    status = MessageStatus(
                        title = context.getString(R.string.messageStatusFailedToSend),
                        icon = R.drawable.ic_triangle_alert,
                        errorStatus = true
                    )
                }

                val sender = if(messageRecord.isOutgoing){
                    recipientRepository.getRecipient(Address.fromSerialized(prefs.getLocalNumber()!!))!!
                } else individualRecipient

                val attachments = slides.map(::Attachment)

                // we don't want to display image attachments in the carousel if their state isn't done
                val imageAttachments = attachments.filter { it.isDownloaded && it.hasImage }

                MessageDetailsState(
                    //todo: ATTACHMENT We should sort out the equals in DatabaseAttachment which is the reason the StateFlow think the objects are the same in spite of the transferState of an attachment being different. That way we could remove the timestamp below
                    timestamp = System.currentTimeMillis(), // used as a trick to force the state as  being marked aas different each time
                    attachments = attachments,
                    imageAttachments = imageAttachments,
                    record = messageRecord,

                    // Set the "Sent" message info TitledText appropriately
                    sent = if (messageRecord.isSending && errorString == null) {
                        val sendingWithEllipsisString = context.getString(R.string.sending) + ellipsis // e.g., "Sending…"
                        TitledText(sendingWithEllipsisString, null)
                    } else if (dateSent > 0L && errorString == null) {
                        TitledText(R.string.sent, dateUtils.getMessageDateTimeFormattedString(dateSent))
                    } else {
                        null // Not sending or sent? Don't display anything for the "Sent" element.
                    },

                    // Set the "Received" message info TitledText appropriately
                    received = if (dateReceived > 0L && messageRecord.isIncoming && errorString == null) {
                        TitledText(R.string.received, dateUtils.getMessageDateTimeFormattedString(dateReceived))
                    } else {
                        null // Not incoming? Then don't display anything for the "Received" element.
                    },

                    error = errorString?.let { TitledText(context.getString(R.string.theError) + ":", it) },
                    status = status,
                    senderInfo = sender.run {
                        TitledText(
                            if(messageRecord.isOutgoing) context.getString(R.string.you) else displayName(),
                            address.toString()
                        )
                    },
                    senderAvatarData = avatarUtils.getUIDataFromRecipient(sender),
                    senderShowProBadge = proStatusManager.shouldShowProBadge(sender.address),
                    thread = conversation,
                    readOnly = isDeprecatedLegacyGroup,
                    proFeatures = proStatusManager.getMessageProFeatures(messageRecord.messageId),
                    proBadgeClickable = !proStatusManager.isCurrentUserPro() // no badge click if the current user is pro
                )
            }
        }
    }

    private val Slide.details: List<TitledText>
        get() = listOfNotNull(
            TitledText(R.string.attachmentsFileId, filename),
            TitledText(R.string.attachmentsFileType, asAttachment().contentType),
            TitledText(R.string.attachmentsFileSize, Formatter.formatFileSize(context, fileSize)),
            takeIf { it is ImageSlide }
                ?.let(Slide::asAttachment)
                ?.run { "${width}x$height" }
                ?.let { TitledText(R.string.attachmentsResolution, it) },
            attachmentDb.duration(this)?.let { TitledText(R.string.attachmentsDuration, it) },
        )

    private fun AttachmentDatabase.duration(slide: Slide): String? =
        slide.takeIf { it.hasAudio() }
            ?.run { asAttachment() as? DatabaseAttachment }
            ?.run { getAttachmentAudioExtras(attachmentId)?.durationMs }
            ?.takeIf { it > 0 }
            ?.let {
                String.format(
                    Locale.getDefault(),
                    "%01d:%02d",
                    TimeUnit.MILLISECONDS.toMinutes(it),
                    TimeUnit.MILLISECONDS.toSeconds(it) % 60
                )
            }

    fun Attachment(slide: Slide): Attachment = Attachment(
        fileDetails = slide.details,
        fileName = slide.filename,
        uri = slide.thumbnailUri,
        hasImage = slide.hasImage(),
        isDownloaded = slide.isDone
    )

    private fun openImage(index: Int) {
        val state = state.value
        val mmsRecord = state.mmsRecord ?: return
        val slide = mmsRecord.slideDeck.slides[index] ?: return
        // only open to downloaded images
        if (slide.isInProgress || slide.isFailed) return
        if(state.thread == null) return

        viewModelScope.launch {
            MediaPreviewArgs(slide, state.mmsRecord, state.thread.address)
                .let(Event::StartMediaPreview)
                .let { event.send(it) }
        }
    }

    fun retryFailedAttachments(attachments: List<DatabaseAttachment>){
        attachmentDownloadHandler.retryFailedAttachments(attachments)
    }

    fun onCommand(command: Commands) {
        when (command) {
            is Commands.OpenImage -> {
                openImage(command.imageIndex)
            }

            is Commands.ShowProBadgeCTA -> {
                val features = state.value.proFeatures
                _dialogState.update {
                    it.copy(
                        proBadgeCTA = when{
                            features.size > 1 -> ProBadgeCTA.Generic // always show the generic cta when there are more than 1 feature

                            features.contains(LongMessage) -> ProBadgeCTA.LongMessage
                            features.contains(AnimatedAvatar) -> ProBadgeCTA.AnimatedProfile
                            else -> null
                        }
                    )
                }
            }

            is Commands.HideProBadgeCTA -> {
                _dialogState.update { it.copy(proBadgeCTA = null) }
            }
        }
    }

    @AssistedFactory
    interface Factory {
        fun create(id: MessageId) : MessageDetailsViewModel
    }
}

sealed interface Commands {
    data class OpenImage(
        val imageIndex: Int
    ): Commands

    object ShowProBadgeCTA: Commands
    object HideProBadgeCTA: Commands
}

data class MessageDetailsState(
    val timestamp: Long = 0L,
    val attachments: List<Attachment> = emptyList(),
    val imageAttachments: List<Attachment> = emptyList(),
    val nonImageAttachmentFileDetails: List<TitledText>? = attachments.firstOrNull { !it.hasImage }?.fileDetails,
    val record: MessageRecord? = null,
    val mmsRecord: MmsMessageRecord? = record as? MmsMessageRecord,
    val sent: TitledText? = null,
    val received: TitledText? = null,
    val error: TitledText? = null,
    val status: MessageStatus? = null,
    val senderInfo: TitledText? = null,
    val senderAvatarData: AvatarUIData? = null,
    val senderShowProBadge: Boolean = false,
    val thread: Recipient? = null,
    val readOnly: Boolean = false,
    val proFeatures: Set<ProStatusManager.MessageProFeature> = emptySet(),
    val proBadgeClickable: Boolean = false,
) {
    val fromTitle = GetString(R.string.from)
    val canReply: Boolean get() = !readOnly && record?.isOpenGroupInvitation != true
    val canDelete: Boolean get() = !readOnly
}

sealed interface ProBadgeCTA {
    data object Generic: ProBadgeCTA
    data object LongMessage: ProBadgeCTA
    data object AnimatedProfile: ProBadgeCTA
}

data class DialogsState(
    val proBadgeCTA: ProBadgeCTA? = null
)

data class Attachment(
    val fileDetails: List<TitledText>,
    val fileName: String?,
    val uri: Uri?,
    val hasImage: Boolean,
    val isDownloaded: Boolean
)

data class MessageStatus(
    val title: String,
    @DrawableRes val icon: Int,
    val errorStatus: Boolean
)

sealed class Event {
    object Finish: Event()
    data class StartMediaPreview(val args: MediaPreviewArgs): Event()
}<|MERGE_RESOLUTION|>--- conflicted
+++ resolved
@@ -69,14 +69,11 @@
     private val context: ApplicationContext,
     private val avatarUtils: AvatarUtils,
     private val dateUtils: DateUtils,
-<<<<<<< HEAD
     messageDataProvider: MessageDataProvider,
     storage: Storage,
     private val recipientRepository: RecipientRepository,
-=======
     private val proStatusManager: ProStatusManager,
-    attachmentDownloadHandlerFactory: AttachmentDownloadHandler.Factory
->>>>>>> e4f803bd
+    attachmentDownloadHandlerFactory: AttachmentDownloadHandler.Factory,
 ) : ViewModel() {
     private val state = MutableStateFlow(MessageDetailsState())
     val stateFlow = state.asStateFlow()
@@ -84,19 +81,10 @@
     private val event = Channel<Event>()
     val eventFlow = event.receiveAsFlow()
 
-<<<<<<< HEAD
-    private val attachmentDownloadHandler = AttachmentDownloadHandler(
-        storage = storage,
-        messageDataProvider = messageDataProvider,
-        scope = viewModelScope,
-        recipientRepository = recipientRepository,
-    )
-=======
     private val _dialogState: MutableStateFlow<DialogsState> = MutableStateFlow(DialogsState())
     val dialogState: StateFlow<DialogsState> = _dialogState
 
     private val attachmentDownloadHandler = attachmentDownloadHandlerFactory.create(viewModelScope)
->>>>>>> e4f803bd
 
     init {
         viewModelScope.launch {
