--- conflicted
+++ resolved
@@ -43,11 +43,8 @@
 import org.session.libsession.utilities.toGroupString
 import org.session.libsignal.utilities.AccountId
 import org.session.libsignal.utilities.IdPrefix
-<<<<<<< HEAD
-=======
 import org.thoughtcrime.securesms.conversation.v2.ConversationActivityV2
 import org.thoughtcrime.securesms.conversation.v2.messages.QuoteView.Mode
->>>>>>> e4f803bd
 import org.thoughtcrime.securesms.database.GroupDatabase
 import org.thoughtcrime.securesms.database.LokiAPIDatabase
 import org.thoughtcrime.securesms.database.LokiThreadDatabase
@@ -92,11 +89,8 @@
     @Inject lateinit var dateUtils: DateUtils
     @Inject lateinit var configFactory: ConfigFactoryProtocol
     @Inject lateinit var openGroupManager: OpenGroupManager
-<<<<<<< HEAD
     @Inject lateinit var recipientRepository: RecipientRepository
-=======
     @Inject lateinit var proStatusManager: ProStatusManager
->>>>>>> e4f803bd
 
     private val binding = ViewVisibleMessageBinding.inflate(LayoutInflater.from(context), this, true)
 
@@ -259,24 +253,12 @@
                 delegate?.showUserProfileModal(message.recipient)
             }
 
-<<<<<<< HEAD
-            binding.senderNameTextView.text = sender.displayName(attachesBlindedId = true)
-=======
-            val contactContext =
-                if (thread.isCommunityRecipient) ContactContext.OPEN_GROUP else ContactContext.REGULAR
->>>>>>> e4f803bd
-
             // set up message author
             binding.senderName.apply {
                 setViewCompositionStrategy(ViewCompositionStrategy.DisposeOnViewTreeLifecycleDestroyed)
                 setThemedContent {
                     ProBadgeText(
-                        text = usernameUtils.getContactNameWithAccountID( //todo badge we need to rework te naming logic to get the name + account id separately - waiting on the Recipient refactor
-                            contact = contact,
-                            accountID = senderAccountID,
-                            contactContext = contactContext,
-                            groupId = groupId
-                        ),
+                        text = sender.displayName(attachesBlindedId = false),
                         textStyle = LocalType.current.base.bold().copy(color = LocalColors.current.text),
                         showBadge = proStatusManager.shouldShowProBadge(message.recipient.address),
                     )
