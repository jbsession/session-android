package org.thoughtcrime.securesms.conversation.v2

import android.Manifest
import android.animation.FloatEvaluator
import android.animation.ValueAnimator
import android.content.ClipData
import android.content.ClipboardManager
import android.content.Context
import android.content.Intent
import android.content.res.Resources
import android.database.Cursor
import android.graphics.Rect
import android.graphics.Typeface
import android.net.Uri
import android.os.AsyncTask
import android.os.Build
import android.os.Bundle
import android.os.Handler
import android.os.Looper
import android.provider.MediaStore
import android.text.SpannableStringBuilder
import android.text.SpannedString
import android.text.TextUtils
import android.text.style.StyleSpan
import android.util.Pair
import android.util.TypedValue
import android.view.ActionMode
import android.view.Menu
import android.view.MenuItem
import android.view.MotionEvent
import android.view.View
import android.view.WindowManager
import android.widget.RelativeLayout
import android.widget.Toast
import androidx.activity.result.ActivityResult
import androidx.activity.result.contract.ActivityResultContracts
import androidx.activity.viewModels
import androidx.core.text.set
import androidx.core.text.toSpannable
import androidx.core.view.drawToBitmap
import androidx.core.view.isGone
import androidx.core.view.isVisible
import androidx.fragment.app.DialogFragment
import androidx.lifecycle.Lifecycle
import androidx.lifecycle.Observer
import androidx.lifecycle.ViewModelProvider
import androidx.lifecycle.flowWithLifecycle
import androidx.lifecycle.lifecycleScope
import androidx.loader.app.LoaderManager
import androidx.loader.content.Loader
import androidx.recyclerview.widget.LinearLayoutManager
import androidx.recyclerview.widget.RecyclerView
import com.annimon.stream.Stream
import dagger.hilt.android.AndroidEntryPoint
import kotlinx.coroutines.Dispatchers
import kotlinx.coroutines.channels.BufferOverflow
import kotlinx.coroutines.channels.Channel
import kotlinx.coroutines.flow.collectLatest
import kotlinx.coroutines.flow.receiveAsFlow
import kotlinx.coroutines.launch
import kotlinx.coroutines.withContext
import network.loki.messenger.R
import network.loki.messenger.databinding.ActivityConversationV2Binding
import network.loki.messenger.databinding.ViewVisibleMessageBinding
import network.loki.messenger.libsession_util.util.ExpiryMode
import nl.komponents.kovenant.ui.successUi
import org.session.libsession.messaging.MessagingModuleConfiguration
import org.session.libsession.messaging.contacts.Contact
import org.session.libsession.messaging.jobs.AttachmentDownloadJob
import org.session.libsession.messaging.jobs.JobQueue
import org.session.libsession.messaging.mentions.Mention
import org.session.libsession.messaging.mentions.MentionsManager
import org.session.libsession.messaging.messages.ExpirationConfiguration
import org.session.libsession.messaging.messages.applyExpiryMode
import org.session.libsession.messaging.messages.control.DataExtractionNotification
import org.session.libsession.messaging.messages.signal.OutgoingMediaMessage
import org.session.libsession.messaging.messages.signal.OutgoingTextMessage
import org.session.libsession.messaging.messages.visible.Reaction
import org.session.libsession.messaging.messages.visible.VisibleMessage
import org.session.libsession.messaging.open_groups.OpenGroupApi
import org.session.libsession.messaging.sending_receiving.MessageSender
import org.session.libsession.messaging.sending_receiving.attachments.Attachment
import org.session.libsession.messaging.sending_receiving.link_preview.LinkPreview
import org.session.libsession.messaging.sending_receiving.quotes.QuoteModel
import org.session.libsession.messaging.utilities.SessionId
import org.session.libsession.snode.SnodeAPI
import org.session.libsession.utilities.Address
import org.session.libsession.utilities.Address.Companion.fromSerialized
import org.session.libsession.utilities.GroupUtil
import org.session.libsession.utilities.MediaTypes
import org.session.libsession.utilities.Stub
import org.session.libsession.utilities.TextSecurePreferences
import org.session.libsession.utilities.concurrent.SimpleTask
import org.session.libsession.utilities.recipients.Recipient
import org.session.libsession.utilities.recipients.RecipientModifiedListener
import org.session.libsignal.crypto.MnemonicCodec
import org.session.libsignal.utilities.IdPrefix
import org.session.libsignal.utilities.ListenableFuture
import org.session.libsignal.utilities.Log
import org.session.libsignal.utilities.guava.Optional
import org.session.libsignal.utilities.hexEncodedPrivateKey
import org.thoughtcrime.securesms.ApplicationContext
import org.thoughtcrime.securesms.PassphraseRequiredActionBarActivity
import org.thoughtcrime.securesms.attachments.ScreenshotObserver
import org.thoughtcrime.securesms.audio.AudioRecorder
import org.thoughtcrime.securesms.components.emoji.RecentEmojiPageModel
import org.thoughtcrime.securesms.contacts.SelectContactsActivity.Companion.selectedContactsKey
import org.thoughtcrime.securesms.conversation.ConversationActionBarDelegate
import org.thoughtcrime.securesms.conversation.disappearingmessages.DisappearingMessagesActivity
import org.thoughtcrime.securesms.conversation.v2.ConversationReactionOverlay.OnActionSelectedListener
import org.thoughtcrime.securesms.conversation.v2.ConversationReactionOverlay.OnReactionSelectedListener
import org.thoughtcrime.securesms.conversation.v2.MessageDetailActivity.Companion.MESSAGE_TIMESTAMP
import org.thoughtcrime.securesms.conversation.v2.MessageDetailActivity.Companion.ON_DELETE
import org.thoughtcrime.securesms.conversation.v2.MessageDetailActivity.Companion.ON_REPLY
import org.thoughtcrime.securesms.conversation.v2.MessageDetailActivity.Companion.ON_RESEND
import org.thoughtcrime.securesms.conversation.v2.dialogs.BlockedDialog
import org.thoughtcrime.securesms.conversation.v2.dialogs.LinkPreviewDialog
import org.thoughtcrime.securesms.conversation.v2.dialogs.SendSeedDialog
import org.thoughtcrime.securesms.conversation.v2.input_bar.InputBarButton
import org.thoughtcrime.securesms.conversation.v2.input_bar.InputBarDelegate
import org.thoughtcrime.securesms.conversation.v2.input_bar.InputBarRecordingViewDelegate
import org.thoughtcrime.securesms.conversation.v2.input_bar.mentions.MentionCandidatesView
import org.thoughtcrime.securesms.conversation.v2.menus.ConversationActionModeCallback
import org.thoughtcrime.securesms.conversation.v2.menus.ConversationActionModeCallbackDelegate
import org.thoughtcrime.securesms.conversation.v2.menus.ConversationMenuHelper
import org.thoughtcrime.securesms.conversation.v2.messages.VisibleMessageView
import org.thoughtcrime.securesms.conversation.v2.messages.VisibleMessageViewDelegate
import org.thoughtcrime.securesms.conversation.v2.search.SearchBottomBar
import org.thoughtcrime.securesms.conversation.v2.search.SearchViewModel
import org.thoughtcrime.securesms.conversation.v2.utilities.AttachmentManager
import org.thoughtcrime.securesms.conversation.v2.utilities.MentionUtilities
import org.thoughtcrime.securesms.conversation.v2.utilities.ResendMessageUtilities
import org.thoughtcrime.securesms.crypto.IdentityKeyUtil
import org.thoughtcrime.securesms.crypto.MnemonicUtilities
import org.thoughtcrime.securesms.database.GroupDatabase
import org.thoughtcrime.securesms.database.LokiMessageDatabase
import org.thoughtcrime.securesms.database.LokiThreadDatabase
import org.thoughtcrime.securesms.database.MmsDatabase
import org.thoughtcrime.securesms.database.MmsSmsDatabase
import org.thoughtcrime.securesms.database.ReactionDatabase
import org.thoughtcrime.securesms.database.SessionContactDatabase
import org.thoughtcrime.securesms.database.SmsDatabase
import org.thoughtcrime.securesms.database.Storage
import org.thoughtcrime.securesms.database.ThreadDatabase
import org.thoughtcrime.securesms.database.model.MessageId
import org.thoughtcrime.securesms.database.model.MessageRecord
import org.thoughtcrime.securesms.database.model.MmsMessageRecord
import org.thoughtcrime.securesms.database.model.ReactionRecord
import org.thoughtcrime.securesms.giph.ui.GiphyActivity
import org.thoughtcrime.securesms.groups.OpenGroupManager
import org.thoughtcrime.securesms.linkpreview.LinkPreviewRepository
import org.thoughtcrime.securesms.linkpreview.LinkPreviewUtil
import org.thoughtcrime.securesms.linkpreview.LinkPreviewViewModel
import org.thoughtcrime.securesms.linkpreview.LinkPreviewViewModel.LinkPreviewState
import org.thoughtcrime.securesms.mediasend.Media
import org.thoughtcrime.securesms.mediasend.MediaSendActivity
import org.thoughtcrime.securesms.mms.AudioSlide
import org.thoughtcrime.securesms.mms.GifSlide
import org.thoughtcrime.securesms.mms.GlideApp
import org.thoughtcrime.securesms.mms.ImageSlide
import org.thoughtcrime.securesms.mms.MediaConstraints
import org.thoughtcrime.securesms.mms.Slide
import org.thoughtcrime.securesms.mms.SlideDeck
import org.thoughtcrime.securesms.mms.VideoSlide
import org.thoughtcrime.securesms.permissions.Permissions
import org.thoughtcrime.securesms.reactions.ReactionsDialogFragment
import org.thoughtcrime.securesms.reactions.any.ReactWithAnyEmojiDialogFragment
import org.thoughtcrime.securesms.showSessionDialog
import org.thoughtcrime.securesms.util.ActivityDispatcher
import org.thoughtcrime.securesms.util.ConfigurationMessageUtilities
import org.thoughtcrime.securesms.util.DateUtils
import org.thoughtcrime.securesms.util.MediaUtil
import org.thoughtcrime.securesms.util.SaveAttachmentTask
import org.thoughtcrime.securesms.util.SimpleTextWatcher
import org.thoughtcrime.securesms.util.isScrolledToBottom
import org.thoughtcrime.securesms.util.isScrolledToWithin30dpOfBottom
import org.thoughtcrime.securesms.util.push
import org.thoughtcrime.securesms.util.show
import org.thoughtcrime.securesms.util.toPx
import java.lang.ref.WeakReference
import java.util.Locale
import java.util.concurrent.ExecutionException
import java.util.concurrent.atomic.AtomicBoolean
import java.util.concurrent.atomic.AtomicLong
import java.util.concurrent.atomic.AtomicReference
import javax.inject.Inject
import kotlin.math.abs
import kotlin.math.min
import kotlin.math.roundToInt
import kotlin.math.sqrt

private const val TAG = "ConversationActivityV2"

// Some things that seemingly belong to the input bar (e.g. the voice message recording UI) are actually
// part of the conversation activity layout. This is just because it makes the layout a lot simpler. The
// price we pay is a bit of back and forth between the input bar and the conversation activity.
@AndroidEntryPoint
class ConversationActivityV2 : PassphraseRequiredActionBarActivity(), InputBarDelegate,
    InputBarRecordingViewDelegate, AttachmentManager.AttachmentListener, ActivityDispatcher,
    ConversationActionModeCallbackDelegate, VisibleMessageViewDelegate, RecipientModifiedListener,
    SearchBottomBar.EventListener, LoaderManager.LoaderCallbacks<Cursor>, ConversationActionBarDelegate,
    OnReactionSelectedListener, ReactWithAnyEmojiDialogFragment.Callback, ReactionsDialogFragment.Callback,
    ConversationMenuHelper.ConversationMenuListener {

    private var binding: ActivityConversationV2Binding? = null

    @Inject lateinit var textSecurePreferences: TextSecurePreferences
    @Inject lateinit var threadDb: ThreadDatabase
    @Inject lateinit var mmsSmsDb: MmsSmsDatabase
    @Inject lateinit var lokiThreadDb: LokiThreadDatabase
    @Inject lateinit var sessionContactDb: SessionContactDatabase
    @Inject lateinit var groupDb: GroupDatabase
    @Inject lateinit var smsDb: SmsDatabase
    @Inject lateinit var mmsDb: MmsDatabase
    @Inject lateinit var lokiMessageDb: LokiMessageDatabase
    @Inject lateinit var storage: Storage
    @Inject lateinit var reactionDb: ReactionDatabase
    @Inject lateinit var viewModelFactory: ConversationViewModel.AssistedFactory

    private val screenshotObserver by lazy {
        ScreenshotObserver(this, Handler(Looper.getMainLooper())) {
            // post screenshot message
            sendScreenshotNotification()
        }
    }

    private val screenWidth = Resources.getSystem().displayMetrics.widthPixels
    private val linkPreviewViewModel: LinkPreviewViewModel by lazy {
        ViewModelProvider(this, LinkPreviewViewModel.Factory(LinkPreviewRepository()))
            .get(LinkPreviewViewModel::class.java)
    }
    private val viewModel: ConversationViewModel by viewModels {
        var threadId = intent.getLongExtra(THREAD_ID, -1L)
        if (threadId == -1L) {
            intent.getParcelableExtra<Address>(ADDRESS)?.let { it ->
                threadId = threadDb.getThreadIdIfExistsFor(it.serialize())
                if (threadId == -1L) {
                    val sessionId = SessionId(it.serialize())
                    val openGroup = lokiThreadDb.getOpenGroupChat(intent.getLongExtra(FROM_GROUP_THREAD_ID, -1))
                    val address = if (sessionId.prefix == IdPrefix.BLINDED && openGroup != null) {
                        storage.getOrCreateBlindedIdMapping(sessionId.hexString, openGroup.server, openGroup.publicKey).sessionId?.let {
                            fromSerialized(it)
                        } ?: GroupUtil.getEncodedOpenGroupInboxID(openGroup, sessionId)
                    } else {
                        it
                    }
                    val recipient = Recipient.from(this, address, false)
                    threadId = storage.getOrCreateThreadIdFor(recipient.address)
                }
            } ?: finish()
        }
        viewModelFactory.create(threadId, MessagingModuleConfiguration.shared.getUserED25519KeyPair())
    }
    private var actionMode: ActionMode? = null
    private var unreadCount = Int.MAX_VALUE
    // Attachments
    private val audioRecorder = AudioRecorder(this)
    private val stopAudioHandler = Handler(Looper.getMainLooper())
    private val stopVoiceMessageRecordingTask = Runnable { sendVoiceMessage() }
    private val attachmentManager by lazy { AttachmentManager(this, this) }
    private var isLockViewExpanded = false
    private var isShowingAttachmentOptions = false
    // Mentions
    private val mentions = mutableListOf<Mention>()
    private var mentionCandidatesView: MentionCandidatesView? = null
    private var previousText: CharSequence = ""
    private var currentMentionStartIndex = -1
    private var isShowingMentionCandidatesView = false
    // Search
    val searchViewModel: SearchViewModel by viewModels()
    var searchViewItem: MenuItem? = null

    private val bufferedLastSeenChannel = Channel<Long>(capacity = 512, onBufferOverflow = BufferOverflow.DROP_OLDEST)
    private var emojiPickerVisible = false

    private val isScrolledToBottom: Boolean
        get() = binding?.conversationRecyclerView?.isScrolledToBottom ?: true

    private val isScrolledToWithin30dpOfBottom: Boolean
        get() = binding?.conversationRecyclerView?.isScrolledToWithin30dpOfBottom ?: true

    private val layoutManager: LinearLayoutManager?
        get() { return binding?.conversationRecyclerView?.layoutManager as LinearLayoutManager? }

    private val seed by lazy {
        var hexEncodedSeed = IdentityKeyUtil.retrieve(this, IdentityKeyUtil.LOKI_SEED)
        if (hexEncodedSeed == null) {
            hexEncodedSeed = IdentityKeyUtil.getIdentityKeyPair(this).hexEncodedPrivateKey // Legacy account
        }
        val loadFileContents: (String) -> String = { fileName ->
            MnemonicUtilities.loadFileContents(this, fileName)
        }
        MnemonicCodec(loadFileContents).encode(hexEncodedSeed!!, MnemonicCodec.Language.Configuration.english)
    }

    // There is a bug when initially joining a community where all messages will immediately be marked
    // as read if we reverse the message list so this is now hard-coded to false
    private val reverseMessageList = false

    private val adapter by lazy {
        val cursor = mmsSmsDb.getConversation(viewModel.threadId, reverseMessageList)
        val adapter = ConversationAdapter(
            this,
            cursor,
            storage.getLastSeen(viewModel.threadId),
            reverseMessageList,
            onItemPress = { message, position, view, event ->
                handlePress(message, position, view, event)
            },
            onItemSwipeToReply = { message, _ ->
                handleSwipeToReply(message)
            },
            onItemLongPress = { message, position, view ->
                if (!viewModel.isMessageRequestThread &&
                    viewModel.canReactToMessages
                ) {
                    showEmojiPicker(message, view)
                } else {
                    handleLongPress(message, position)
                }
            },
            onDeselect = { message, position ->
                actionMode?.let {
                    onDeselect(message, position, it)
                }
            },
            onAttachmentNeedsDownload = { attachmentId, mmsId ->
                lifecycleScope.launch(Dispatchers.IO) {
                    JobQueue.shared.add(AttachmentDownloadJob(attachmentId, mmsId))
                }
            },
            glide = glide,
            lifecycleCoroutineScope = lifecycleScope
        )
        adapter.visibleMessageViewDelegate = this

<<<<<<< HEAD
        // Register an AdapterDataObserver to scroll us to the bottom of the RecyclerView if we're
        // already near the the bottom and the data changes.
=======
        // Register an AdapterDataObserver to scroll us to the bottom of the RecyclerView for if
        // we're already near the the bottom and the data changes.
>>>>>>> 455a1ed5
        adapter.registerAdapterDataObserver(ConversationAdapterDataObserver(binding?.conversationRecyclerView!!, adapter))

        adapter
    }

    private val glide by lazy { GlideApp.with(this) }
    private val lockViewHitMargin by lazy { toPx(40, resources) }
    private val gifButton by lazy { InputBarButton(this, R.drawable.ic_gif_white_24dp, hasOpaqueBackground = true, isGIFButton = true) }
    private val documentButton by lazy { InputBarButton(this, R.drawable.ic_document_small_dark, hasOpaqueBackground = true) }
    private val libraryButton by lazy { InputBarButton(this, R.drawable.ic_baseline_photo_library_24, hasOpaqueBackground = true) }
    private val cameraButton by lazy { InputBarButton(this, R.drawable.ic_baseline_photo_camera_24, hasOpaqueBackground = true) }
    private val messageToScrollTimestamp = AtomicLong(-1)
    private val messageToScrollAuthor = AtomicReference<Address?>(null)
    private val firstLoad = AtomicBoolean(true)

    private lateinit var reactionDelegate: ConversationReactionDelegate
    private val reactWithAnyEmojiStartPage = -1

    // Properties for what message indices are visible previously & now, as well as the scroll state
    private var previousLastVisibleRecyclerViewIndex: Int = RecyclerView.NO_POSITION
    private var currentLastVisibleRecyclerViewIndex:  Int = RecyclerView.NO_POSITION
    private var recyclerScrollState: Int = RecyclerView.SCROLL_STATE_IDLE

<<<<<<< HEAD
=======

>>>>>>> 455a1ed5
    // region Settings
    companion object {
        // Extras
        const val THREAD_ID = "thread_id"
        const val ADDRESS = "address"
        const val FROM_GROUP_THREAD_ID = "from_group_thread_id"
        const val SCROLL_MESSAGE_ID = "scroll_message_id"
        const val SCROLL_MESSAGE_AUTHOR = "scroll_message_author"
        // Request codes
        const val PICK_DOCUMENT = 2
        const val TAKE_PHOTO = 7
        const val PICK_GIF = 10
        const val PICK_FROM_LIBRARY = 12
        const val INVITE_CONTACTS = 124
    }
    // endregion

    // region Lifecycle
    override fun onCreate(savedInstanceState: Bundle?, isReady: Boolean) {
        super.onCreate(savedInstanceState, isReady)
        binding = ActivityConversationV2Binding.inflate(layoutInflater)
        setContentView(binding!!.root)

        // messageIdToScroll
        messageToScrollTimestamp.set(intent.getLongExtra(SCROLL_MESSAGE_ID, -1))
        messageToScrollAuthor.set(intent.getParcelableExtra(SCROLL_MESSAGE_AUTHOR))
        val recipient = viewModel.recipient
        val openGroup = recipient.let { viewModel.openGroup }
        if (recipient == null || (recipient.isCommunityRecipient && openGroup == null)) {
            Toast.makeText(this, "This thread has been deleted.", Toast.LENGTH_LONG).show()
            return finish()
        }

        setUpToolBar()
        setUpInputBar()
        setUpLinkPreviewObserver()
        restoreDraftIfNeeded()
        setUpUiStateObserver()

        binding!!.scrollToBottomButton.setOnClickListener {
            val layoutManager = (binding?.conversationRecyclerView?.layoutManager as? LinearLayoutManager) ?: return@setOnClickListener
            val targetPosition = if (reverseMessageList) 0 else adapter.itemCount

            if (layoutManager.isSmoothScrolling) {
                binding?.conversationRecyclerView?.scrollToPosition(targetPosition)
            } else {
                // It looks like 'smoothScrollToPosition' will actually load all intermediate items in
                // order to do the scroll, this can be very slow if there are a lot of messages so
                // instead we check the current position and if there are more than 10 items to scroll
                // we jump instantly to the 10th item and scroll from there (this should happen quick
                // enough to give a similar scroll effect without having to load everything)
//                val position = if (reverseMessageList) layoutManager.findFirstVisibleItemPosition() else layoutManager.findLastVisibleItemPosition()
//                val targetBuffer = if (reverseMessageList) 10 else Math.max(0, (adapter.itemCount - 1) - 10)
//                if (position > targetBuffer) {
//                    binding?.conversationRecyclerView?.scrollToPosition(targetBuffer)
//                }

                binding?.conversationRecyclerView?.post {
                    binding?.conversationRecyclerView?.smoothScrollToPosition(targetPosition)
                }
            }
        }

        updateUnreadCountIndicator()
        updatePlaceholder()
        setUpBlockedBanner()
        binding!!.searchBottomBar.setEventListener(this)
        updateSendAfterApprovalText()
        setUpMessageRequestsBar()

        // Note: Do not `showOrHideInputIfNeeded` here - we'll never start this activity w/ the
        // keyboard visible and have no need to immediately display it.

        val weakActivity = WeakReference(this)

        lifecycleScope.launch(Dispatchers.IO) {
            // Note: We are accessing the `adapter` property because we want it to be loaded on
            // the background thread to avoid blocking the UI thread and potentially hanging when
            // transitioning to the activity
            weakActivity.get()?.adapter ?: return@launch

            // 'Get' instead of 'GetAndSet' here because we want to trigger the highlight in 'onFirstLoad'
            // by triggering 'jumpToMessage' using these values
            val messageTimestamp = messageToScrollTimestamp.get()
            val author = messageToScrollAuthor.get()
            val targetPosition = if (author != null && messageTimestamp >= 0) mmsSmsDb.getMessagePositionInConversation(viewModel.threadId, messageTimestamp, author, reverseMessageList) else -1

            withContext(Dispatchers.Main) {
                setUpRecyclerView()
                setUpTypingObserver()
                setUpRecipientObserver()
                getLatestOpenGroupInfoIfNeeded()
                setUpSearchResultObserver()
                scrollToFirstUnreadMessageIfNeeded()
                setUpOutdatedClientBanner()

                if (author != null && messageTimestamp >= 0 && targetPosition >= 0) {
                    binding?.conversationRecyclerView?.scrollToPosition(targetPosition)
                }
                else {
                    scrollToFirstUnreadMessageIfNeeded(true)
                }
            }
        }

        val reactionOverlayStub: Stub<ConversationReactionOverlay> =
            ViewUtil.findStubById(this, R.id.conversation_reaction_scrubber_stub)
        reactionDelegate = ConversationReactionDelegate(reactionOverlayStub)
        reactionDelegate.setOnReactionSelectedListener(this)
        lifecycleScope.launch {
                // only update the conversation every 3 seconds maximum
                // channel is rendezvous and shouldn't block on try send calls as often as we want
                bufferedLastSeenChannel.receiveAsFlow()
                    .flowWithLifecycle(lifecycle, Lifecycle.State.RESUMED)
                    .collectLatest {
                        withContext(Dispatchers.IO) {
                            try {
                                if (it > storage.getLastSeen(viewModel.threadId)) {
                                    storage.markConversationAsRead(viewModel.threadId, it)
                                }
                            } catch (e: Exception) {
                                Log.e(TAG, "bufferedLastSeenChannel collectLatest", e)
                            }
                        }
                    }
        }
    }

    override fun onResume() {
        super.onResume()
        ApplicationContext.getInstance(this).messageNotifier.setVisibleThread(viewModel.threadId)

        contentResolver.registerContentObserver(
            MediaStore.Images.Media.EXTERNAL_CONTENT_URI,
            true,
            screenshotObserver
        )
        viewModel.run {
            binding?.toolbarContent?.update(recipient ?: return, openGroup, expirationConfiguration)
        }
    }

    override fun onPause() {
        super.onPause()
        ApplicationContext.getInstance(this).messageNotifier.setVisibleThread(-1)
        contentResolver.unregisterContentObserver(screenshotObserver)
    }

    override fun getSystemService(name: String): Any? {
        if (name == ActivityDispatcher.SERVICE) {
            return this
        }
        return super.getSystemService(name)
    }

    override fun dispatchIntent(body: (Context) -> Intent?) {
        body(this)?.let { push(it, false) }
    }

    override fun showDialog(dialogFragment: DialogFragment, tag: String?) {
        dialogFragment.show(supportFragmentManager, tag)
    }

    override fun onCreateLoader(id: Int, bundle: Bundle?): Loader<Cursor> {
        return ConversationLoader(viewModel.threadId, reverseMessageList, this@ConversationActivityV2)
    }

    override fun onLoadFinished(loader: Loader<Cursor>, cursor: Cursor?) {
        val oldCount = adapter.itemCount
        val newCount = cursor?.count ?: 0
        adapter.changeCursor(cursor)

        if (cursor != null) {
            val messageTimestamp = messageToScrollTimestamp.getAndSet(-1)
            val author = messageToScrollAuthor.getAndSet(null)
            val initialUnreadCount = mmsSmsDb.getUnreadCount(viewModel.threadId)

            // Update the unreadCount value to be loaded from the database since we got a new message
            if (firstLoad.get() || oldCount != newCount || initialUnreadCount != unreadCount) {
                // Update the unreadCount value to be loaded from the database since we got a new
                // message (we need to store it in a local variable as it can get overwritten on
                // another thread before the 'firstLoad.getAndSet(false)' case below)
                unreadCount = initialUnreadCount
                updateUnreadCountIndicator()
            }

            if (author != null && messageTimestamp >= 0) {
                jumpToMessage(author, messageTimestamp, firstLoad.get(), null)
            } else {
                if (firstLoad.getAndSet(false)) scrollToFirstUnreadMessageIfNeeded(true)
                handleRecyclerViewScrolled()
            }
        }
        updatePlaceholder()
        viewModel.recipient?.let {
            maybeUpdateToolbar(recipient = it)
            setUpOutdatedClientBanner()
        }
    }

    override fun onLoaderReset(cursor: Loader<Cursor>) {
        adapter.changeCursor(null)
    }

    // called from onCreate
    private fun setUpRecyclerView() {
        binding!!.conversationRecyclerView.adapter = adapter
        val layoutManager = LinearLayoutManager(this, LinearLayoutManager.VERTICAL, reverseMessageList)
        binding!!.conversationRecyclerView.layoutManager = layoutManager
        // Workaround for the fact that CursorRecyclerViewAdapter doesn't auto-update automatically (even though it says it will)
        LoaderManager.getInstance(this).restartLoader(0, null, this)
        binding!!.conversationRecyclerView.addOnScrollListener(object : RecyclerView.OnScrollListener() { 

            override fun onScrolled(recyclerView: RecyclerView, dx: Int, dy: Int) {
                // The unreadCount check is to prevent us scrolling to the bottom when we first enter a conversation
                if (recyclerScrollState == RecyclerView.SCROLL_STATE_IDLE && unreadCount != Int.MAX_VALUE) {
                    scrollToMostRecentMessageIfWeShould()
                }
                handleRecyclerViewScrolled()
            }

            override fun onScrollStateChanged(recyclerView: RecyclerView, newState: Int) {
                recyclerScrollState = newState
            }
        })
    }
<<<<<<< HEAD

    private fun scrollToMostRecentMessageIfWeShould() {
        // Grab an initial 'previous' last visible message..
        if (previousLastVisibleRecyclerViewIndex == RecyclerView.NO_POSITION) {
            previousLastVisibleRecyclerViewIndex = layoutManager?.findLastVisibleItemPosition()!!
        }

        // ..and grab the 'current' last visible message.
        currentLastVisibleRecyclerViewIndex = layoutManager?.findLastVisibleItemPosition()!!

        // If the current last visible message index is less than the previous one (i.e. we've
        // lost visibility of one or more messages due to showing the IME keyboard) AND we're
        // at the bottom of the message feed..
        val atBottomAndTrueLastNoLongerVisible = currentLastVisibleRecyclerViewIndex!! <= previousLastVisibleRecyclerViewIndex!! && !binding?.scrollToBottomButton?.isVisible!!

        // ..OR we're at the last message or have received a new message..
        val atLastOrReceivedNewMessage = currentLastVisibleRecyclerViewIndex == (adapter.itemCount - 1)

        // ..then scroll the recycler view to the last message on resize. Note: We cannot just call
        // scroll/smoothScroll - we have to `post` it or nothing happens!
        if (atBottomAndTrueLastNoLongerVisible || atLastOrReceivedNewMessage) {
            binding?.conversationRecyclerView?.post {
                binding?.conversationRecyclerView?.smoothScrollToPosition(adapter.itemCount)
            }
        }

=======

    private fun scrollToMostRecentMessageIfWeShould() {
        // Grab an initial 'previous' last visible message..
        if (previousLastVisibleRecyclerViewIndex == RecyclerView.NO_POSITION) {
            previousLastVisibleRecyclerViewIndex = layoutManager?.findLastVisibleItemPosition()!!
        }

        // ..and grab the 'current' last visible message.
        currentLastVisibleRecyclerViewIndex = layoutManager?.findLastVisibleItemPosition()!!

        // If the current last visible message index is less than the previous one (i.e. we've
        // lost visibility of one or more messages due to showing the IME keyboard) AND we're
        // at the bottom of the message feed..
        val atBottomAndTrueLastNoLongerVisible = currentLastVisibleRecyclerViewIndex!! <= previousLastVisibleRecyclerViewIndex!! && !binding?.scrollToBottomButton?.isVisible!!

        // ..OR we're at the last message or have received a new message..
        val atLastOrReceivedNewMessage = currentLastVisibleRecyclerViewIndex == (adapter.itemCount - 1)

        // ..then scroll the recycler view to the last message on resize. Note: We cannot just call
        // scroll/smoothScroll - we have to `post` it or nothing happens!
        if (atBottomAndTrueLastNoLongerVisible || atLastOrReceivedNewMessage) {
            binding?.conversationRecyclerView?.post {
                binding?.conversationRecyclerView?.smoothScrollToPosition(adapter.itemCount)
            }
        }

>>>>>>> 455a1ed5
        // Update our previous last visible view index to the current one
        previousLastVisibleRecyclerViewIndex = currentLastVisibleRecyclerViewIndex
    }

    // called from onCreate
    private fun setUpToolBar() {
        val binding = binding ?: return
        setSupportActionBar(binding.toolbar)
        val actionBar = supportActionBar ?: return
        val recipient = viewModel.recipient ?: return
        actionBar.title = ""
        actionBar.setDisplayHomeAsUpEnabled(true)
        actionBar.setHomeButtonEnabled(true)
        binding!!.toolbarContent.bind(
            this,
            viewModel.threadId,
            recipient,
            viewModel.expirationConfiguration,
            viewModel.openGroup
        )
        maybeUpdateToolbar(recipient)
    }

    // called from onCreate
    private fun setUpInputBar() {
        val binding = binding ?: return
        binding.inputBar.isGone = viewModel.hidesInputBar()
        binding.inputBar.delegate = this
        binding.inputBarRecordingView.delegate = this
        // GIF button
        binding.gifButtonContainer.addView(gifButton)
        gifButton.layoutParams = RelativeLayout.LayoutParams(RelativeLayout.LayoutParams.MATCH_PARENT, RelativeLayout.LayoutParams.MATCH_PARENT)
        gifButton.onUp = { showGIFPicker() }
        gifButton.snIsEnabled = false
        // Document button
        binding.documentButtonContainer.addView(documentButton)
        documentButton.layoutParams = RelativeLayout.LayoutParams(RelativeLayout.LayoutParams.MATCH_PARENT, RelativeLayout.LayoutParams.MATCH_PARENT)
        documentButton.onUp = { showDocumentPicker() }
        documentButton.snIsEnabled = false
        // Library button
        binding.libraryButtonContainer.addView(libraryButton)
        libraryButton.layoutParams = RelativeLayout.LayoutParams(RelativeLayout.LayoutParams.MATCH_PARENT, RelativeLayout.LayoutParams.MATCH_PARENT)
        libraryButton.onUp = { pickFromLibrary() }
        libraryButton.snIsEnabled = false
        // Camera button
        binding.cameraButtonContainer.addView(cameraButton)
        cameraButton.layoutParams = RelativeLayout.LayoutParams(RelativeLayout.LayoutParams.MATCH_PARENT, RelativeLayout.LayoutParams.MATCH_PARENT)
        cameraButton.onUp = { showCamera() }
        cameraButton.snIsEnabled = false
    }

    // called from onCreate
    private fun restoreDraftIfNeeded() {
        val mediaURI = intent.data
        val mediaType = AttachmentManager.MediaType.from(intent.type)
        if (mediaURI != null && mediaType != null) {
            if (AttachmentManager.MediaType.IMAGE == mediaType || AttachmentManager.MediaType.GIF == mediaType || AttachmentManager.MediaType.VIDEO == mediaType) {
                val media = Media(mediaURI, MediaUtil.getMimeType(this, mediaURI)!!, 0, 0, 0, 0, Optional.absent(), Optional.absent())
                startActivityForResult(MediaSendActivity.buildEditorIntent(this, listOf( media ), viewModel.recipient!!, ""), PICK_FROM_LIBRARY)
                return
            } else {
                prepMediaForSending(mediaURI, mediaType).addListener(object : ListenableFuture.Listener<Boolean> {

                    override fun onSuccess(result: Boolean?) {
                        sendAttachments(attachmentManager.buildSlideDeck().asAttachments(), null)
                    }

                    override fun onFailure(e: ExecutionException?) {
                        Toast.makeText(this@ConversationActivityV2, R.string.activity_conversation_attachment_prep_failed, Toast.LENGTH_LONG).show()
                    }
                })
                return
            }
        } else if (intent.hasExtra(Intent.EXTRA_TEXT)) {
            val dataTextExtra = intent.getCharSequenceExtra(Intent.EXTRA_TEXT) ?: ""
            binding!!.inputBar.text = dataTextExtra.toString()
        } else {
            viewModel.getDraft()?.let { text ->
                binding!!.inputBar.text = text
            }
        }
    }

    // called from onCreate
    private fun setUpTypingObserver() {
        ApplicationContext.getInstance(this).typingStatusRepository.getTypists(viewModel.threadId).observe(this) { state ->
            val recipients = if (state != null) state.typists else listOf()
            // FIXME: Also checking isScrolledToBottom is a quick fix for an issue where the
            //        typing indicator overlays the recycler view when scrolled up
            val viewContainer = binding?.typingIndicatorViewContainer ?: return@observe
            viewContainer.isVisible = recipients.isNotEmpty() && isScrolledToBottom
            viewContainer.setTypists(recipients)
        }
        if (textSecurePreferences.isTypingIndicatorsEnabled()) {
            binding!!.inputBar.addTextChangedListener(object : SimpleTextWatcher() {

                override fun onTextChanged(text: String?) {
                    ApplicationContext.getInstance(this@ConversationActivityV2).typingStatusSender.onTypingStarted(viewModel.threadId)
                }
            })
        }
    }

    private fun setUpRecipientObserver() {
        viewModel.recipient?.addListener(this)
    }

    private fun tearDownRecipientObserver() {
        viewModel.recipient?.removeListener(this)
    }

    private fun getLatestOpenGroupInfoIfNeeded() {
        val openGroup = viewModel.openGroup ?: return
        OpenGroupApi.getMemberCount(openGroup.room, openGroup.server) successUi {
            binding?.toolbarContent?.updateSubtitle(viewModel.recipient!!, openGroup, viewModel.expirationConfiguration)
            maybeUpdateToolbar(viewModel.recipient!!)
        }
    }

    // called from onCreate
    private fun setUpBlockedBanner() {
        val recipient = viewModel.recipient?.takeUnless { it.isGroupRecipient } ?: return
        val sessionID = recipient.address.toString()
        val name = sessionContactDb.getContactWithSessionID(sessionID)?.displayName(Contact.ContactContext.REGULAR) ?: sessionID
        binding?.blockedBannerTextView?.text = resources.getString(R.string.activity_conversation_blocked_banner_text, name)
        binding?.blockedBanner?.isVisible = recipient.isBlocked
        binding?.blockedBanner?.setOnClickListener { viewModel.unblock() }
    }

    private fun setUpOutdatedClientBanner() {
        val legacyRecipient = viewModel.legacyBannerRecipient(this)

        val shouldShowLegacy = ExpirationConfiguration.isNewConfigEnabled &&
                legacyRecipient != null

        binding?.outdatedBanner?.isVisible = shouldShowLegacy
        if (shouldShowLegacy) {
            binding?.outdatedBannerTextView?.text =
                resources.getString(R.string.activity_conversation_outdated_client_banner_text, legacyRecipient!!.name)
        }
    }

    private fun setUpLinkPreviewObserver() {
        if (!textSecurePreferences.isLinkPreviewsEnabled()) {
            linkPreviewViewModel.onUserCancel(); return
        }
        linkPreviewViewModel.linkPreviewState.observe(this) { previewState: LinkPreviewState? ->
            if (previewState == null) return@observe
            when {
                previewState.isLoading -> {
                    binding?.inputBar?.draftLinkPreview()
                }
                previewState.linkPreview.isPresent -> {
                    binding?.inputBar?.updateLinkPreviewDraft(glide, previewState.linkPreview.get())
                }
                else -> {
                    binding?.inputBar?.cancelLinkPreviewDraft()
                }
            }
        }
    }

    private fun setUpUiStateObserver() {
        lifecycleScope.launchWhenStarted {
            viewModel.uiState.collect { uiState ->
                uiState.uiMessages.firstOrNull()?.let {
                    Toast.makeText(this@ConversationActivityV2, it.message, Toast.LENGTH_LONG).show()
                    viewModel.messageShown(it.id)
                }
                if (uiState.isMessageRequestAccepted == true) {
                    binding?.messageRequestBar?.visibility = View.GONE
                }
                if (!uiState.conversationExists && !isFinishing) {
                    // Conversation should be deleted now, just go back
                    finish()
                }
            }
        }
    }

    private fun scrollToFirstUnreadMessageIfNeeded(isFirstLoad: Boolean = false, shouldHighlight: Boolean = false): Int {
        val lastSeenTimestamp = threadDb.getLastSeenAndHasSent(viewModel.threadId).first()
        val lastSeenItemPosition = adapter.findLastSeenItemPosition(lastSeenTimestamp) ?: return -1

        // If this is triggered when first opening a conversation then we want to position the top
        // of the first unread message in the middle of the screen
        if (isFirstLoad && !reverseMessageList) {
            layoutManager?.scrollToPositionWithOffset(lastSeenItemPosition, ((layoutManager?.height ?: 0) / 2))
            if (shouldHighlight) { highlightViewAtPosition(lastSeenItemPosition) }
            return lastSeenItemPosition
        }

        if (lastSeenItemPosition <= 3) { return lastSeenItemPosition }

        binding?.conversationRecyclerView?.scrollToPosition(lastSeenItemPosition)
        return lastSeenItemPosition
    }

    private fun highlightViewAtPosition(position: Int) {
        binding?.conversationRecyclerView?.post {
            (layoutManager?.findViewByPosition(position) as? VisibleMessageView)?.playHighlight()
        }
    }

    override fun onPrepareOptionsMenu(menu: Menu): Boolean {
        val recipient = viewModel.recipient ?: return false
        if (!viewModel.isMessageRequestThread) {
            ConversationMenuHelper.onPrepareOptionsMenu(
                menu,
                menuInflater,
                recipient,
                this
            )
        }
        maybeUpdateToolbar(recipient)
        return true
    }

    override fun onDestroy() {
        viewModel.saveDraft(binding?.inputBar?.text?.trim() ?: "")
        tearDownRecipientObserver()
        super.onDestroy()
        binding = null
    }
    // endregion

    // region Animation & Updating
    override fun onModified(recipient: Recipient) {
        viewModel.updateRecipient()

        runOnUiThread {
            val threadRecipient = viewModel.recipient ?: return@runOnUiThread
            if (threadRecipient.isContactRecipient) {
                binding?.blockedBanner?.isVisible = threadRecipient.isBlocked
            }
            setUpMessageRequestsBar()
            invalidateOptionsMenu()
            updateSendAfterApprovalText()
            showOrHideInputIfNeeded()

            maybeUpdateToolbar(threadRecipient)
        }
    }

    private fun maybeUpdateToolbar(recipient: Recipient) {
        binding?.toolbarContent?.update(recipient, viewModel.openGroup, viewModel.expirationConfiguration)
    }

    private fun updateSendAfterApprovalText() {
        binding?.textSendAfterApproval?.isVisible = viewModel.showSendAfterApprovalText
    }

    private fun showOrHideInputIfNeeded() {
        binding?.inputBar?.showInput = viewModel.recipient?.takeIf { it.isClosedGroupRecipient }
            ?.run { address.toGroupString().let(groupDb::getGroup).orNull()?.isActive == true }
            ?: true
    }

    private fun setUpMessageRequestsBar() {
        binding?.inputBar?.showMediaControls = !isOutgoingMessageRequestThread()
        binding?.messageRequestBar?.isVisible = isIncomingMessageRequestThread()
        binding?.acceptMessageRequestButton?.setOnClickListener {
            acceptMessageRequest()
        }
        binding?.messageRequestBlock?.setOnClickListener {
            block(deleteThread = true)
        }
        binding?.declineMessageRequestButton?.setOnClickListener {
            viewModel.declineMessageRequest()
            lifecycleScope.launch(Dispatchers.IO) {
                ConfigurationMessageUtilities.forceSyncConfigurationNowIfNeeded(this@ConversationActivityV2)
            }
            finish()
        }
    }

    private fun acceptMessageRequest() {
        binding?.messageRequestBar?.isVisible = false
        viewModel.acceptMessageRequest()

        lifecycleScope.launch(Dispatchers.IO) {
            ConfigurationMessageUtilities.forceSyncConfigurationNowIfNeeded(this@ConversationActivityV2)
        }
    }

    private fun isOutgoingMessageRequestThread(): Boolean = viewModel.recipient?.run {
        !isGroupRecipient && !isLocalNumber &&
        !(hasApprovedMe() || viewModel.hasReceived())
    } ?: false

    private fun isIncomingMessageRequestThread(): Boolean = viewModel.recipient?.run {
        !isGroupRecipient && !isApproved && !isLocalNumber &&
        !threadDb.getLastSeenAndHasSent(viewModel.threadId).second() && threadDb.getMessageCount(viewModel.threadId) > 0
    } ?: false

    override fun inputBarEditTextContentChanged(newContent: CharSequence) {
        val inputBarText = binding?.inputBar?.text ?: return // TODO check if we should be referencing newContent here instead
        if (textSecurePreferences.isLinkPreviewsEnabled()) {
            linkPreviewViewModel.onTextChanged(this, inputBarText, 0, 0)
        }
        showOrHideMentionCandidatesIfNeeded(newContent)
        if (LinkPreviewUtil.findWhitelistedUrls(newContent.toString()).isNotEmpty()
            && !textSecurePreferences.isLinkPreviewsEnabled() && !textSecurePreferences.hasSeenLinkPreviewSuggestionDialog()) {
            LinkPreviewDialog {
                setUpLinkPreviewObserver()
                linkPreviewViewModel.onEnabled()
                linkPreviewViewModel.onTextChanged(this, inputBarText, 0, 0)
            }.show(supportFragmentManager, "Link Preview Dialog")
            textSecurePreferences.setHasSeenLinkPreviewSuggestionDialog()
        }
    }

    private fun showOrHideMentionCandidatesIfNeeded(text: CharSequence) {
        if (text.length < previousText.length) {
            currentMentionStartIndex = -1
            hideMentionCandidates()
            val mentionsToRemove = mentions.filter { !text.contains(it.displayName) }
            mentions.removeAll(mentionsToRemove)
        }
        if (text.isNotEmpty()) {
            val lastCharIndex = text.lastIndex
            val lastChar = text[lastCharIndex]
            // Check if there is whitespace before the '@' or the '@' is the first character
            val isCharacterBeforeLastWhiteSpaceOrStartOfLine: Boolean
            if (text.length == 1) {
                isCharacterBeforeLastWhiteSpaceOrStartOfLine = true // Start of line
            } else {
                val charBeforeLast = text[lastCharIndex - 1]
                isCharacterBeforeLastWhiteSpaceOrStartOfLine = Character.isWhitespace(charBeforeLast)
            }
            if (lastChar == '@' && isCharacterBeforeLastWhiteSpaceOrStartOfLine) {
                currentMentionStartIndex = lastCharIndex
                showOrUpdateMentionCandidatesIfNeeded()
            } else if (Character.isWhitespace(lastChar) || lastChar == '@') { // the lastCharacter == "@" is to check for @@
                currentMentionStartIndex = -1
                hideMentionCandidates()
            } else if (currentMentionStartIndex != -1) {
                val query = text.substring(currentMentionStartIndex + 1) // + 1 to get rid of the "@"
                showOrUpdateMentionCandidatesIfNeeded(query)
            }
        } else {
            currentMentionStartIndex = -1
            hideMentionCandidates()
        }
        previousText = text
    }

    private fun showOrUpdateMentionCandidatesIfNeeded(query: String = "") {
        val additionalContentContainer = binding?.additionalContentContainer ?: return
        val recipient = viewModel.recipient ?: return
        if (!isShowingMentionCandidatesView) {
            additionalContentContainer.removeAllViews()
            val view = MentionCandidatesView(this).apply {
                contentDescription = context.getString(R.string.AccessibilityId_mentions_list)
            }
            view.glide = glide
            view.onCandidateSelected = { handleMentionSelected(it) }
            additionalContentContainer.addView(view)
            val candidates = MentionsManager.getMentionCandidates(query, viewModel.threadId, recipient.isCommunityRecipient)
            this.mentionCandidatesView = view
            view.show(candidates, viewModel.threadId)
        } else {
            val candidates = MentionsManager.getMentionCandidates(query, viewModel.threadId, recipient.isCommunityRecipient)
            this.mentionCandidatesView!!.setMentionCandidates(candidates)
        }
        isShowingMentionCandidatesView = true
    }

    private fun hideMentionCandidates() {
        if (isShowingMentionCandidatesView) {
            val mentionCandidatesView = mentionCandidatesView ?: return
            val animation = ValueAnimator.ofObject(FloatEvaluator(), mentionCandidatesView.alpha, 0.0f)
            animation.duration = 250L
            animation.addUpdateListener { animator ->
                mentionCandidatesView.alpha = animator.animatedValue as Float
                if (animator.animatedFraction == 1.0f) { binding?.additionalContentContainer?.removeAllViews() }
            }
            animation.start()
        }
        isShowingMentionCandidatesView = false
    }

    override fun toggleAttachmentOptions() {
        val targetAlpha = if (isShowingAttachmentOptions) 0.0f else 1.0f
        val allButtonContainers = listOfNotNull(
            binding?.cameraButtonContainer,
            binding?.libraryButtonContainer,
            binding?.documentButtonContainer,
            binding?.gifButtonContainer
        )
        val isReversed = isShowingAttachmentOptions // Run the animation in reverse
        val count = allButtonContainers.size
        allButtonContainers.indices.forEach { index ->
            val view = allButtonContainers[index]
            val animation = ValueAnimator.ofObject(FloatEvaluator(), view.alpha, targetAlpha)
            animation.duration = 250L
            animation.startDelay = if (isReversed) 50L * (count - index.toLong()) else 50L * index.toLong()
            animation.addUpdateListener { animator ->
                view.alpha = animator.animatedValue as Float
            }
            animation.start()
        }
        isShowingAttachmentOptions = !isShowingAttachmentOptions
        val allButtons = listOf( cameraButton, libraryButton, documentButton, gifButton )
        allButtons.forEach { it.snIsEnabled = isShowingAttachmentOptions }
    }

    override fun showVoiceMessageUI() {
        binding?.inputBarRecordingView?.show()
        binding?.inputBar?.alpha = 0.0f
        val animation = ValueAnimator.ofObject(FloatEvaluator(), 1.0f, 0.0f)
        animation.duration = 250L
        animation.addUpdateListener { animator ->
            binding?.inputBar?.alpha = animator.animatedValue as Float
        }
        animation.start()
    }

    private fun expandVoiceMessageLockView() {
        val lockView = binding?.inputBarRecordingView?.lockView ?: return
        val animation = ValueAnimator.ofObject(FloatEvaluator(), lockView.scaleX, 1.10f)
        animation.duration = 250L
        animation.addUpdateListener { animator ->
            lockView.scaleX = animator.animatedValue as Float
            lockView.scaleY = animator.animatedValue as Float
        }
        animation.start()
    }

    private fun collapseVoiceMessageLockView() {
        val lockView = binding?.inputBarRecordingView?.lockView ?: return
        val animation = ValueAnimator.ofObject(FloatEvaluator(), lockView.scaleX, 1.0f)
        animation.duration = 250L
        animation.addUpdateListener { animator ->
            lockView.scaleX = animator.animatedValue as Float
            lockView.scaleY = animator.animatedValue as Float
        }
        animation.start()
    }

    private fun hideVoiceMessageUI() {
        val chevronImageView = binding?.inputBarRecordingView?.chevronImageView ?: return
        val slideToCancelTextView = binding?.inputBarRecordingView?.slideToCancelTextView ?: return
        listOf( chevronImageView, slideToCancelTextView ).forEach { view ->
            val animation = ValueAnimator.ofObject(FloatEvaluator(), view.translationX, 0.0f)
            animation.duration = 250L
            animation.addUpdateListener { animator ->
                view.translationX = animator.animatedValue as Float
            }
            animation.start()
        }
        binding?.inputBarRecordingView?.hide()
    }

    override fun handleVoiceMessageUIHidden() {
        val inputBar = binding?.inputBar ?: return
        inputBar.alpha = 1.0f
        val animation = ValueAnimator.ofObject(FloatEvaluator(), 0.0f, 1.0f)
        animation.duration = 250L
        animation.addUpdateListener { animator ->
            inputBar.alpha = animator.animatedValue as Float
        }
        animation.start()
    }

    private fun handleRecyclerViewScrolled() {
        val binding = binding ?: return

        // Note: The typing indicate is whether the other person / other people are typing - it has
        // nothing to do with the IME keyboard state.
        val wasTypingIndicatorVisibleBefore = binding.typingIndicatorViewContainer.isVisible
        binding.typingIndicatorViewContainer.isVisible = wasTypingIndicatorVisibleBefore && isScrolledToBottom

        showScrollToBottomButtonIfApplicable()
        val maybeTargetVisiblePosition = if (reverseMessageList) layoutManager?.findFirstVisibleItemPosition() else layoutManager?.findLastVisibleItemPosition()
        val targetVisiblePosition = maybeTargetVisiblePosition ?: RecyclerView.NO_POSITION
        if (!firstLoad.get() && targetVisiblePosition != RecyclerView.NO_POSITION) {
            adapter.getTimestampForItemAt(targetVisiblePosition)?.let { visibleItemTimestamp ->
                bufferedLastSeenChannel.trySend(visibleItemTimestamp).apply {
                    if (isFailure) Log.e(TAG, "trySend failed", exceptionOrNull())
                }
            }
        }

        if (reverseMessageList) {
            unreadCount = min(unreadCount, targetVisiblePosition).coerceAtLeast(0)
        } else {
            val layoutUnreadCount = layoutManager?.let { (it.itemCount - 1) - it.findLastVisibleItemPosition() }
                ?: RecyclerView.NO_POSITION
            unreadCount = min(unreadCount, layoutUnreadCount).coerceAtLeast(0)
        }
        updateUnreadCountIndicator()
    }

    private fun updatePlaceholder() {
        val recipient = viewModel.recipient
            ?: return Log.w("Loki", "recipient was null in placeholder update")
        val blindedRecipient = viewModel.blindedRecipient
        val binding = binding ?: return
        val openGroup = viewModel.openGroup

        val (textResource, insertParam) = when {
            recipient.isLocalNumber -> R.string.activity_conversation_empty_state_note_to_self to null
            openGroup != null && !openGroup.canWrite -> R.string.activity_conversation_empty_state_read_only to recipient.toShortString()
            blindedRecipient?.blocksCommunityMessageRequests == true -> R.string.activity_conversation_empty_state_blocks_community_requests to recipient.toShortString()
            else -> R.string.activity_conversation_empty_state_default to recipient.toShortString()
        }
        val showPlaceholder = adapter.itemCount == 0
        binding.placeholderText.isVisible = showPlaceholder
        if (showPlaceholder) {
            if (insertParam != null) {
                val span = getText(textResource) as SpannedString
                val annotations = span.getSpans(0, span.length, StyleSpan::class.java)
                val boldSpan = annotations.first()
                val spannedParam = insertParam.toSpannable()
                spannedParam[0 until spannedParam.length] = StyleSpan(boldSpan.style)
                val originalStart = span.getSpanStart(boldSpan)
                val originalEnd = span.getSpanEnd(boldSpan)
                val newString = SpannableStringBuilder(span)
                    .replace(originalStart, originalEnd, spannedParam)
                binding.placeholderText.text = newString
            } else {
                binding.placeholderText.setText(textResource)
            }
        }
    }

    private fun showScrollToBottomButtonIfApplicable() {
        binding?.scrollToBottomButton?.isVisible = !emojiPickerVisible && !isScrolledToBottom && adapter.itemCount > 0
    }

    private fun updateUnreadCountIndicator() {
        val binding = binding ?: return
        val formattedUnreadCount = if (unreadCount < 10000) unreadCount.toString() else "9999+"
        binding.unreadCountTextView.text = formattedUnreadCount
        val textSize = if (unreadCount < 10000) 12.0f else 9.0f
        binding.unreadCountTextView.setTextSize(TypedValue.COMPLEX_UNIT_DIP, textSize)
        binding.unreadCountTextView.setTypeface(Typeface.DEFAULT, if (unreadCount < 100) Typeface.BOLD else Typeface.NORMAL)
        binding.unreadCountIndicator.isVisible = (unreadCount != 0)
    }

    // endregion

    // region Interaction
    override fun onDisappearingMessagesClicked() {
        viewModel.recipient?.let { showDisappearingMessages(it) }
    }

    override fun onOptionsItemSelected(item: MenuItem): Boolean {
        if (item.itemId == android.R.id.home) {
            return false
        }
        return viewModel.recipient?.let { recipient ->
            ConversationMenuHelper.onOptionItemSelected(this, item, recipient)
        } ?: false
    }

    override fun block(deleteThread: Boolean) {
        showSessionDialog {
            title(R.string.RecipientPreferenceActivity_block_this_contact_question)
            text(R.string.RecipientPreferenceActivity_you_will_no_longer_receive_messages_and_calls_from_this_contact)
            destructiveButton(R.string.RecipientPreferenceActivity_block, R.string.AccessibilityId_block_confirm) {
                viewModel.block()
                if (deleteThread) {
                    viewModel.deleteThread()
                    finish()
                }
            }
            cancelButton()
        }
    }

    override fun copySessionID(sessionId: String) {
        val clip = ClipData.newPlainText("Session ID", sessionId)
        val manager = getSystemService(PassphraseRequiredActionBarActivity.CLIPBOARD_SERVICE) as ClipboardManager
        manager.setPrimaryClip(clip)
        Toast.makeText(this, R.string.copied_to_clipboard, Toast.LENGTH_SHORT).show()
    }

    override fun copyOpenGroupUrl(thread: Recipient) {
        if (!thread.isCommunityRecipient) { return }

        val threadId = threadDb.getThreadIdIfExistsFor(thread) ?: return
        val openGroup = lokiThreadDb.getOpenGroupChat(threadId) ?: return

        val clip = ClipData.newPlainText("Community URL", openGroup.joinURL)
        val manager = getSystemService(PassphraseRequiredActionBarActivity.CLIPBOARD_SERVICE) as ClipboardManager
        manager.setPrimaryClip(clip)
        Toast.makeText(this, R.string.copied_to_clipboard, Toast.LENGTH_SHORT).show()
    }

    override fun showDisappearingMessages(thread: Recipient) {
        if (thread.isClosedGroupRecipient) {
            groupDb.getGroup(thread.address.toGroupString()).orNull()?.run { if (!isActive) return }
        }
        Intent(this, DisappearingMessagesActivity::class.java)
            .apply { putExtra(DisappearingMessagesActivity.THREAD_ID, viewModel.threadId) }
            .also { show(it, true) }
    }

    override fun unblock() {
        showSessionDialog {
            title(R.string.ConversationActivity_unblock_this_contact_question)
            text(R.string.ConversationActivity_you_will_once_again_be_able_to_receive_messages_and_calls_from_this_contact)
            destructiveButton(
                R.string.ConversationActivity_unblock,
                R.string.AccessibilityId_block_confirm
            ) { viewModel.unblock() }
            cancelButton()
        }
    }

    // `position` is the adapter position; not the visual position
    private fun handlePress(message: MessageRecord, position: Int, view: VisibleMessageView, event: MotionEvent) {
        val actionMode = this.actionMode
        if (actionMode != null) {
            onDeselect(message, position, actionMode)
        } else {
            // NOTE:
            // We have to use onContentClick (rather than a click listener directly on
            // the view) so as to not interfere with all the other gestures. Do not add
            // onClickListeners directly to message content views.
            view.onContentClick(event)
        }
    }

    private fun onDeselect(message: MessageRecord, position: Int, actionMode: ActionMode) {
        adapter.toggleSelection(message, position)
        val actionModeCallback = ConversationActionModeCallback(adapter, viewModel.threadId, this)
        actionModeCallback.delegate = this
        actionModeCallback.updateActionModeMenu(actionMode.menu)
        if (adapter.selectedItems.isEmpty()) {
            actionMode.finish()
            this.actionMode = null
        }
    }

    // `position` is the adapter position; not the visual position
    private fun handleSwipeToReply(message: MessageRecord) {
        if (message.isOpenGroupInvitation) return
        val recipient = viewModel.recipient ?: return
        binding?.inputBar?.draftQuote(recipient, message, glide)
    }

    // `position` is the adapter position; not the visual position
    private fun handleLongPress(message: MessageRecord, position: Int) {
        val actionMode = this.actionMode
        val actionModeCallback = ConversationActionModeCallback(adapter, viewModel.threadId, this)
        actionModeCallback.delegate = this
        searchViewItem?.collapseActionView()
        if (actionMode == null) { // Nothing should be selected if this is the case
            adapter.toggleSelection(message, position)
            this.actionMode = startActionMode(actionModeCallback, ActionMode.TYPE_PRIMARY)
        } else {
            adapter.toggleSelection(message, position)
            actionModeCallback.updateActionModeMenu(actionMode.menu)
            if (adapter.selectedItems.isEmpty()) {
                actionMode.finish()
                this.actionMode = null
            }
        }
    }

    private fun showEmojiPicker(message: MessageRecord, visibleMessageView: VisibleMessageView) {
        val messageContentBitmap = try {
            visibleMessageView.messageContentView.drawToBitmap()
        } catch (e: Exception) {
            Log.e("Loki", "Failed to show emoji picker", e)
            return
        }

        val binding = binding ?: return

        emojiPickerVisible = true
        ViewUtil.hideKeyboard(this, visibleMessageView)
        binding.reactionsShade.isVisible = true
        binding.scrollToBottomButton.isVisible = false
        binding.conversationRecyclerView.suppressLayout(true)
        reactionDelegate.setOnActionSelectedListener(ReactionsToolbarListener(message))
        reactionDelegate.setOnHideListener(object: ConversationReactionOverlay.OnHideListener {
            override fun startHide() {
                emojiPickerVisible = false
                binding.reactionsShade.let {
                    ViewUtil.fadeOut(it, resources.getInteger(R.integer.reaction_scrubber_hide_duration), View.GONE)
                }
                showScrollToBottomButtonIfApplicable()
            }

            override fun onHide() {
                binding.conversationRecyclerView.suppressLayout(false)

                WindowUtil.setLightStatusBarFromTheme(this@ConversationActivityV2);
                WindowUtil.setLightNavigationBarFromTheme(this@ConversationActivityV2);
            }

        })
        val topLeft = intArrayOf(0, 0).also { visibleMessageView.messageContentView.getLocationInWindow(it) }
        val selectedConversationModel = SelectedConversationModel(
            messageContentBitmap,
            topLeft[0].toFloat(),
            topLeft[1].toFloat(),
            visibleMessageView.messageContentView.width,
            message.isOutgoing,
            visibleMessageView.messageContentView
        )
        reactionDelegate.show(this, message, selectedConversationModel, viewModel.blindedPublicKey)
    }

    override fun dispatchTouchEvent(ev: MotionEvent): Boolean {
        return reactionDelegate.applyTouchEvent(ev) || super.dispatchTouchEvent(ev)
    }

    override fun onReactionSelected(messageRecord: MessageRecord, emoji: String) {
        reactionDelegate.hide()
        val oldRecord = messageRecord.reactions.find { it.author == textSecurePreferences.getLocalNumber() }
        if (oldRecord != null && oldRecord.emoji == emoji) {
            sendEmojiRemoval(emoji, messageRecord)
        } else {
            sendEmojiReaction(emoji, messageRecord)
            RecentEmojiPageModel.onCodePointSelected(emoji) // Save to recently used reaction emojis
        }
    }

    private fun sendEmojiReaction(emoji: String, originalMessage: MessageRecord) {
        // Create the message
        val recipient = viewModel.recipient ?: return
        val reactionMessage = VisibleMessage()
        val emojiTimestamp = SnodeAPI.nowWithOffset
        reactionMessage.sentTimestamp = emojiTimestamp
        val author = textSecurePreferences.getLocalNumber()!!
        // Put the message in the database
        val reaction = ReactionRecord(
            messageId = originalMessage.id,
            isMms = originalMessage.isMms,
            author = author,
            emoji = emoji,
            count = 1,
            dateSent = emojiTimestamp,
            dateReceived = emojiTimestamp
        )
        reactionDb.addReaction(MessageId(originalMessage.id, originalMessage.isMms), reaction, false)
        val originalAuthor = if (originalMessage.isOutgoing) {
            fromSerialized(viewModel.blindedPublicKey ?: textSecurePreferences.getLocalNumber()!!)
        } else originalMessage.individualRecipient.address
        // Send it
        reactionMessage.reaction = Reaction.from(originalMessage.timestamp, originalAuthor.serialize(), emoji, true)
        if (recipient.isCommunityRecipient) {
            val messageServerId = lokiMessageDb.getServerID(originalMessage.id, !originalMessage.isMms) ?: return
            viewModel.openGroup?.let {
                OpenGroupApi.addReaction(it.room, it.server, messageServerId, emoji)
            }
        } else {
            MessageSender.send(reactionMessage, recipient.address)
        }
        LoaderManager.getInstance(this).restartLoader(0, null, this)
    }

    private fun sendEmojiRemoval(emoji: String, originalMessage: MessageRecord) {
        val recipient = viewModel.recipient ?: return
        val message = VisibleMessage()
        val emojiTimestamp = SnodeAPI.nowWithOffset
        message.sentTimestamp = emojiTimestamp
        val author = textSecurePreferences.getLocalNumber()!!
        reactionDb.deleteReaction(emoji, MessageId(originalMessage.id, originalMessage.isMms), author, false)

        val originalAuthor = if (originalMessage.isOutgoing) {
            fromSerialized(viewModel.blindedPublicKey ?: textSecurePreferences.getLocalNumber()!!)
        } else originalMessage.individualRecipient.address

        message.reaction = Reaction.from(originalMessage.timestamp, originalAuthor.serialize(), emoji, false)
        if (recipient.isCommunityRecipient) {
            val messageServerId = lokiMessageDb.getServerID(originalMessage.id, !originalMessage.isMms) ?: return
            viewModel.openGroup?.let {
                OpenGroupApi.deleteReaction(it.room, it.server, messageServerId, emoji)
            }
        } else {
            MessageSender.send(message, recipient.address)
        }
        LoaderManager.getInstance(this).restartLoader(0, null, this)
    }

    override fun onCustomReactionSelected(messageRecord: MessageRecord, hasAddedCustomEmoji: Boolean) {
        val oldRecord = messageRecord.reactions.find { record -> record.author == textSecurePreferences.getLocalNumber() }

        if (oldRecord != null && hasAddedCustomEmoji) {
            reactionDelegate.hide()
            sendEmojiRemoval(oldRecord.emoji, messageRecord)
        } else {
            reactionDelegate.hideForReactWithAny()

            ReactWithAnyEmojiDialogFragment
                .createForMessageRecord(messageRecord, reactWithAnyEmojiStartPage)
                .show(supportFragmentManager, "BOTTOM");
        }
    }

    override fun onReactWithAnyEmojiDialogDismissed() {
        reactionDelegate.hide()
    }

    override fun onReactWithAnyEmojiSelected(emoji: String, messageId: MessageId) {
        reactionDelegate.hide()
        val message = if (messageId.mms) {
            mmsDb.getMessageRecord(messageId.id)
        } else {
            smsDb.getMessageRecord(messageId.id)
        }
        val oldRecord = reactionDb.getReactions(messageId).find { it.author == textSecurePreferences.getLocalNumber() }
        if (oldRecord?.emoji == emoji) {
            sendEmojiRemoval(emoji, message)
        } else {
            sendEmojiReaction(emoji, message)
        }
    }

    override fun onRemoveReaction(emoji: String, messageId: MessageId) {
        val message = if (messageId.mms) {
            mmsDb.getMessageRecord(messageId.id)
        } else {
            smsDb.getMessageRecord(messageId.id)
        }
        sendEmojiRemoval(emoji, message)
    }

    override fun onClearAll(emoji: String, messageId: MessageId) {
        reactionDb.deleteEmojiReactions(emoji, messageId)
        viewModel.openGroup?.let { openGroup ->
            lokiMessageDb.getServerID(messageId.id, !messageId.mms)?.let { serverId ->
                OpenGroupApi.deleteAllReactions(openGroup.room, openGroup.server, serverId, emoji)
            }
        }
        threadDb.notifyThreadUpdated(viewModel.threadId)
    }

    override fun onMicrophoneButtonMove(event: MotionEvent) {
        val rawX = event.rawX
        val chevronImageView = binding?.inputBarRecordingView?.chevronImageView ?: return
        val slideToCancelTextView = binding?.inputBarRecordingView?.slideToCancelTextView ?: return
        if (rawX < screenWidth / 2) {
            val translationX = rawX - screenWidth / 2
            val sign = -1.0f
            val chevronDamping = 4.0f
            val labelDamping = 3.0f
            val chevronX = (chevronDamping * (sqrt(abs(translationX)) / sqrt(chevronDamping))) * sign
            val labelX = (labelDamping * (sqrt(abs(translationX)) / sqrt(labelDamping))) * sign
            chevronImageView.translationX = chevronX
            slideToCancelTextView.translationX = labelX
        } else {
            chevronImageView.translationX = 0.0f
            slideToCancelTextView.translationX = 0.0f
        }
        if (isValidLockViewLocation(event.rawX.roundToInt(), event.rawY.roundToInt())) {
            if (!isLockViewExpanded) {
                expandVoiceMessageLockView()
                isLockViewExpanded = true
            }
        } else {
            if (isLockViewExpanded) {
                collapseVoiceMessageLockView()
                isLockViewExpanded = false
            }
        }
    }

    override fun onMicrophoneButtonCancel(event: MotionEvent) {
        hideVoiceMessageUI()
    }

    override fun onMicrophoneButtonUp(event: MotionEvent) {
        val x = event.rawX.roundToInt()
        val y = event.rawY.roundToInt()
        if (isValidLockViewLocation(x, y)) {
            binding?.inputBarRecordingView?.lock()
        } else {
            val recordButtonOverlay = binding?.inputBarRecordingView?.recordButtonOverlay ?: return
            val location = IntArray(2) { 0 }
            recordButtonOverlay.getLocationOnScreen(location)
            val hitRect = Rect(location[0], location[1], location[0] + recordButtonOverlay.width, location[1] + recordButtonOverlay.height)
            if (hitRect.contains(x, y)) {
                sendVoiceMessage()
            } else {
                cancelVoiceMessage()
            }
        }
    }

    private fun isValidLockViewLocation(x: Int, y: Int): Boolean {
        // We can be anywhere above the lock view and a bit to the side of it (at most `lockViewHitMargin`
        // to the side)
        val binding = binding ?: return false
        val lockViewLocation = IntArray(2) { 0 }
        binding.inputBarRecordingView.lockView.getLocationOnScreen(lockViewLocation)
        val hitRect = Rect(lockViewLocation[0] - lockViewHitMargin, 0,
            lockViewLocation[0] + binding.inputBarRecordingView.lockView.width + lockViewHitMargin, lockViewLocation[1] + binding.inputBarRecordingView.lockView.height)
        return hitRect.contains(x, y)
    }

    private fun handleMentionSelected(mention: Mention) {
        val binding = binding ?: return
        if (currentMentionStartIndex == -1) { return }
        mentions.add(mention)
        val previousText = binding.inputBar.text
        val newText = previousText.substring(0, currentMentionStartIndex) + "@" + mention.displayName + " "
        binding.inputBar.text = newText
        binding.inputBar.setSelection(newText.length)
        currentMentionStartIndex = -1
        hideMentionCandidates()
        this.previousText = newText
    }

    override fun scrollToMessageIfPossible(timestamp: Long) {
        val lastSeenItemPosition = adapter.getItemPositionForTimestamp(timestamp) ?: return
        binding?.conversationRecyclerView?.scrollToPosition(lastSeenItemPosition)
    }

    override fun onReactionClicked(emoji: String, messageId: MessageId, userWasSender: Boolean) {
        val message = if (messageId.mms) {
            mmsDb.getMessageRecord(messageId.id)
        } else {
            smsDb.getMessageRecord(messageId.id)
        }
        if (userWasSender) {
            sendEmojiRemoval(emoji, message)
        } else {
            sendEmojiReaction(emoji, message)
        }
    }

    override fun onReactionLongClicked(messageId: MessageId) {
        if (viewModel.recipient?.isGroupRecipient == true) {
            val isUserModerator = viewModel.openGroup?.let { openGroup ->
                val userPublicKey = textSecurePreferences.getLocalNumber() ?: return@let false
                OpenGroupManager.isUserModerator(this, openGroup.id, userPublicKey, viewModel.blindedPublicKey)
            } ?: false
            val fragment = ReactionsDialogFragment.create(messageId, isUserModerator)
            fragment.show(supportFragmentManager, null)
        }
    }

    override fun playVoiceMessageAtIndexIfPossible(indexInAdapter: Int) {
        if (!textSecurePreferences.autoplayAudioMessages()) return

        if (indexInAdapter < 0 || indexInAdapter >= adapter.itemCount) { return }
        val viewHolder = binding?.conversationRecyclerView?.findViewHolderForAdapterPosition(indexInAdapter) as? ConversationAdapter.VisibleMessageViewHolder ?: return
        val visibleMessageView = ViewVisibleMessageBinding.bind(viewHolder.view).visibleMessageView
        visibleMessageView.playVoiceMessage()
    }

    override fun sendMessage() {
        val recipient = viewModel.recipient ?: return
        if (recipient.isContactRecipient && recipient.isBlocked) {
            BlockedDialog(recipient, this).show(supportFragmentManager, "Blocked Dialog")
            return
        }
        val binding = binding ?: return
        val sentMessageInfo = if (binding.inputBar.linkPreview != null || binding.inputBar.quote != null) {
            sendAttachments(listOf(), getMessageBody(), binding.inputBar.quote, binding.inputBar.linkPreview)
        } else {
            sendTextOnlyMessage()
        }

        // Jump to the newly sent message once it gets added
        if (sentMessageInfo != null) {
            messageToScrollAuthor.set(sentMessageInfo.first)
            messageToScrollTimestamp.set(sentMessageInfo.second)
        }
    }

    override fun commitInputContent(contentUri: Uri) {
        val recipient = viewModel.recipient ?: return
        val media = Media(contentUri, MediaUtil.getMimeType(this, contentUri)!!, 0, 0, 0, 0, Optional.absent(), Optional.absent())
        startActivityForResult(MediaSendActivity.buildEditorIntent(this, listOf( media ), recipient, getMessageBody()), PICK_FROM_LIBRARY)
    }

    private fun processMessageRequestApproval() {
        if (isIncomingMessageRequestThread()) {
            acceptMessageRequest()
        } else if (viewModel.recipient?.isApproved == false) {
            // edge case for new outgoing thread on new recipient without sending approval messages
            viewModel.setRecipientApproved()
        }
    }

    private fun sendTextOnlyMessage(hasPermissionToSendSeed: Boolean = false): Pair<Address, Long>? {
        val recipient = viewModel.recipient ?: return null
        val sentTimestamp = SnodeAPI.nowWithOffset
        processMessageRequestApproval()
        val text = getMessageBody()
        val userPublicKey = textSecurePreferences.getLocalNumber()
        val isNoteToSelf = (recipient.isContactRecipient && recipient.address.toString() == userPublicKey)
        if (text.contains(seed) && !isNoteToSelf && !hasPermissionToSendSeed) {
            val dialog = SendSeedDialog { sendTextOnlyMessage(true) }
            dialog.show(supportFragmentManager, "Send Seed Dialog")
            return null
        }
        // Create the message
        val message = VisibleMessage().applyExpiryMode(viewModel.threadId)
        message.sentTimestamp = sentTimestamp
        message.text = text
        val expiresInMillis = viewModel.expirationConfiguration?.expiryMode?.expiryMillis ?: 0
        val expireStartedAt = if (viewModel.expirationConfiguration?.expiryMode is ExpiryMode.AfterSend) {
            message.sentTimestamp!!
        } else 0
        val outgoingTextMessage = OutgoingTextMessage.from(message, recipient, expiresInMillis, expireStartedAt)
        // Clear the input bar
        binding?.inputBar?.text = ""
        binding?.inputBar?.cancelQuoteDraft()
        binding?.inputBar?.cancelLinkPreviewDraft()
        // Clear mentions
        previousText = ""
        currentMentionStartIndex = -1
        mentions.clear()
        // Put the message in the database
        message.id = smsDb.insertMessageOutbox(viewModel.threadId, outgoingTextMessage, false, message.sentTimestamp!!, null, true)
        // Send it
        MessageSender.send(message, recipient.address)
        // Send a typing stopped message
        ApplicationContext.getInstance(this).typingStatusSender.onTypingStopped(viewModel.threadId)
        return Pair(recipient.address, sentTimestamp)
    }

    private fun sendAttachments(
        attachments: List<Attachment>,
        body: String?,
        quotedMessage: MessageRecord? = binding?.inputBar?.quote,
        linkPreview: LinkPreview? = null
    ): Pair<Address, Long>? {
        val recipient = viewModel.recipient ?: return null
        val sentTimestamp = SnodeAPI.nowWithOffset
        processMessageRequestApproval()
        // Create the message
        val message = VisibleMessage().applyExpiryMode(viewModel.threadId)
        message.sentTimestamp = sentTimestamp
        message.text = body
        val quote = quotedMessage?.let {
            val quotedAttachments = (it as? MmsMessageRecord)?.slideDeck?.asAttachments() ?: listOf()
            val sender = if (it.isOutgoing) {
                fromSerialized(viewModel.blindedPublicKey ?: textSecurePreferences.getLocalNumber()!!)
            } else it.individualRecipient.address
            QuoteModel(it.dateSent, sender, it.body, false, quotedAttachments)
        }
        val localQuote = quotedMessage?.let {
            val sender =
                if (it.isOutgoing) fromSerialized(textSecurePreferences.getLocalNumber()!!)
                else it.individualRecipient.address
            quote?.copy(author = sender)
        }
        val expiresInMs = viewModel.expirationConfiguration?.expiryMode?.expiryMillis ?: 0
        val expireStartedAtMs = if (viewModel.expirationConfiguration?.expiryMode is ExpiryMode.AfterSend) {
            sentTimestamp
        } else 0
        val outgoingTextMessage = OutgoingMediaMessage.from(message, recipient, attachments, localQuote, linkPreview, expiresInMs, expireStartedAtMs)
        // Clear the input bar
        binding?.inputBar?.text = ""
        binding?.inputBar?.cancelQuoteDraft()
        binding?.inputBar?.cancelLinkPreviewDraft()
        // Clear mentions
        previousText = ""
        currentMentionStartIndex = -1
        mentions.clear()
        // Reset the attachment manager
        attachmentManager.clear()
        // Reset attachments button if needed
        if (isShowingAttachmentOptions) { toggleAttachmentOptions() }
        // Put the message in the database
        message.id = mmsDb.insertMessageOutbox(outgoingTextMessage, viewModel.threadId, false, null, runThreadUpdate = true)
        // Send it
        MessageSender.send(message, recipient.address, attachments, quote, linkPreview)
        // Send a typing stopped message
        ApplicationContext.getInstance(this).typingStatusSender.onTypingStopped(viewModel.threadId)
        return Pair(recipient.address, sentTimestamp)
    }

    private fun showGIFPicker() {
        val hasSeenGIFMetaDataWarning: Boolean = textSecurePreferences.hasSeenGIFMetaDataWarning()
        if (!hasSeenGIFMetaDataWarning) {
            showSessionDialog {
                title(R.string.giphy_permission_title)
                text(R.string.giphy_permission_message)
                button(R.string.continue_2) {
                    textSecurePreferences.setHasSeenGIFMetaDataWarning()
                    selectGif()
                }
                cancelButton()
            }
        } else {
            selectGif()
        }
    }

    private fun selectGif() = AttachmentManager.selectGif(this, PICK_GIF)

    private fun showDocumentPicker() {
        AttachmentManager.selectDocument(this, PICK_DOCUMENT)
    }

    private fun pickFromLibrary() {
        val recipient = viewModel.recipient ?: return
        binding?.inputBar?.text?.trim()?.let { text ->
            AttachmentManager.selectGallery(this, PICK_FROM_LIBRARY, recipient, text)
        }
    }

    private fun showCamera() {
        attachmentManager.capturePhoto(this, TAKE_PHOTO, viewModel.recipient);
    }

    override fun onAttachmentChanged() {
        // Do nothing
    }

    override fun onRequestPermissionsResult(requestCode: Int, permissions: Array<out String>, grantResults: IntArray) {
        super.onRequestPermissionsResult(requestCode, permissions, grantResults)
        Permissions.onRequestPermissionsResult(this, requestCode, permissions, grantResults)
    }

    @Deprecated("Deprecated in Java")
    override fun onActivityResult(requestCode: Int, resultCode: Int, intent: Intent?) {
        super.onActivityResult(requestCode, resultCode, intent)
        val mediaPreppedListener = object : ListenableFuture.Listener<Boolean> {

            override fun onSuccess(result: Boolean?) {
                sendAttachments(attachmentManager.buildSlideDeck().asAttachments(), null)
            }

            override fun onFailure(e: ExecutionException?) {
                Toast.makeText(this@ConversationActivityV2, R.string.activity_conversation_attachment_prep_failed, Toast.LENGTH_LONG).show()
            }
        }
        when (requestCode) {
            PICK_DOCUMENT -> {
                val uri = intent?.data ?: return
                prepMediaForSending(uri, AttachmentManager.MediaType.DOCUMENT).addListener(mediaPreppedListener)
            }
            PICK_GIF -> {
                intent ?: return
                val uri = intent.data ?: return
                val type = AttachmentManager.MediaType.GIF
                val width = intent.getIntExtra(GiphyActivity.EXTRA_WIDTH, 0)
                val height = intent.getIntExtra(GiphyActivity.EXTRA_HEIGHT, 0)
                prepMediaForSending(uri, type, width, height).addListener(mediaPreppedListener)
            }
            PICK_FROM_LIBRARY,
            TAKE_PHOTO -> {
                intent ?: return
                val body = intent.getStringExtra(MediaSendActivity.EXTRA_MESSAGE)
                val media = intent.getParcelableArrayListExtra<Media>(MediaSendActivity.EXTRA_MEDIA) ?: return
                val slideDeck = SlideDeck()
                for (item in media) {
                    when {
                        MediaUtil.isVideoType(item.mimeType) -> {
                            slideDeck.addSlide(VideoSlide(this, item.uri, 0, item.caption.orNull()))
                        }
                        MediaUtil.isGif(item.mimeType) -> {
                            slideDeck.addSlide(GifSlide(this, item.uri, 0, item.width, item.height, item.caption.orNull()))
                        }
                        MediaUtil.isImageType(item.mimeType) -> {
                            slideDeck.addSlide(ImageSlide(this, item.uri, 0, item.width, item.height, item.caption.orNull()))
                        }
                        else -> {
                            Log.d("Loki", "Asked to send an unexpected media type: '" + item.mimeType + "'. Skipping.")
                        }
                    }
                }
                sendAttachments(slideDeck.asAttachments(), body)
            }
            INVITE_CONTACTS -> {
                if (viewModel.recipient?.isCommunityRecipient != true) { return }
                val extras = intent?.extras ?: return
                if (!intent.hasExtra(selectedContactsKey)) { return }
                val selectedContacts = extras.getStringArray(selectedContactsKey)!!
                val recipients = selectedContacts.map { contact ->
                    Recipient.from(this, fromSerialized(contact), true)
                }
                viewModel.inviteContacts(recipients)
            }
        }
    }

    private fun prepMediaForSending(uri: Uri, type: AttachmentManager.MediaType): ListenableFuture<Boolean> {
        return prepMediaForSending(uri, type, null, null)
    }

    private fun prepMediaForSending(uri: Uri, type: AttachmentManager.MediaType, width: Int?, height: Int?): ListenableFuture<Boolean> {
        return attachmentManager.setMedia(glide, uri, type, MediaConstraints.getPushMediaConstraints(), width ?: 0, height ?: 0)
    }

    override fun startRecordingVoiceMessage() {
        if (Permissions.hasAll(this, Manifest.permission.RECORD_AUDIO)) {
            showVoiceMessageUI()
            window.addFlags(WindowManager.LayoutParams.FLAG_KEEP_SCREEN_ON)
            audioRecorder.startRecording()
            stopAudioHandler.postDelayed(stopVoiceMessageRecordingTask, 300000) // Limit voice messages to 5 minute each
        } else {
            Permissions.with(this)
                .request(Manifest.permission.RECORD_AUDIO)
                .withRationaleDialog(getString(R.string.ConversationActivity_to_send_audio_messages_allow_signal_access_to_your_microphone), R.drawable.ic_baseline_mic_48)
                .withPermanentDenialDialog(getString(R.string.ConversationActivity_signal_requires_the_microphone_permission_in_order_to_send_audio_messages))
                .execute()
        }
    }

    override fun sendVoiceMessage() {
        hideVoiceMessageUI()
        window.clearFlags(WindowManager.LayoutParams.FLAG_KEEP_SCREEN_ON)
        val future = audioRecorder.stopRecording()
        stopAudioHandler.removeCallbacks(stopVoiceMessageRecordingTask)
        future.addListener(object : ListenableFuture.Listener<Pair<Uri, Long>> {

            override fun onSuccess(result: Pair<Uri, Long>) {
                val audioSlide = AudioSlide(this@ConversationActivityV2, result.first, result.second, MediaTypes.AUDIO_AAC, true)
                val slideDeck = SlideDeck()
                slideDeck.addSlide(audioSlide)
                sendAttachments(slideDeck.asAttachments(), null)
            }

            override fun onFailure(e: ExecutionException) {
                Toast.makeText(this@ConversationActivityV2, R.string.ConversationActivity_unable_to_record_audio, Toast.LENGTH_LONG).show()
            }
        })
    }

    override fun cancelVoiceMessage() {
        hideVoiceMessageUI()
        window.clearFlags(WindowManager.LayoutParams.FLAG_KEEP_SCREEN_ON)
        audioRecorder.stopRecording()
        stopAudioHandler.removeCallbacks(stopVoiceMessageRecordingTask)
    }

    override fun selectMessages(messages: Set<MessageRecord>) {
        handleLongPress(messages.first(), 0) //TODO: begin selection mode
    }

    // The option to "Delete just for me" or "Delete for everyone"
    private fun showDeleteOrDeleteForEveryoneInCommunityUI(messages: Set<MessageRecord>) {
        val bottomSheet = DeleteOptionsBottomSheet()
        bottomSheet.recipient = viewModel.recipient!!
        bottomSheet.onDeleteForMeTapped = {
            messages.forEach(viewModel::deleteLocally)
            bottomSheet.dismiss()
            endActionMode()
        }
        bottomSheet.onDeleteForEveryoneTapped = {
            messages.forEach(viewModel::deleteForEveryone)
            bottomSheet.dismiss()
            endActionMode()
        }
        bottomSheet.onCancelTapped = {
            bottomSheet.dismiss()
            endActionMode()
        }
        bottomSheet.show(supportFragmentManager, bottomSheet.tag)
    }

    private fun showDeleteLocallyUI(messages: Set<MessageRecord>) {
        val messageCount = 1
        showSessionDialog {
            title(resources.getQuantityString(R.plurals.ConversationFragment_delete_selected_messages, messageCount, messageCount))
            text(resources.getQuantityString(R.plurals.ConversationFragment_this_will_permanently_delete_all_n_selected_messages, messageCount, messageCount))
            button(R.string.delete) { messages.forEach(viewModel::deleteLocally); endActionMode() }
            cancelButton(::endActionMode)
        }
    }

    // Note: The messages in the provided set may be a single message, or multiple if there are a
    // group of selected messages.
    override fun deleteMessages(messages: Set<MessageRecord>) {
        val recipient = viewModel.recipient
        if (recipient == null) {
            Log.w("ConversationActivityV2", "Asked to delete messages but could not obtain viewModel recipient - aborting.")
            return
        }
        
        val allSentByCurrentUser = messages.all { it.isOutgoing }
        val allHasHash = messages.all { lokiMessageDb.getMessageServerHash(it.id, it.isMms) != null }

        // If the recipient is a community OR a Note-to-Self then we delete the message for everyone
        if (recipient.isCommunityRecipient || recipient.isLocalNumber) {
            val messageCount = 1 // Only used for plurals string
            showSessionDialog {
                title(resources.getQuantityString(R.plurals.ConversationFragment_delete_selected_messages, messageCount, messageCount))
                text(resources.getQuantityString(R.plurals.ConversationFragment_this_will_permanently_delete_all_n_selected_messages, messageCount, messageCount))
                button(R.string.delete) {
                    messages.forEach(viewModel::deleteForEveryone); endActionMode()
                }
                cancelButton { endActionMode() }
            }
        // Otherwise if this is a 1-on-1 conversation we may decided to delete just for ourselves or delete for everyone
        } else if (allSentByCurrentUser && allHasHash) {
            val bottomSheet = DeleteOptionsBottomSheet()
            bottomSheet.recipient = recipient
            bottomSheet.onDeleteForMeTapped = {
                messages.forEach(viewModel::deleteLocally)
                bottomSheet.dismiss()
                endActionMode()
            }
            bottomSheet.onDeleteForEveryoneTapped = {
                messages.forEach(viewModel::deleteForEveryone)
                bottomSheet.dismiss()
                endActionMode()
            }
            bottomSheet.onCancelTapped = {
                bottomSheet.dismiss()
                endActionMode()
            }
            bottomSheet.show(supportFragmentManager, bottomSheet.tag)
        }
        else // Finally, if this is a closed group and you are deleting someone else's message(s) then we can only delete locally.
        {
            val messageCount = 1
            showSessionDialog {
                title(resources.getQuantityString(R.plurals.ConversationFragment_delete_selected_messages, messageCount, messageCount))
                text(resources.getQuantityString(R.plurals.ConversationFragment_this_will_permanently_delete_all_n_selected_messages, messageCount, messageCount))
                button(R.string.delete) {
                    messages.forEach(viewModel::deleteLocally); endActionMode()
                }
                cancelButton(::endActionMode)
            }
        }
    }

    override fun banUser(messages: Set<MessageRecord>) {
        showSessionDialog {
            title(R.string.ConversationFragment_ban_selected_user)
            text("This will ban the selected user from this room. It won't ban them from other rooms.")
            button(R.string.ban) { viewModel.banUser(messages.first().individualRecipient); endActionMode() }
            cancelButton(::endActionMode)
        }
    }

    override fun banAndDeleteAll(messages: Set<MessageRecord>) {
        showSessionDialog {
            title(R.string.ConversationFragment_ban_selected_user)
            text("This will ban the selected user from this room and delete all messages sent by them. It won't ban them from other rooms or delete the messages they sent there.")
            button(R.string.ban) { viewModel.banAndDeleteAll(messages.first()); endActionMode() }
            cancelButton(::endActionMode)
        }
    }

    override fun copyMessages(messages: Set<MessageRecord>) {
        val sortedMessages = messages.sortedBy { it.dateSent }
        val messageSize = sortedMessages.size
        val builder = StringBuilder()
        val messageIterator = sortedMessages.iterator()
        while (messageIterator.hasNext()) {
            val message = messageIterator.next()
            val body = MentionUtilities.highlightMentions(message.body, viewModel.threadId, this)
            if (TextUtils.isEmpty(body)) { continue }
            if (messageSize > 1) {
                val formattedTimestamp = DateUtils.getDisplayFormattedTimeSpanString(this, Locale.getDefault(), message.timestamp)
                builder.append("$formattedTimestamp: ")
            }
            builder.append(body)
            if (messageIterator.hasNext()) {
                builder.append('\n')
            }
        }
        if (builder.isNotEmpty() && builder[builder.length - 1] == '\n') {
            builder.deleteCharAt(builder.length - 1)
        }
        val result = builder.toString()
        if (TextUtils.isEmpty(result)) { return }
        val manager = getSystemService(CLIPBOARD_SERVICE) as ClipboardManager
        manager.setPrimaryClip(ClipData.newPlainText("Message Content", result))
        Toast.makeText(this, R.string.copied_to_clipboard, Toast.LENGTH_SHORT).show()
        endActionMode()
    }

    override fun copySessionID(messages: Set<MessageRecord>) {
        val sessionID = messages.first().individualRecipient.address.toString()
        val clip = ClipData.newPlainText("Session ID", sessionID)
        val manager = getSystemService(CLIPBOARD_SERVICE) as ClipboardManager
        manager.setPrimaryClip(clip)
        Toast.makeText(this, R.string.copied_to_clipboard, Toast.LENGTH_SHORT).show()
        endActionMode()
    }

    override fun resyncMessage(messages: Set<MessageRecord>) {
        messages.iterator().forEach { messageRecord ->
            ResendMessageUtilities.resend(this, messageRecord, viewModel.blindedPublicKey, isResync = true)
        }
        endActionMode()
    }

    override fun resendMessage(messages: Set<MessageRecord>) {
        messages.iterator().forEach { messageRecord ->
            ResendMessageUtilities.resend(this, messageRecord, viewModel.blindedPublicKey)
        }
        endActionMode()
    }

    private val handleMessageDetail = registerForActivityResult(ActivityResultContracts.StartActivityForResult()) { result: ActivityResult ->
        val message = result.data?.extras?.getLong(MESSAGE_TIMESTAMP)
            ?.let(mmsSmsDb::getMessageForTimestamp)

        val set = setOfNotNull(message)

        when (result.resultCode) {
            ON_REPLY -> reply(set)
            ON_RESEND -> resendMessage(set)
            ON_DELETE -> deleteMessages(set)
        }
    }

    override fun showMessageDetail(messages: Set<MessageRecord>) {
        Intent(this, MessageDetailActivity::class.java)
            .apply { putExtra(MESSAGE_TIMESTAMP, messages.first().timestamp) }
            .let { handleMessageDetail.launch(it) }

        endActionMode()
    }

    override fun saveAttachment(messages: Set<MessageRecord>) {
        val message = messages.first() as MmsMessageRecord

        // Do not allow the user to download a file attachment before it has finished downloading
        if (message.isMediaPending) {
            Toast.makeText(this, resources.getString(R.string.conversation_activity__wait_until_attachment_has_finished_downloading), Toast.LENGTH_LONG).show()
            return
        }

        SaveAttachmentTask.showWarningDialog(this) {
            Permissions.with(this)
                .request(Manifest.permission.WRITE_EXTERNAL_STORAGE)
                .maxSdkVersion(Build.VERSION_CODES.P)
                .withPermanentDenialDialog(getString(R.string.MediaPreviewActivity_signal_needs_the_storage_permission_in_order_to_write_to_external_storage_but_it_has_been_permanently_denied))
                .onAnyDenied {
                    endActionMode()
                    Toast.makeText(this@ConversationActivityV2, R.string.MediaPreviewActivity_unable_to_write_to_external_storage_without_permission, Toast.LENGTH_LONG).show()
                }
                .onAllGranted {
                    endActionMode()
                    val attachments: List<SaveAttachmentTask.Attachment?> = Stream.of(message.slideDeck.slides)
                        .filter { s: Slide -> s.uri != null && (s.hasImage() || s.hasVideo() || s.hasAudio() || s.hasDocument()) }
                        .map { s: Slide -> SaveAttachmentTask.Attachment(s.uri!!, s.contentType, message.dateReceived, s.fileName.orNull()) }
                        .toList()
                    if (attachments.isNotEmpty()) {
                        val saveTask = SaveAttachmentTask(this)
                        saveTask.executeOnExecutor(AsyncTask.THREAD_POOL_EXECUTOR, *attachments.toTypedArray())
                        if (!message.isOutgoing) {
                            sendMediaSavedNotification()
                        }
                        return@onAllGranted
                    }
                    Toast.makeText(this,
                        resources.getQuantityString(R.plurals.ConversationFragment_error_while_saving_attachments_to_sd_card, 1),
                        Toast.LENGTH_LONG).show()
                }
                .execute()
        }
    }

    override fun reply(messages: Set<MessageRecord>) {
        val recipient = viewModel.recipient ?: return
        messages.firstOrNull()?.let { binding?.inputBar?.draftQuote(recipient, it, glide) }
        endActionMode()
    }

    override fun destroyActionMode() {
        this.actionMode = null
    }

    private fun sendScreenshotNotification() {
        val recipient = viewModel.recipient ?: return
        if (recipient.isGroupRecipient) return
        val kind = DataExtractionNotification.Kind.Screenshot()
        val message = DataExtractionNotification(kind)
        MessageSender.send(message, recipient.address)
    }

    private fun sendMediaSavedNotification() {
        val recipient = viewModel.recipient ?: return
        if (recipient.isGroupRecipient) { return }
        val timestamp = SnodeAPI.nowWithOffset
        val kind = DataExtractionNotification.Kind.MediaSaved(timestamp)
        val message = DataExtractionNotification(kind)
        MessageSender.send(message, recipient.address)
    }

    private fun endActionMode() {
        actionMode?.finish()
        actionMode = null
    }
    // endregion

    // region General
    private fun getMessageBody(): String {
        var result = binding?.inputBar?.text?.trim() ?: return ""
        for (mention in mentions) {
            try {
                val startIndex = result.indexOf("@" + mention.displayName)
                val endIndex = startIndex + mention.displayName.count() + 1 // + 1 to include the "@"
                result = result.substring(0, startIndex) + "@" + mention.publicKey + result.substring(endIndex)
            } catch (exception: Exception) {
                Log.d("Loki", "Failed to process mention due to error: $exception")
            }
        }
        return result
    }
    // endregion

    // region Search
    private fun setUpSearchResultObserver() {
        searchViewModel.searchResults.observe(this, Observer { result: SearchViewModel.SearchResult? ->
            if (result == null) return@Observer
            if (result.getResults().isNotEmpty()) {
                result.getResults()[result.position]?.let {
                    jumpToMessage(it.messageRecipient.address, it.sentTimestampMs, true) {
                        searchViewModel.onMissingResult() }
                }
            }
            binding?.searchBottomBar?.setData(result.position, result.getResults().size)
        })
    }

    fun onSearchOpened() {
        searchViewModel.onSearchOpened()
        binding?.searchBottomBar?.visibility = View.VISIBLE
        binding?.searchBottomBar?.setData(0, 0)
        binding?.inputBar?.visibility = View.INVISIBLE
    }

    fun onSearchClosed() {
        searchViewModel.onSearchClosed()
        binding?.searchBottomBar?.visibility = View.GONE
        binding?.inputBar?.visibility = View.VISIBLE
        adapter.onSearchQueryUpdated(null)
        invalidateOptionsMenu()
    }

    fun onSearchQueryUpdated(query: String) {
        searchViewModel.onQueryUpdated(query, viewModel.threadId)
        binding?.searchBottomBar?.showLoading()
        adapter.onSearchQueryUpdated(query)
    }

    override fun onSearchMoveUpPressed() {
        this.searchViewModel.onMoveUp()
    }

    override fun onSearchMoveDownPressed() {
        this.searchViewModel.onMoveDown()
    }

    private fun jumpToMessage(author: Address, timestamp: Long, highlight: Boolean, onMessageNotFound: Runnable?) {
        SimpleTask.run(lifecycle, {
            mmsSmsDb.getMessagePositionInConversation(viewModel.threadId, timestamp, author, reverseMessageList)
        }) { p: Int -> moveToMessagePosition(p, highlight, onMessageNotFound) }
    }

    private fun moveToMessagePosition(position: Int, highlight: Boolean, onMessageNotFound: Runnable?) {
        if (position >= 0) {
            binding?.conversationRecyclerView?.scrollToPosition(position)

            if (highlight) {
                runOnUiThread {
                    highlightViewAtPosition(position)
                }
            }
        } else {
            onMessageNotFound?.run()
        }
    }
    // endregion

    inner class ReactionsToolbarListener constructor(val message: MessageRecord) : OnActionSelectedListener {

        override fun onActionSelected(action: ConversationReactionOverlay.Action) {
            val selectedItems = setOf(message)
            when (action) {
                ConversationReactionOverlay.Action.REPLY -> reply(selectedItems)
                ConversationReactionOverlay.Action.RESYNC -> resyncMessage(selectedItems)
                ConversationReactionOverlay.Action.RESEND -> resendMessage(selectedItems)
                ConversationReactionOverlay.Action.DOWNLOAD -> saveAttachment(selectedItems)
                ConversationReactionOverlay.Action.COPY_MESSAGE -> copyMessages(selectedItems)
                ConversationReactionOverlay.Action.VIEW_INFO -> showMessageDetail(selectedItems)
                ConversationReactionOverlay.Action.SELECT -> selectMessages(selectedItems)
                ConversationReactionOverlay.Action.DELETE -> deleteMessages(selectedItems)
                ConversationReactionOverlay.Action.BAN_AND_DELETE_ALL -> banAndDeleteAll(selectedItems)
                ConversationReactionOverlay.Action.BAN_USER -> banUser(selectedItems)
                ConversationReactionOverlay.Action.COPY_SESSION_ID -> copySessionID(selectedItems)
            }
        }
    }

    // AdapterDataObserver implementation to scroll us to the bottom of the ConversationRecyclerView
    // when we're already near the bottom and we send or receive a message.
    inner class ConversationAdapterDataObserver(val recyclerView: ConversationRecyclerView, val adapter: ConversationAdapter) : RecyclerView.AdapterDataObserver() {
        override fun onChanged() {
            super.onChanged()
            if (recyclerView.isScrolledToWithin30dpOfBottom) {
                // Note: The adapter itemCount is zero based - so calling this with the itemCount in
                // a non-zero based manner scrolls us to the bottom of the last message (including
                // to the bottom of long messages as required by Jira SES-789 / GitHub 1364).
                recyclerView.scrollToPosition(adapter.itemCount)
            }
        }
    }

}<|MERGE_RESOLUTION|>--- conflicted
+++ resolved
@@ -334,13 +334,8 @@
         )
         adapter.visibleMessageViewDelegate = this
 
-<<<<<<< HEAD
-        // Register an AdapterDataObserver to scroll us to the bottom of the RecyclerView if we're
-        // already near the the bottom and the data changes.
-=======
         // Register an AdapterDataObserver to scroll us to the bottom of the RecyclerView for if
         // we're already near the the bottom and the data changes.
->>>>>>> 455a1ed5
         adapter.registerAdapterDataObserver(ConversationAdapterDataObserver(binding?.conversationRecyclerView!!, adapter))
 
         adapter
@@ -364,10 +359,6 @@
     private var currentLastVisibleRecyclerViewIndex:  Int = RecyclerView.NO_POSITION
     private var recyclerScrollState: Int = RecyclerView.SCROLL_STATE_IDLE
 
-<<<<<<< HEAD
-=======
-
->>>>>>> 455a1ed5
     // region Settings
     companion object {
         // Extras
@@ -579,7 +570,7 @@
         binding!!.conversationRecyclerView.layoutManager = layoutManager
         // Workaround for the fact that CursorRecyclerViewAdapter doesn't auto-update automatically (even though it says it will)
         LoaderManager.getInstance(this).restartLoader(0, null, this)
-        binding!!.conversationRecyclerView.addOnScrollListener(object : RecyclerView.OnScrollListener() { 
+        binding!!.conversationRecyclerView.addOnScrollListener(object : RecyclerView.OnScrollListener() {
 
             override fun onScrolled(recyclerView: RecyclerView, dx: Int, dy: Int) {
                 // The unreadCount check is to prevent us scrolling to the bottom when we first enter a conversation
@@ -594,7 +585,6 @@
             }
         })
     }
-<<<<<<< HEAD
 
     private fun scrollToMostRecentMessageIfWeShould() {
         // Grab an initial 'previous' last visible message..
@@ -621,34 +611,6 @@
             }
         }
 
-=======
-
-    private fun scrollToMostRecentMessageIfWeShould() {
-        // Grab an initial 'previous' last visible message..
-        if (previousLastVisibleRecyclerViewIndex == RecyclerView.NO_POSITION) {
-            previousLastVisibleRecyclerViewIndex = layoutManager?.findLastVisibleItemPosition()!!
-        }
-
-        // ..and grab the 'current' last visible message.
-        currentLastVisibleRecyclerViewIndex = layoutManager?.findLastVisibleItemPosition()!!
-
-        // If the current last visible message index is less than the previous one (i.e. we've
-        // lost visibility of one or more messages due to showing the IME keyboard) AND we're
-        // at the bottom of the message feed..
-        val atBottomAndTrueLastNoLongerVisible = currentLastVisibleRecyclerViewIndex!! <= previousLastVisibleRecyclerViewIndex!! && !binding?.scrollToBottomButton?.isVisible!!
-
-        // ..OR we're at the last message or have received a new message..
-        val atLastOrReceivedNewMessage = currentLastVisibleRecyclerViewIndex == (adapter.itemCount - 1)
-
-        // ..then scroll the recycler view to the last message on resize. Note: We cannot just call
-        // scroll/smoothScroll - we have to `post` it or nothing happens!
-        if (atBottomAndTrueLastNoLongerVisible || atLastOrReceivedNewMessage) {
-            binding?.conversationRecyclerView?.post {
-                binding?.conversationRecyclerView?.smoothScrollToPosition(adapter.itemCount)
-            }
-        }
-
->>>>>>> 455a1ed5
         // Update our previous last visible view index to the current one
         previousLastVisibleRecyclerViewIndex = currentLastVisibleRecyclerViewIndex
     }
@@ -1921,7 +1883,7 @@
             Log.w("ConversationActivityV2", "Asked to delete messages but could not obtain viewModel recipient - aborting.")
             return
         }
-        
+
         val allSentByCurrentUser = messages.all { it.isOutgoing }
         val allHasHash = messages.all { lokiMessageDb.getMessageServerHash(it.id, it.isMms) != null }
 
