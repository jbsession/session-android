--- conflicted
+++ resolved
@@ -166,10 +166,7 @@
 import org.thoughtcrime.securesms.util.DateUtils
 import org.thoughtcrime.securesms.util.MediaUtil
 import org.thoughtcrime.securesms.util.SaveAttachmentTask
-<<<<<<< HEAD
-=======
 import org.thoughtcrime.securesms.util.drawToBitmap
->>>>>>> 4c9a237d
 import org.thoughtcrime.securesms.util.isScrolledToBottom
 import org.thoughtcrime.securesms.util.push
 import org.thoughtcrime.securesms.util.show
@@ -409,10 +406,7 @@
         }
 
         updateUnreadCountIndicator()
-<<<<<<< HEAD
         updatePlaceholder()
-=======
->>>>>>> 4c9a237d
         setUpBlockedBanner()
         binding!!.searchBottomBar.setEventListener(this)
         updateSendAfterApprovalText()
@@ -1597,12 +1591,7 @@
         processMessageRequestApproval()
         // Create the message
         val message = VisibleMessage()
-<<<<<<< HEAD
         message.sentTimestamp = sentTimestamp
-=======
-        val sentTimestampMs = SnodeAPI.nowWithOffset
-        message.sentTimestamp = sentTimestampMs
->>>>>>> 4c9a237d
         message.text = body
         val quote = quotedMessage?.let {
             val quotedAttachments = (it as? MmsMessageRecord)?.slideDeck?.asAttachments() ?: listOf()
