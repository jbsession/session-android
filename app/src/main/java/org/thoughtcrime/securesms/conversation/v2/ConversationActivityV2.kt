package org.thoughtcrime.securesms.conversation.v2

import android.Manifest
import android.animation.FloatEvaluator
import android.animation.ValueAnimator
import android.content.ClipData
import android.content.ClipboardManager
import android.content.Context
import android.content.Intent
import android.content.res.Resources
import android.database.Cursor
import android.graphics.Rect
import android.graphics.Typeface
import android.net.Uri
import android.os.*
import android.text.TextUtils
import android.util.Log
import android.util.Pair
import android.util.TypedValue
import android.view.*
import android.widget.RelativeLayout
import android.widget.Toast
import androidx.appcompat.app.AlertDialog
import androidx.core.view.isVisible
import androidx.lifecycle.Observer
import androidx.lifecycle.ViewModelProvider
import androidx.lifecycle.ViewModelProviders
import androidx.loader.app.LoaderManager
import androidx.loader.content.Loader
import androidx.recyclerview.widget.LinearLayoutManager
import androidx.recyclerview.widget.RecyclerView
import com.annimon.stream.Stream
import kotlinx.android.synthetic.main.activity_conversation_v2.*
import kotlinx.android.synthetic.main.activity_conversation_v2.view.*
import kotlinx.android.synthetic.main.activity_conversation_v2_action_bar.*
import kotlinx.android.synthetic.main.activity_home.*
import kotlinx.android.synthetic.main.view_conversation.view.*
import kotlinx.android.synthetic.main.view_input_bar.view.*
import kotlinx.android.synthetic.main.view_input_bar_recording.*
import kotlinx.android.synthetic.main.view_input_bar_recording.view.*
import network.loki.messenger.R
import nl.komponents.kovenant.ui.failUi
import nl.komponents.kovenant.ui.successUi
import org.session.libsession.messaging.MessagingModuleConfiguration
import org.session.libsession.messaging.contacts.Contact
import org.session.libsession.messaging.mentions.Mention
import org.session.libsession.messaging.mentions.MentionsManager
import org.session.libsession.messaging.messages.control.DataExtractionNotification
import org.session.libsession.messaging.messages.signal.OutgoingMediaMessage
import org.session.libsession.messaging.messages.signal.OutgoingTextMessage
import org.session.libsession.messaging.messages.visible.OpenGroupInvitation
import org.session.libsession.messaging.messages.visible.VisibleMessage
import org.session.libsession.messaging.open_groups.OpenGroupAPIV2
import org.session.libsession.messaging.sending_receiving.MessageSender
import org.session.libsession.messaging.sending_receiving.attachments.Attachment
import org.session.libsession.messaging.sending_receiving.link_preview.LinkPreview
import org.session.libsession.messaging.sending_receiving.quotes.QuoteModel
import org.session.libsession.utilities.Address
import org.session.libsession.utilities.Address.Companion.fromSerialized
import org.session.libsession.utilities.MediaTypes
import org.session.libsession.utilities.TextSecurePreferences
import org.session.libsession.utilities.concurrent.SimpleTask
import org.session.libsession.utilities.recipients.Recipient
import org.session.libsession.utilities.recipients.RecipientModifiedListener
import org.session.libsignal.utilities.ListenableFuture
import org.session.libsignal.utilities.ThreadUtils
import org.thoughtcrime.securesms.ApplicationContext
import org.thoughtcrime.securesms.PassphraseRequiredActionBarActivity
import org.thoughtcrime.securesms.audio.AudioRecorder
import org.thoughtcrime.securesms.contactshare.SimpleTextWatcher
import org.thoughtcrime.securesms.conversation.v2.dialogs.*
import org.thoughtcrime.securesms.conversation.v2.input_bar.InputBarButton
import org.thoughtcrime.securesms.conversation.v2.input_bar.InputBarDelegate
import org.thoughtcrime.securesms.conversation.v2.input_bar.InputBarRecordingViewDelegate
import org.thoughtcrime.securesms.conversation.v2.input_bar.mentions.MentionCandidatesView
import org.thoughtcrime.securesms.conversation.v2.menus.ConversationActionModeCallback
import org.thoughtcrime.securesms.conversation.v2.menus.ConversationActionModeCallbackDelegate
import org.thoughtcrime.securesms.conversation.v2.menus.ConversationMenuHelper
import org.thoughtcrime.securesms.conversation.v2.messages.VisibleMessageContentViewDelegate
import org.thoughtcrime.securesms.conversation.v2.messages.VisibleMessageView
import org.thoughtcrime.securesms.conversation.v2.search.SearchBottomBar
import org.thoughtcrime.securesms.conversation.v2.search.SearchViewModel
import org.thoughtcrime.securesms.conversation.v2.utilities.AttachmentManager
import org.thoughtcrime.securesms.database.DatabaseFactory
import org.thoughtcrime.securesms.database.DraftDatabase
import org.thoughtcrime.securesms.database.DraftDatabase.Drafts
import org.thoughtcrime.securesms.database.model.MessageRecord
import org.thoughtcrime.securesms.database.model.MmsMessageRecord
import org.thoughtcrime.securesms.giph.ui.GiphyActivity
import org.thoughtcrime.securesms.linkpreview.LinkPreviewRepository
import org.thoughtcrime.securesms.linkpreview.LinkPreviewUtil
import org.thoughtcrime.securesms.linkpreview.LinkPreviewViewModel
import org.thoughtcrime.securesms.linkpreview.LinkPreviewViewModel.LinkPreviewState
import org.thoughtcrime.securesms.loki.activities.SelectContactsActivity
import org.thoughtcrime.securesms.loki.activities.SelectContactsActivity.Companion.selectedContactsKey
import org.thoughtcrime.securesms.loki.utilities.ActivityDispatcher
import org.thoughtcrime.securesms.loki.utilities.MentionUtilities
import org.thoughtcrime.securesms.loki.utilities.push
import org.thoughtcrime.securesms.loki.utilities.toPx
import org.thoughtcrime.securesms.mediasend.Media
import org.thoughtcrime.securesms.mediasend.MediaSendActivity
import org.thoughtcrime.securesms.mms.*
import org.thoughtcrime.securesms.notifications.MarkReadReceiver
import org.thoughtcrime.securesms.permissions.Permissions
import org.thoughtcrime.securesms.util.DateUtils
import org.thoughtcrime.securesms.util.MediaUtil
import org.thoughtcrime.securesms.util.SaveAttachmentTask
import java.util.*
import java.util.concurrent.ExecutionException
import kotlin.math.*

// Some things that seemingly belong to the input bar (e.g. the voice message recording UI) are actually
// part of the conversation activity layout. This is just because it makes the layout a lot simpler. The
// price we pay is a bit of back and forth between the input bar and the conversation activity.

class ConversationActivityV2 : PassphraseRequiredActionBarActivity(), InputBarDelegate,
<<<<<<< HEAD
        InputBarRecordingViewDelegate, AttachmentManager.AttachmentListener, ActivityDispatcher,
        ConversationActionModeCallbackDelegate, SearchBottomBar.EventListener {
=======
    InputBarRecordingViewDelegate, AttachmentManager.AttachmentListener, ActivityDispatcher,
    ConversationActionModeCallbackDelegate, VisibleMessageContentViewDelegate, RecipientModifiedListener {
>>>>>>> d3704a69
    private val screenWidth = Resources.getSystem().displayMetrics.widthPixels
    private var linkPreviewViewModel: LinkPreviewViewModel? = null
    private var threadID: Long = -1
    private var actionMode: ActionMode? = null
    private var unreadCount = 0
    // Attachments
    private val audioRecorder = AudioRecorder(this)
    private val stopAudioHandler = Handler(Looper.getMainLooper())
    private val stopVoiceMessageRecordingTask = Runnable { sendVoiceMessage() }
    private val attachmentManager by lazy { AttachmentManager(this, this) }
    private var isLockViewExpanded = false
    private var isShowingAttachmentOptions = false
    // Mentions
    private val mentions = mutableListOf<Mention>()
    private var mentionCandidatesView: MentionCandidatesView? = null
    private var previousText: CharSequence = ""
    private var currentMentionStartIndex = -1
    private var isShowingMentionCandidatesView = false
    // Search
    var searchViewModel: SearchViewModel? = null
    var searchViewItem: MenuItem? = null

    private val isScrolledToBottom: Boolean
        get() {
            val position = layoutManager.findFirstCompletelyVisibleItemPosition()
            return position == 0
        }

    private val layoutManager: LinearLayoutManager
        get() { return conversationRecyclerView.layoutManager as LinearLayoutManager }

    private val adapter by lazy {
        val cursor = DatabaseFactory.getMmsSmsDatabase(this).getConversation(threadID)
        val adapter = ConversationAdapter(
            this,
            cursor,
            onItemPress = { message, position, view, rawRect ->
                handlePress(message, position, view, rawRect)
            },
            onItemSwipeToReply = { message, position ->
                handleSwipeToReply(message, position)
            },
            onItemLongPress = { message, position ->
                handleLongPress(message, position)
            },
            glide
        )
        adapter.visibleMessageContentViewDelegate = this
        adapter
    }

    private val thread by lazy {
        DatabaseFactory.getThreadDatabase(this).getRecipientForThreadId(threadID)!!
    }

    private val glide by lazy { GlideApp.with(this) }
    private val lockViewHitMargin by lazy { toPx(40, resources) }
    private val gifButton by lazy { InputBarButton(this, R.drawable.ic_gif_white_24dp, hasOpaqueBackground = true, isGIFButton = true) }
    private val documentButton by lazy { InputBarButton(this, R.drawable.ic_document_small_dark, hasOpaqueBackground = true) }
    private val libraryButton by lazy { InputBarButton(this, R.drawable.ic_baseline_photo_library_24, hasOpaqueBackground = true) }
    private val cameraButton by lazy { InputBarButton(this, R.drawable.ic_baseline_photo_camera_24, hasOpaqueBackground = true) }

    // region Settings
    companion object {
        const val THREAD_ID = "thread_id"
        const val PICK_DOCUMENT = 2
        const val TAKE_PHOTO = 7
        const val PICK_GIF = 10
        const val PICK_FROM_LIBRARY = 12
        const val INVITE_CONTACTS = 124
    }
    // endregion

    // region Lifecycle
    override fun onCreate(savedInstanceState: Bundle?, isReady: Boolean) {
        super.onCreate(savedInstanceState, isReady)
        setContentView(R.layout.activity_conversation_v2)
        threadID = intent.getLongExtra(THREAD_ID, -1)
        setUpRecyclerView()
        setUpToolBar()
        setUpInputBar()
        restoreDraftIfNeeded()
        addOpenGroupGuidelinesIfNeeded()
        scrollToBottomButton.setOnClickListener { conversationRecyclerView.smoothScrollToPosition(0) }
        unreadCount = DatabaseFactory.getMmsSmsDatabase(this).getUnreadCount(threadID)
        updateUnreadCountIndicator()
        setUpTypingObserver()
        setUpRecipientObserver()
        updateSubtitle()
        getLatestOpenGroupInfoIfNeeded()
        setUpBlockedBanner()
        setUpLinkPreviewObserver()
        searchBottomBar.setEventListener(this)
        setUpSearchResultObserver()
        scrollToFirstUnreadMessageIfNeeded()
        markAllAsRead()
    }

    override fun onResume() {
        super.onResume()
        ApplicationContext.getInstance(this).messageNotifier.setVisibleThread(threadID)
    }

    override fun onPause() {
        super.onPause()
        ApplicationContext.getInstance(this).messageNotifier.setVisibleThread(-1)
    }

    override fun getSystemService(name: String): Any? {
        if (name == ActivityDispatcher.SERVICE) {
            return this
        }
        return super.getSystemService(name)
    }

    override fun dispatchIntent(body: (Context) -> Intent?) {
        val intent = body(this) ?: return
        push(intent, false)
    }

    private fun setUpRecyclerView() {
        conversationRecyclerView.adapter = adapter
        val layoutManager = LinearLayoutManager(this, LinearLayoutManager.VERTICAL, true)
        conversationRecyclerView.layoutManager = layoutManager
        // Workaround for the fact that CursorRecyclerViewAdapter doesn't auto-update automatically (even though it says it will)
        LoaderManager.getInstance(this).restartLoader(0, null, object : LoaderManager.LoaderCallbacks<Cursor> {

            override fun onCreateLoader(id: Int, bundle: Bundle?): Loader<Cursor> {
                return ConversationLoader(threadID, this@ConversationActivityV2)
            }

            override fun onLoadFinished(loader: Loader<Cursor>, cursor: Cursor?) {
                adapter.changeCursor(cursor)
            }

            override fun onLoaderReset(cursor: Loader<Cursor>) {
                adapter.changeCursor(null)
            }
        })
        conversationRecyclerView.addOnScrollListener(object : RecyclerView.OnScrollListener() {

            override fun onScrolled(recyclerView: RecyclerView, dx: Int, dy: Int) {
                handleRecyclerViewScrolled()
            }
        })
    }

    private fun setUpToolBar() {
        val actionBar = supportActionBar!!
        actionBar.setCustomView(R.layout.activity_conversation_v2_action_bar)
        actionBar.setDisplayShowCustomEnabled(true)
        conversationTitleView.text = thread.toShortString()
        profilePictureView.glide = glide
        profilePictureView.update(thread, threadID)
    }

    private fun setUpInputBar() {
        inputBar.delegate = this
        inputBarRecordingView.delegate = this
        // GIF button
        gifButtonContainer.addView(gifButton)
        gifButton.layoutParams = RelativeLayout.LayoutParams(RelativeLayout.LayoutParams.MATCH_PARENT, RelativeLayout.LayoutParams.MATCH_PARENT)
        gifButton.onUp = { showGIFPicker() }
        gifButton.snIsEnabled = false
        // Document button
        documentButtonContainer.addView(documentButton)
        documentButton.layoutParams = RelativeLayout.LayoutParams(RelativeLayout.LayoutParams.MATCH_PARENT, RelativeLayout.LayoutParams.MATCH_PARENT)
        documentButton.onUp = { showDocumentPicker() }
        documentButton.snIsEnabled = false
        // Library button
        libraryButtonContainer.addView(libraryButton)
        libraryButton.layoutParams = RelativeLayout.LayoutParams(RelativeLayout.LayoutParams.MATCH_PARENT, RelativeLayout.LayoutParams.MATCH_PARENT)
        libraryButton.onUp = { pickFromLibrary() }
        libraryButton.snIsEnabled = false
        // Camera button
        cameraButtonContainer.addView(cameraButton)
        cameraButton.layoutParams = RelativeLayout.LayoutParams(RelativeLayout.LayoutParams.MATCH_PARENT, RelativeLayout.LayoutParams.MATCH_PARENT)
        cameraButton.onUp = { showCamera() }
        cameraButton.snIsEnabled = false
    }

    private fun restoreDraftIfNeeded() {
        val draftDB = DatabaseFactory.getDraftDatabase(this)
        val drafts = draftDB.getDrafts(threadID)
        draftDB.clearDrafts(threadID)
        val text = drafts.find { it.type == DraftDatabase.Draft.TEXT }?.value ?: return
        inputBar.text = text
    }

    private fun addOpenGroupGuidelinesIfNeeded() {
        val openGroup = DatabaseFactory.getLokiThreadDatabase(this).getOpenGroupChat(threadID) ?: return
        val isOxenHostedOpenGroup = openGroup.room == "session" || openGroup.room == "oxen"
            || openGroup.room == "lokinet" || openGroup.room == "crypto"
        if (!isOxenHostedOpenGroup) { return }
        openGroupGuidelinesView.visibility = View.VISIBLE
        val recyclerViewLayoutParams = conversationRecyclerView.layoutParams as RelativeLayout.LayoutParams
        recyclerViewLayoutParams.topMargin = toPx(57, resources) // The height of the open group guidelines view is hardcoded to this
        conversationRecyclerView.layoutParams = recyclerViewLayoutParams
    }

    private fun setUpTypingObserver() {
        ApplicationContext.getInstance(this).typingStatusRepository.getTypists(threadID).observe(this) { state ->
            val recipients = if (state != null) state.typists else listOf()
            // FIXME: Also checking isScrolledToBottom is a quick fix for an issue where the
            //        typing indicator overlays the recycler view when scrolled up
            typingIndicatorViewContainer.isVisible = recipients.isNotEmpty() && isScrolledToBottom
            typingIndicatorViewContainer.setTypists(recipients)
            inputBarHeightChanged(inputBar.height)
        }
        if (TextSecurePreferences.isTypingIndicatorsEnabled(this)) {
            inputBar.inputBarEditText.addTextChangedListener(object : SimpleTextWatcher() {

                override fun onTextChanged(text: String?) {
                    ApplicationContext.getInstance(this@ConversationActivityV2).typingStatusSender.onTypingStarted(threadID)
                }
            })
        }
    }

    private fun setUpRecipientObserver() {
        thread.addListener(this)
    }

    private fun getLatestOpenGroupInfoIfNeeded() {
        val openGroup = DatabaseFactory.getLokiThreadDatabase(this).getOpenGroupChat(threadID) ?: return
        OpenGroupAPIV2.getMemberCount(openGroup.room, openGroup.server).successUi { updateSubtitle() }
    }

    private fun setUpBlockedBanner() {
        if (thread.isGroupRecipient) { return }
        val contactDB = DatabaseFactory.getSessionContactDatabase(this)
        val sessionID = thread.address.toString()
        val contact = contactDB.getContactWithSessionID(sessionID)
        val name = contact?.displayName(Contact.ContactContext.REGULAR) ?: sessionID
        blockedBannerTextView.text = resources.getString(R.string.activity_conversation_blocked_banner_text, name)
        blockedBanner.isVisible = thread.isBlocked
        blockedBanner.setOnClickListener { unblock() }
    }

    private fun setUpLinkPreviewObserver() {
        val linkPreviewViewModel = ViewModelProviders.of(this, LinkPreviewViewModel.Factory(LinkPreviewRepository(this)))[LinkPreviewViewModel::class.java]
        this.linkPreviewViewModel = linkPreviewViewModel
        if (!TextSecurePreferences.isLinkPreviewsEnabled(this)) {
            linkPreviewViewModel.onUserCancel(); return
        }
        linkPreviewViewModel.linkPreviewState.observe(this, { previewState: LinkPreviewState? ->
            if (previewState == null) return@observe
            if (previewState.isLoading) {
                inputBar.draftLinkPreview()
            } else if (previewState.linkPreview.isPresent) {
                inputBar.updateLinkPreviewDraft(glide, previewState.linkPreview.get())
            } else {
                inputBar.cancelLinkPreviewDraft()
            }
        })
    }

    private fun scrollToFirstUnreadMessageIfNeeded() {
        val lastSeenTimestamp = DatabaseFactory.getThreadDatabase(this).getLastSeenAndHasSent(threadID).first()
        val lastSeenItemPosition = adapter.findLastSeenItemPosition(lastSeenTimestamp) ?: return
        if (lastSeenItemPosition <= 3) { return }
        conversationRecyclerView.scrollToPosition(lastSeenItemPosition)
    }

    override fun onPrepareOptionsMenu(menu: Menu): Boolean {
        ConversationMenuHelper.onPrepareOptionsMenu(menu, menuInflater, thread, threadID, this) { onOptionsItemSelected(it) }
        super.onPrepareOptionsMenu(menu)
        return true
    }

    override fun onDestroy() {
        saveDraft()
        super.onDestroy()
    }
    // endregion

    override fun onModified(recipient: Recipient) {
        if (thread.isContactRecipient) {
            blockedBanner.isVisible = thread.isBlocked
        }
        updateSubtitle()
    }

    private fun markAllAsRead() {
        val messages = DatabaseFactory.getThreadDatabase(this).setRead(threadID, true)
        if (thread.isGroupRecipient) {
            for (message in messages) {
                MarkReadReceiver.scheduleDeletion(this, message.expirationInfo)
            }
        } else {
            MarkReadReceiver.process(this, messages)
        }
        ApplicationContext.getInstance(this).messageNotifier.updateNotification(this)
    }

    override fun inputBarHeightChanged(newValue: Int) {
        @Suppress("NAME_SHADOWING") val newValue = max(newValue, resources.getDimension(R.dimen.input_bar_height).roundToInt())
        // 36 DP is the exact height of the typing indicator view. It's also exactly 18 * 2, and 18 is the large message
        // corner radius. This makes 36 DP look "correct" in the context of other messages on the screen.
        val typingIndicatorHeight = if (typingIndicatorViewContainer.isVisible) toPx(36, resources) else 0
        // Recycler view
        val recyclerViewLayoutParams = conversationRecyclerView.layoutParams as RelativeLayout.LayoutParams
        recyclerViewLayoutParams.bottomMargin = newValue + typingIndicatorHeight
        conversationRecyclerView.layoutParams = recyclerViewLayoutParams
        // Additional content container
        val additionalContentContainerLayoutParams = additionalContentContainer.layoutParams as RelativeLayout.LayoutParams
        additionalContentContainerLayoutParams.bottomMargin = newValue
        additionalContentContainer.layoutParams = additionalContentContainerLayoutParams
        // Attachment options
        val attachmentButtonHeight = inputBar.attachmentsButtonContainer.height
        val bottomMargin = (newValue - inputBar.additionalContentHeight - attachmentButtonHeight) / 2
        val margin = toPx(8, resources)
        val attachmentOptionsContainerLayoutParams = attachmentOptionsContainer.layoutParams as RelativeLayout.LayoutParams
        attachmentOptionsContainerLayoutParams.bottomMargin = bottomMargin + attachmentButtonHeight + margin
        attachmentOptionsContainer.layoutParams = attachmentOptionsContainerLayoutParams
        // Scroll to bottom button
        val scrollToBottomButtonLayoutParams = scrollToBottomButton.layoutParams as RelativeLayout.LayoutParams
        scrollToBottomButtonLayoutParams.bottomMargin = newValue + additionalContentContainer.height + toPx(12, resources)
        scrollToBottomButton.layoutParams = scrollToBottomButtonLayoutParams
    }

    override fun inputBarEditTextContentChanged(newContent: CharSequence) {
        if (TextSecurePreferences.isLinkPreviewsEnabled(this)) {
            linkPreviewViewModel?.onTextChanged(this, inputBar.text, 0, 0)
        }
        showOrHideMentionCandidatesIfNeeded(newContent)
        if (LinkPreviewUtil.findWhitelistedUrls(newContent.toString()).isNotEmpty()
            && !TextSecurePreferences.isLinkPreviewsEnabled(this) && !TextSecurePreferences.hasSeenLinkPreviewSuggestionDialog(this)) {
            LinkPreviewDialog {
                setUpLinkPreviewObserver()
                linkPreviewViewModel?.onEnabled()
                linkPreviewViewModel?.onTextChanged(this, inputBar.text, 0, 0)
            }.show(supportFragmentManager, "Link Preview Dialog")
            TextSecurePreferences.setHasSeenLinkPreviewSuggestionDialog(this)
        }
    }

    private fun showOrHideMentionCandidatesIfNeeded(text: CharSequence) {
        if (text.length < previousText.length) {
            currentMentionStartIndex = -1
            hideMentionCandidates()
            val mentionsToRemove = mentions.filter { !text.contains(it.displayName) }
            mentions.removeAll(mentionsToRemove)
        }
        if (text.isNotEmpty()) {
            val lastCharIndex = text.lastIndex
            val lastChar = text[lastCharIndex]
            // Check if there is whitespace before the '@' or the '@' is the first character
            val isCharacterBeforeLastWhiteSpaceOrStartOfLine: Boolean
            if (text.length == 1) {
                isCharacterBeforeLastWhiteSpaceOrStartOfLine = true // Start of line
            } else {
                val charBeforeLast = text[lastCharIndex - 1]
                isCharacterBeforeLastWhiteSpaceOrStartOfLine = Character.isWhitespace(charBeforeLast)
            }
            if (lastChar == '@' && isCharacterBeforeLastWhiteSpaceOrStartOfLine) {
                currentMentionStartIndex = lastCharIndex
                showOrUpdateMentionCandidatesIfNeeded()
            } else if (Character.isWhitespace(lastChar) || lastChar == '@') { // the lastCharacter == "@" is to check for @@
                currentMentionStartIndex = -1
                hideMentionCandidates()
            } else if (currentMentionStartIndex != -1) {
                val query = text.substring(currentMentionStartIndex + 1) // + 1 to get rid of the "@"
                showOrUpdateMentionCandidatesIfNeeded(query)
            }
        }
        previousText = text
    }

    private fun showOrUpdateMentionCandidatesIfNeeded(query: String = "") {
        if (!isShowingMentionCandidatesView) {
            additionalContentContainer.removeAllViews()
            val view = MentionCandidatesView(this)
            view.glide = glide
            view.onCandidateSelected = { handleMentionSelected(it) }
            additionalContentContainer.addView(view)
            val candidates = MentionsManager.getMentionCandidates(query, threadID, thread.isOpenGroupRecipient)
            this.mentionCandidatesView = view
            view.show(candidates, threadID)
            view.alpha = 0.0f
            val animation = ValueAnimator.ofObject(FloatEvaluator(), view.alpha, 1.0f)
            animation.duration = 250L
            animation.addUpdateListener { animator ->
                view.alpha = animator.animatedValue as Float
            }
            animation.start()
        } else {
            val candidates = MentionsManager.getMentionCandidates(query, threadID, thread.isOpenGroupRecipient)
            this.mentionCandidatesView!!.setMentionCandidates(candidates)
        }
        isShowingMentionCandidatesView = true
    }

    private fun hideMentionCandidates() {
        if (isShowingMentionCandidatesView) {
            val mentionCandidatesView = mentionCandidatesView ?: return
            val animation = ValueAnimator.ofObject(FloatEvaluator(), mentionCandidatesView.alpha, 0.0f)
            animation.duration = 250L
            animation.addUpdateListener { animator ->
                mentionCandidatesView.alpha = animator.animatedValue as Float
                if (animator.animatedFraction == 1.0f) { additionalContentContainer.removeAllViews() }
            }
            animation.start()
        }
        isShowingMentionCandidatesView = false
    }

    override fun toggleAttachmentOptions() {
        val targetAlpha = if (isShowingAttachmentOptions) 0.0f else 1.0f
        val allButtonContainers = listOf( cameraButtonContainer, libraryButtonContainer, documentButtonContainer, gifButtonContainer)
        val isReversed = isShowingAttachmentOptions // Run the animation in reverse
        val count = allButtonContainers.size
        allButtonContainers.indices.forEach { index ->
            val view = allButtonContainers[index]
            val animation = ValueAnimator.ofObject(FloatEvaluator(), view.alpha, targetAlpha)
            animation.duration = 250L
            animation.startDelay = if (isReversed) 50L * (count - index.toLong()) else 50L * index.toLong()
            animation.addUpdateListener { animator ->
                view.alpha = animator.animatedValue as Float
            }
            animation.start()
        }
        isShowingAttachmentOptions = !isShowingAttachmentOptions
        val allButtons = listOf( cameraButton, libraryButton, documentButton, gifButton )
        allButtons.forEach { it.snIsEnabled = isShowingAttachmentOptions }
    }

    override fun showVoiceMessageUI() {
        inputBarRecordingView.show()
        inputBar.alpha = 0.0f
        val animation = ValueAnimator.ofObject(FloatEvaluator(), 1.0f, 0.0f)
        animation.duration = 250L
        animation.addUpdateListener { animator ->
            inputBar.alpha = animator.animatedValue as Float
        }
        animation.start()
    }

    private fun expandVoiceMessageLockView() {
        val animation = ValueAnimator.ofObject(FloatEvaluator(), lockView.scaleX, 1.10f)
        animation.duration = 250L
        animation.addUpdateListener { animator ->
            lockView.scaleX = animator.animatedValue as Float
            lockView.scaleY = animator.animatedValue as Float
        }
        animation.start()
    }

    private fun collapseVoiceMessageLockView() {
        val animation = ValueAnimator.ofObject(FloatEvaluator(), lockView.scaleX, 1.0f)
        animation.duration = 250L
        animation.addUpdateListener { animator ->
            lockView.scaleX = animator.animatedValue as Float
            lockView.scaleY = animator.animatedValue as Float
        }
        animation.start()
    }

    private fun hideVoiceMessageUI() {
        val chevronImageView = inputBarRecordingView.inputBarChevronImageView
        val slideToCancelTextView = inputBarRecordingView.inputBarSlideToCancelTextView
        listOf( chevronImageView, slideToCancelTextView ).forEach { view ->
            val animation = ValueAnimator.ofObject(FloatEvaluator(), view.translationX, 0.0f)
            animation.duration = 250L
            animation.addUpdateListener { animator ->
                view.translationX = animator.animatedValue as Float
            }
            animation.start()
        }
        inputBarRecordingView.hide()
    }

    override fun handleVoiceMessageUIHidden() {
        inputBar.alpha = 1.0f
        val animation = ValueAnimator.ofObject(FloatEvaluator(), 0.0f, 1.0f)
        animation.duration = 250L
        animation.addUpdateListener { animator ->
            inputBar.alpha = animator.animatedValue as Float
        }
        animation.start()
    }

    private fun handleRecyclerViewScrolled() {
        val alpha = if (!isScrolledToBottom) 1.0f else 0.0f
        // FIXME: Checking isScrolledToBottom is a quick fix for an issue where the
        //        typing indicator overlays the recycler view when scrolled up
        val wasTypingIndicatorVisibleBefore = typingIndicatorViewContainer.isVisible
        typingIndicatorViewContainer.isVisible = wasTypingIndicatorVisibleBefore && isScrolledToBottom
        val isTypingIndicatorVisibleAfter = typingIndicatorViewContainer.isVisible
        if (isTypingIndicatorVisibleAfter != wasTypingIndicatorVisibleBefore) {
            inputBarHeightChanged(inputBar.height)
        }
        scrollToBottomButton.alpha = alpha
        unreadCount = min(unreadCount, layoutManager.findFirstVisibleItemPosition())
        updateUnreadCountIndicator()
    }

    private fun updateUnreadCountIndicator() {
        val formattedUnreadCount = if (unreadCount < 100) unreadCount.toString() else "99+"
        unreadCountTextView.text = formattedUnreadCount
        val textSize = if (unreadCount < 100) 12.0f else 9.0f
        unreadCountTextView.setTextSize(TypedValue.COMPLEX_UNIT_DIP, textSize)
        unreadCountTextView.setTypeface(Typeface.DEFAULT, if (unreadCount < 100) Typeface.BOLD else Typeface.NORMAL)
        unreadCountIndicator.isVisible = (unreadCount != 0)
    }

    private fun updateSubtitle() {
        muteIconImageView.isVisible = thread.isMuted
        conversationSubtitleView.isVisible = true
        if (thread.isMuted) {
            conversationSubtitleView.text = getString(R.string.ConversationActivity_muted_until_date, DateUtils.getFormattedDateTime(thread.mutedUntil, "EEE, MMM d, yyyy HH:mm", Locale.getDefault()))
        } else if (thread.isGroupRecipient) {
            val openGroup = DatabaseFactory.getLokiThreadDatabase(this).getOpenGroupChat(threadID)
            if (openGroup != null) {
                val userCount = DatabaseFactory.getLokiAPIDatabase(this).getUserCount(openGroup.room, openGroup.server) ?: 0
                conversationSubtitleView.text = getString(R.string.ConversationActivity_member_count, userCount)
            } else {
                conversationSubtitleView.isVisible = false
            }
        } else {
            conversationSubtitleView.isVisible = false
        }
    }
    // endregion

    // region Interaction
    override fun onOptionsItemSelected(item: MenuItem): Boolean {
        if (item.itemId == android.R.id.home) {
            return false
        }
        return ConversationMenuHelper.onOptionItemSelected(this, item, thread)
    }

    // `position` is the adapter position; not the visual position
    private fun handlePress(message: MessageRecord, position: Int, view: VisibleMessageView, rawRect: Rect) {
        val actionMode = this.actionMode
        if (actionMode != null) {
            adapter.toggleSelection(message, position)
            val actionModeCallback = ConversationActionModeCallback(adapter, threadID, this)
            actionModeCallback.delegate = this
            actionModeCallback.updateActionModeMenu(actionMode.menu)
            if (adapter.selectedItems.isEmpty()) {
                actionMode.finish()
                this.actionMode = null
            }
        } else {
            // NOTE:
            // We have to use onContentClick (rather than a click listener directly on
            // the view) so as to not interfere with all the other gestures. Do not add
            // onClickListeners directly to message content views.
            view.onContentClick(rawRect)
        }
    }

    // `position` is the adapter position; not the visual position
    private fun handleSwipeToReply(message: MessageRecord, position: Int) {
        inputBar.draftQuote(message, glide)
    }

    // `position` is the adapter position; not the visual position
    private fun handleLongPress(message: MessageRecord, position: Int) {
        val actionMode = this.actionMode
        val actionModeCallback = ConversationActionModeCallback(adapter, threadID, this)
        actionModeCallback.delegate = this
        searchViewItem?.collapseActionView()
        if (actionMode == null) { // Nothing should be selected if this is the case
            adapter.toggleSelection(message, position)
            this.actionMode = if (android.os.Build.VERSION.SDK_INT >= android.os.Build.VERSION_CODES.M) {
                startActionMode(actionModeCallback, ActionMode.TYPE_PRIMARY)
            } else {
                startActionMode(actionModeCallback)
            }
        } else {
            adapter.toggleSelection(message, position)
            actionModeCallback.updateActionModeMenu(actionMode.menu)
            if (adapter.selectedItems.isEmpty()) {
                actionMode.finish()
                this.actionMode = null
            }
        }
    }

    override fun onMicrophoneButtonMove(event: MotionEvent) {
        val rawX = event.rawX
        val chevronImageView = inputBarRecordingView.inputBarChevronImageView
        val slideToCancelTextView = inputBarRecordingView.inputBarSlideToCancelTextView
        if (rawX < screenWidth / 2) {
            val translationX = rawX - screenWidth / 2
            val sign = -1.0f
            val chevronDamping = 4.0f
            val labelDamping = 3.0f
            val chevronX = (chevronDamping * (sqrt(abs(translationX)) / sqrt(chevronDamping))) * sign
            val labelX = (labelDamping * (sqrt(abs(translationX)) / sqrt(labelDamping))) * sign
            chevronImageView.translationX = chevronX
            slideToCancelTextView.translationX = labelX
        } else {
            chevronImageView.translationX = 0.0f
            slideToCancelTextView.translationX = 0.0f
        }
        if (isValidLockViewLocation(event.rawX.roundToInt(), event.rawY.roundToInt())) {
            if (!isLockViewExpanded) {
                expandVoiceMessageLockView()
                isLockViewExpanded = true
            }
        } else {
            if (isLockViewExpanded) {
                collapseVoiceMessageLockView()
                isLockViewExpanded = false
            }
        }
    }

    override fun onMicrophoneButtonCancel(event: MotionEvent) {
        hideVoiceMessageUI()
    }

    override fun onMicrophoneButtonUp(event: MotionEvent) {
        val x = event.rawX.roundToInt()
        val y = event.rawY.roundToInt()
        if (isValidLockViewLocation(x, y)) {
            inputBarRecordingView.lock()
        } else {
            val recordButtonOverlay = inputBarRecordingView.recordButtonOverlay
            val location = IntArray(2) { 0 }
            recordButtonOverlay.getLocationOnScreen(location)
            val hitRect = Rect(location[0], location[1], location[0] + recordButtonOverlay.width, location[1] + recordButtonOverlay.height)
            if (hitRect.contains(x, y)) {
                sendVoiceMessage()
            } else {
                cancelVoiceMessage()
            }
        }
    }

    private fun isValidLockViewLocation(x: Int, y: Int): Boolean {
        // We can be anywhere above the lock view and a bit to the side of it (at most `lockViewHitMargin`
        // to the side)
        val lockViewLocation = IntArray(2) { 0 }
        lockView.getLocationOnScreen(lockViewLocation)
        val hitRect = Rect(lockViewLocation[0] - lockViewHitMargin, 0,
            lockViewLocation[0] + lockView.width + lockViewHitMargin, lockViewLocation[1] + lockView.height)
        return hitRect.contains(x, y)
    }

    private fun unblock() {
        if (!thread.isContactRecipient) { return }
        DatabaseFactory.getRecipientDatabase(this).setBlocked(thread, false)
    }

    private fun handleMentionSelected(mention: Mention) {
        if (currentMentionStartIndex == -1) { return }
        mentions.add(mention)
        val previousText = inputBar.text
        val newText = previousText.substring(0, currentMentionStartIndex) + "@" + mention.displayName + " "
        inputBar.text = newText
        inputBar.inputBarEditText.setSelection(newText.length)
        currentMentionStartIndex = -1
        hideMentionCandidates()
        this.previousText = newText
    }

    override fun scrollToMessageIfPossible(timestamp: Long) {
        val lastSeenItemPosition = adapter.getItemPositionForTimestamp(timestamp) ?: return
        conversationRecyclerView.scrollToPosition(lastSeenItemPosition)
    }

    override fun sendMessage() {
        if (thread.isContactRecipient && thread.isBlocked) {
            BlockedDialog(thread).show(supportFragmentManager, "Blocked Dialog")
            return
        }
        if (inputBar.linkPreview != null || inputBar.quote != null) {
            sendAttachments(listOf(), getMessageBody(), inputBar.quote, inputBar.linkPreview)
        } else {
            sendTextOnlyMessage()
        }
    }

    private fun sendTextOnlyMessage() {
        // Create the message
        val message = VisibleMessage()
        message.sentTimestamp = System.currentTimeMillis()
        message.text = getMessageBody()
        val outgoingTextMessage = OutgoingTextMessage.from(message, thread)
        // Clear the input bar
        inputBar.text = ""
        inputBar.cancelQuoteDraft()
        inputBar.cancelLinkPreviewDraft()
        // Clear mentions
        previousText = ""
        currentMentionStartIndex = -1
        mentions.clear()
        // Put the message in the database
        message.id = DatabaseFactory.getSmsDatabase(this).insertMessageOutbox(threadID, outgoingTextMessage, false, message.sentTimestamp!!) { }
        // Send it
        MessageSender.send(message, thread.address)
        // Send a typing stopped message
        ApplicationContext.getInstance(this).typingStatusSender.onTypingStopped(threadID)
    }

    private fun sendAttachments(attachments: List<Attachment>, body: String?, quotedMessage: MessageRecord? = null, linkPreview: LinkPreview? = null) {
        // Create the message
        val message = VisibleMessage()
        message.sentTimestamp = System.currentTimeMillis()
        message.text = body
        val quote = quotedMessage?.let {
            val quotedAttachments = (it as? MmsMessageRecord)?.slideDeck?.asAttachments() ?: listOf()
            QuoteModel(it.dateSent, it.individualRecipient.address, it.body, false, quotedAttachments)
        }
        val outgoingTextMessage = OutgoingMediaMessage.from(message, thread, attachments, quote, linkPreview)
        // Clear the input bar
        inputBar.text = ""
        inputBar.cancelQuoteDraft()
        inputBar.cancelLinkPreviewDraft()
        // Clear mentions
        previousText = ""
        currentMentionStartIndex = -1
        mentions.clear()
        // Reset the attachment manager
        attachmentManager.clear()
        // Reset attachments button if needed
        if (isShowingAttachmentOptions) { toggleAttachmentOptions() }
        // Put the message in the database
        message.id = DatabaseFactory.getMmsDatabase(this).insertMessageOutbox(outgoingTextMessage, threadID, false) { }
        // Send it
        MessageSender.send(message, thread.address, attachments, quote, linkPreview)
        // Send a typing stopped message
        ApplicationContext.getInstance(this).typingStatusSender.onTypingStopped(threadID)
    }

    private fun showGIFPicker() {
        AttachmentManager.selectGif(this, ConversationActivityV2.PICK_GIF)
    }

    private fun showDocumentPicker() {
        AttachmentManager.selectDocument(this, ConversationActivityV2.PICK_DOCUMENT)
    }

    private fun pickFromLibrary() {
        AttachmentManager.selectGallery(this, ConversationActivityV2.PICK_FROM_LIBRARY, thread, inputBar.text.trim())
    }

    private fun showCamera() {
        attachmentManager.capturePhoto(this, ConversationActivityV2.TAKE_PHOTO)
    }

    override fun onAttachmentChanged() {
        // Do nothing
    }

    override fun onActivityResult(requestCode: Int, resultCode: Int, intent: Intent?) {
        super.onActivityResult(requestCode, resultCode, intent)
        val mediaPreppedListener = object : ListenableFuture.Listener<Boolean> {

            override fun onSuccess(result: Boolean?) {
                sendAttachments(attachmentManager.buildSlideDeck().asAttachments(), null)
            }

            override fun onFailure(e: ExecutionException?) {
                Toast.makeText(this@ConversationActivityV2, R.string.activity_conversation_attachment_prep_failed, Toast.LENGTH_LONG).show()
            }
        }
        when (requestCode) {
            PICK_DOCUMENT -> {
                val uri = intent?.data ?: return
                prepMediaForSending(uri, AttachmentManager.MediaType.DOCUMENT).addListener(mediaPreppedListener)
            }
            TAKE_PHOTO -> {
                if (resultCode != RESULT_OK) { return }
                val uri = attachmentManager.captureUri ?: return
                prepMediaForSending(uri, AttachmentManager.MediaType.IMAGE).addListener(mediaPreppedListener)
            }
            PICK_GIF -> {
                intent ?: return
                val uri = intent.data ?: return
                val type = AttachmentManager.MediaType.GIF
                val width = intent.getIntExtra(GiphyActivity.EXTRA_WIDTH, 0)
                val height = intent.getIntExtra(GiphyActivity.EXTRA_HEIGHT, 0)
                prepMediaForSending(uri, type, width, height).addListener(mediaPreppedListener)
            }
            PICK_FROM_LIBRARY -> {
                intent ?: return
                val body = intent.getStringExtra(MediaSendActivity.EXTRA_MESSAGE)
                val media = intent.getParcelableArrayListExtra<Media>(MediaSendActivity.EXTRA_MEDIA) ?: return
                val slideDeck = SlideDeck()
                for (item in media) {
                    when {
                        MediaUtil.isVideoType(item.mimeType) -> {
                            slideDeck.addSlide(VideoSlide(this, item.uri, 0, item.caption.orNull()))
                        }
                        MediaUtil.isGif(item.mimeType) -> {
                            slideDeck.addSlide(GifSlide(this, item.uri, 0, item.width, item.height, item.caption.orNull()))
                        }
                        MediaUtil.isImageType(item.mimeType) -> {
                            slideDeck.addSlide(ImageSlide(this, item.uri, 0, item.width, item.height, item.caption.orNull()))
                        }
                        else -> {
                            Log.d("Loki", "Asked to send an unexpected media type: '" + item.mimeType + "'. Skipping.")
                        }
                    }
                }
                sendAttachments(slideDeck.asAttachments(), body)
            }
            INVITE_CONTACTS -> {
                if (!thread.isOpenGroupRecipient) { return }
                val extras = intent?.extras ?: return
                if (!intent.hasExtra(SelectContactsActivity.selectedContactsKey)) { return }
                val selectedContacts = extras.getStringArray(selectedContactsKey)!!
                val openGroup = DatabaseFactory.getLokiThreadDatabase(this).getOpenGroupChat(threadID)
                for (contact in selectedContacts) {
                    val recipient = Recipient.from(this, fromSerialized(contact), true)
                    val message = VisibleMessage()
                    message.sentTimestamp = System.currentTimeMillis()
                    val openGroupInvitation = OpenGroupInvitation()
                    openGroupInvitation.name = openGroup!!.name
                    openGroupInvitation.url = openGroup!!.joinURL
                    message.openGroupInvitation = openGroupInvitation
                    val outgoingTextMessage = OutgoingTextMessage.fromOpenGroupInvitation(openGroupInvitation, recipient, message.sentTimestamp)
                    DatabaseFactory.getSmsDatabase(this).insertMessageOutbox(-1, outgoingTextMessage, message.sentTimestamp!!)
                    MessageSender.send(message, recipient.address)
                }
            }
        }
    }

    private fun prepMediaForSending(uri: Uri, type: AttachmentManager.MediaType): ListenableFuture<Boolean> {
        return prepMediaForSending(uri, type, null, null)
    }

    private fun prepMediaForSending(uri: Uri, type: AttachmentManager.MediaType, width: Int?, height: Int?): ListenableFuture<Boolean> {
        return attachmentManager.setMedia(glide, uri, type, MediaConstraints.getPushMediaConstraints(), width ?: 0, height ?: 0)
    }

    override fun startRecordingVoiceMessage() {
        if (Permissions.hasAll(this, Manifest.permission.RECORD_AUDIO)) {
            showVoiceMessageUI()
            window.addFlags(WindowManager.LayoutParams.FLAG_KEEP_SCREEN_ON)
            audioRecorder.startRecording()
            stopAudioHandler.postDelayed(stopVoiceMessageRecordingTask, 60000) // Limit voice messages to 1 minute each
        } else {
            Permissions.with(this)
                .request(Manifest.permission.RECORD_AUDIO)
                .withRationaleDialog(getString(R.string.ConversationActivity_to_send_audio_messages_allow_signal_access_to_your_microphone), R.drawable.ic_baseline_mic_48)
                .withPermanentDenialDialog(getString(R.string.ConversationActivity_signal_requires_the_microphone_permission_in_order_to_send_audio_messages))
                .execute()
        }
    }

    override fun sendVoiceMessage() {
        hideVoiceMessageUI()
        window.clearFlags(WindowManager.LayoutParams.FLAG_KEEP_SCREEN_ON)
        val future = audioRecorder.stopRecording()
        stopAudioHandler.removeCallbacks(stopVoiceMessageRecordingTask)
        future.addListener(object : ListenableFuture.Listener<Pair<Uri?, Long?>> {

            override fun onSuccess(result: Pair<Uri?, Long?>) {
                val audioSlide = AudioSlide(this@ConversationActivityV2, result.first, result.second!!, MediaTypes.AUDIO_AAC, true)
                val slideDeck = SlideDeck()
                slideDeck.addSlide(audioSlide)
                sendAttachments(slideDeck.asAttachments(), null)
            }

            override fun onFailure(e: ExecutionException) {
                Toast.makeText(this@ConversationActivityV2, R.string.ConversationActivity_unable_to_record_audio, Toast.LENGTH_LONG).show()
            }
        })
    }

    override fun cancelVoiceMessage() {
        hideVoiceMessageUI()
        window.clearFlags(WindowManager.LayoutParams.FLAG_KEEP_SCREEN_ON)
        audioRecorder.stopRecording()
        stopAudioHandler.removeCallbacks(stopVoiceMessageRecordingTask)
    }

    override fun deleteMessages(messages: Set<MessageRecord>) {
        val messageCount = messages.size
        val messageDataProvider = MessagingModuleConfiguration.shared.messageDataProvider
        val messageDB = DatabaseFactory.getLokiMessageDatabase(this@ConversationActivityV2)
        val builder = AlertDialog.Builder(this)
        builder.setTitle(resources.getQuantityString(R.plurals.ConversationFragment_delete_selected_messages, messageCount, messageCount))
        builder.setMessage(resources.getQuantityString(R.plurals.ConversationFragment_this_will_permanently_delete_all_n_selected_messages, messageCount, messageCount))
        builder.setCancelable(true)
        val openGroup = DatabaseFactory.getLokiThreadDatabase(this).getOpenGroupChat(threadID)
        builder.setPositiveButton(R.string.delete) { _, _ ->
            if (openGroup != null) {
                val messageServerIDs = mutableMapOf<Long, MessageRecord>()
                for (message in messages) {
                    val messageServerID = messageDB.getServerID(message.id, !message.isMms) ?: continue
                    messageServerIDs[messageServerID] = message
                }
                for ((messageServerID, message) in messageServerIDs) {
                    OpenGroupAPIV2.deleteMessage(messageServerID, openGroup.room, openGroup.server)
                        .success {
                            messageDataProvider.deleteMessage(message.id, !message.isMms)
                        }.failUi { error ->
                            Toast.makeText(this@ConversationActivityV2, "Couldn't delete message due to error: $error", Toast.LENGTH_LONG).show()
                        }
                }
            } else {
                ThreadUtils.queue {
                    for (message in messages) {
                        if (message.isMms) {
                            DatabaseFactory.getMmsDatabase(this@ConversationActivityV2).delete(message.id)
                        } else {
                            DatabaseFactory.getSmsDatabase(this@ConversationActivityV2).deleteMessage(message.id)
                        }
                    }
                }
            }
            endActionMode()
        }
        builder.setNegativeButton(android.R.string.cancel) { dialog, _ ->
            dialog.dismiss()
            endActionMode()
        }
        builder.show()
    }

    override fun banUser(messages: Set<MessageRecord>) {
        val builder = AlertDialog.Builder(this)
        val sessionID = messages.first().individualRecipient.address.toString()
        builder.setTitle(R.string.ConversationFragment_ban_selected_user)
        builder.setMessage("This will ban the selected user from this room. It won't ban them from other rooms. The selected user won't know that they've been banned.")
        builder.setCancelable(true)
        val openGroup = DatabaseFactory.getLokiThreadDatabase(this).getOpenGroupChat(threadID)!!
        builder.setPositiveButton(R.string.ban) { _, _ ->
            OpenGroupAPIV2.ban(sessionID, openGroup.room, openGroup.server).successUi {
                Toast.makeText(this@ConversationActivityV2, "Successfully banned user", Toast.LENGTH_LONG).show()
            }.failUi { error ->
                Toast.makeText(this@ConversationActivityV2, "Couldn't ban user due to error: $error", Toast.LENGTH_LONG).show()
            }
            endActionMode()
        }
        builder.setNegativeButton(android.R.string.cancel) { dialog, _ ->
            dialog.dismiss()
            endActionMode()
        }
        builder.show()
    }

    override fun copyMessages(messages: Set<MessageRecord>) {
        val sortedMessages = messages.sortedBy { it.dateSent }
        val builder = StringBuilder()
        for (message in sortedMessages) {
            val body = MentionUtilities.highlightMentions(message.body, message.threadId, this)
            if (TextUtils.isEmpty(body)) { continue }
            val formattedTimestamp = DateUtils.getExtendedRelativeTimeSpanString(this, Locale.getDefault(), message.timestamp)
            builder.append("$formattedTimestamp: $body").append('\n')
        }
        if (builder.isNotEmpty() && builder[builder.length - 1] == '\n') {
            builder.deleteCharAt(builder.length - 1)
        }
        val result = builder.toString()
        if (TextUtils.isEmpty(result)) { return }
        val manager = getSystemService(CLIPBOARD_SERVICE) as ClipboardManager
        manager.setPrimaryClip(ClipData.newPlainText("Message Content", result))
        Toast.makeText(this, R.string.copied_to_clipboard, Toast.LENGTH_SHORT).show()
        endActionMode()
    }

    override fun copySessionID(messages: Set<MessageRecord>) {
        val sessionID = messages.first().individualRecipient.address.toString()
        val clip = ClipData.newPlainText("Session ID", sessionID)
        val manager = getSystemService(CLIPBOARD_SERVICE) as ClipboardManager
        manager.setPrimaryClip(clip)
        Toast.makeText(this, R.string.copied_to_clipboard, Toast.LENGTH_SHORT).show()
        endActionMode()
    }

    override fun resendMessage(messages: Set<MessageRecord>) {
        // TODO: Implement
    }

    override fun saveAttachment(messages: Set<MessageRecord>) {
        val message = messages.first() as MmsMessageRecord
        SaveAttachmentTask.showWarningDialog(this, { _, _ ->
            Permissions.with(this)
                .request(Manifest.permission.WRITE_EXTERNAL_STORAGE)
                .maxSdkVersion(Build.VERSION_CODES.P)
                .withPermanentDenialDialog(getString(R.string.MediaPreviewActivity_signal_needs_the_storage_permission_in_order_to_write_to_external_storage_but_it_has_been_permanently_denied))
                .onAnyDenied {
                    endActionMode()
                    Toast.makeText(this@ConversationActivityV2, R.string.MediaPreviewActivity_unable_to_write_to_external_storage_without_permission, Toast.LENGTH_LONG).show()
                }
                .onAllGranted {
                    endActionMode()
                    val attachments: List<SaveAttachmentTask.Attachment?> = Stream.of(message.slideDeck.slides)
                        .filter { s: Slide -> s.uri != null && (s.hasImage() || s.hasVideo() || s.hasAudio() || s.hasDocument()) }
                        .map { s: Slide -> SaveAttachmentTask.Attachment(s.uri!!, s.contentType, message.dateReceived, s.fileName.orNull()) }
                        .toList()
                    if (attachments.isNotEmpty()) {
                        val saveTask = SaveAttachmentTask(this)
                        saveTask.executeOnExecutor(AsyncTask.THREAD_POOL_EXECUTOR, *attachments.toTypedArray())
                        if (!message.isOutgoing) {
                            sendMediaSavedNotification()
                        }
                        return@onAllGranted
                    }
                    Toast.makeText(this,
                        resources.getQuantityString(R.plurals.ConversationFragment_error_while_saving_attachments_to_sd_card, 1),
                        Toast.LENGTH_LONG).show()
                }
                .execute()
        })
    }

    override fun reply(messages: Set<MessageRecord>) {
        inputBar.draftQuote(messages.first(), glide)
        endActionMode()
    }

    private fun sendMediaSavedNotification() {
        if (thread.isGroupRecipient) { return }
        val timestamp = System.currentTimeMillis()
        val kind = DataExtractionNotification.Kind.MediaSaved(timestamp)
        val message = DataExtractionNotification(kind)
        MessageSender.send(message, thread.address)
    }

    private fun endActionMode() {
        actionMode?.finish()
        actionMode = null
    }
    // endregion

    // region General
    private fun getMessageBody(): String {
        var result = inputBar.inputBarEditText.text?.trim() ?: ""
        for (mention in mentions) {
            try {
                val startIndex = result.indexOf("@" + mention.displayName)
                val endIndex = startIndex + mention.displayName.count() + 1 // + 1 to include the "@"
                result = result.substring(0, startIndex) + "@" + mention.publicKey + result.substring(endIndex)
            } catch (exception: Exception) {
                Log.d("Loki", "Failed to process mention due to error: $exception")
            }
        }
        return result.toString()
    }

    private fun saveDraft() {
        val text = inputBar.text.trim()
        if (text.isEmpty()) { return }
        val drafts = Drafts()
        drafts.add(DraftDatabase.Draft(DraftDatabase.Draft.TEXT, text))
        val draftDB = DatabaseFactory.getDraftDatabase(this)
        draftDB.insertDrafts(threadID, drafts)
    }
    // endregion

    // region Search
    private fun setUpSearchResultObserver() {
        val searchViewModel = ViewModelProvider(this).get(SearchViewModel::class.java)
        this.searchViewModel = searchViewModel
        searchViewModel.searchResults.observe(this, Observer { result: SearchViewModel.SearchResult? ->
            if (result == null) return@Observer
            if (result.getResults().isNotEmpty()) {
                result.getResults()[result.position]?.let {
                    jumpToMessage(it.messageRecipient.address, it.receivedTimestampMs, Runnable { searchViewModel.onMissingResult() })
                }
            }
            this.searchBottomBar.setData(result.position, result.getResults().size)
        })
    }

    fun onSearchQueryUpdated(query: String?) {
        adapter.onSearchQueryUpdated(query)
    }

    override fun onSearchMoveUpPressed() {
        this.searchViewModel?.onMoveUp()
    }

    override fun onSearchMoveDownPressed() {
        this.searchViewModel?.onMoveDown()
    }

    private fun jumpToMessage(author: Address, timestamp: Long, onMessageNotFound: Runnable?) {
        SimpleTask.run(lifecycle, {
            DatabaseFactory.getMmsSmsDatabase(this).getMessagePositionInConversation(threadID, timestamp, author)
        }) { p: Int -> moveToMessagePosition(p, onMessageNotFound) }
    }

    private fun moveToMessagePosition(position: Int, onMessageNotFound: Runnable?) {
        if (position >= 0) {
            conversationRecyclerView.scrollToPosition(position)
        } else {
            onMessageNotFound?.run()
        }
    }
    // endregion
}<|MERGE_RESOLUTION|>--- conflicted
+++ resolved
@@ -114,13 +114,9 @@
 // price we pay is a bit of back and forth between the input bar and the conversation activity.
 
 class ConversationActivityV2 : PassphraseRequiredActionBarActivity(), InputBarDelegate,
-<<<<<<< HEAD
         InputBarRecordingViewDelegate, AttachmentManager.AttachmentListener, ActivityDispatcher,
-        ConversationActionModeCallbackDelegate, SearchBottomBar.EventListener {
-=======
-    InputBarRecordingViewDelegate, AttachmentManager.AttachmentListener, ActivityDispatcher,
-    ConversationActionModeCallbackDelegate, VisibleMessageContentViewDelegate, RecipientModifiedListener {
->>>>>>> d3704a69
+        ConversationActionModeCallbackDelegate, VisibleMessageContentViewDelegate, RecipientModifiedListener,
+        SearchBottomBar.EventListener {
     private val screenWidth = Resources.getSystem().displayMetrics.widthPixels
     private var linkPreviewViewModel: LinkPreviewViewModel? = null
     private var threadID: Long = -1
