--- conflicted
+++ resolved
@@ -2281,13 +2281,7 @@
         }
     }
 
-<<<<<<< HEAD
-    override fun sendVoiceMessage() {
-        Log.i(TAG, "Sending voice message at: ${System.currentTimeMillis()}")
-
-=======
     private fun stopRecording(send: Boolean) {
->>>>>>> 78674d4c
         // When the record voice message button is released we always need to reset the UI and cancel
         // any further recording operation.
         hideVoiceMessageUI()
