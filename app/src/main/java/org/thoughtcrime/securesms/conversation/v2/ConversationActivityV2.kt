--- conflicted
+++ resolved
@@ -1140,14 +1140,6 @@
         }
     }
 
-<<<<<<< HEAD
-=======
-    private fun acceptMessageRequest() {
-        binding.messageRequestBar.root.isVisible = false
-        viewModel.acceptMessageRequest()
-    }
-
->>>>>>> bcabdc4f
     override fun inputBarEditTextContentChanged(newContent: CharSequence) {
         val inputBarText = binding.inputBar.text // TODO check if we should be referencing newContent here instead
         if (textSecurePreferences.isLinkPreviewsEnabled()) {
@@ -1835,7 +1827,7 @@
             currentTargetedScrollOffsetPx = if (targetMessagePosition > 0) nonFirstMessageOffsetPx else 0
             linearSmoothScroller.targetPosition = targetMessagePosition
             (binding.conversationRecyclerView.layoutManager as? LinearLayoutManager)?.startSmoothScroll(linearSmoothScroller)
-            
+
         } ?: Log.i(TAG, "Could not find message with timestamp: $timestamp")
     }
 
