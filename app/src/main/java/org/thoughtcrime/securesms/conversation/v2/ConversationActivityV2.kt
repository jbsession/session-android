package org.thoughtcrime.securesms.conversation.v2

import android.Manifest
import android.animation.FloatEvaluator
import android.animation.ValueAnimator
import android.content.ClipData
import android.content.ClipboardManager
import android.content.Context
import android.content.Intent
import android.content.pm.PackageManager
import android.content.res.Resources
import android.database.Cursor
import android.graphics.Rect
import android.graphics.Typeface
import android.net.Uri
import android.os.AsyncTask
import android.os.Build
import android.os.Bundle
import android.os.Handler
import android.os.Looper
import android.provider.MediaStore
import android.provider.Settings
import android.text.Spannable
import android.text.SpannableStringBuilder
import android.text.TextUtils
import android.text.style.ImageSpan
import android.util.TypedValue
import android.view.ActionMode
import android.view.MotionEvent
import android.view.View
import android.view.ViewGroup.LayoutParams
import android.view.WindowManager
import android.widget.Toast
import androidx.activity.result.ActivityResult
import androidx.activity.result.contract.ActivityResultContracts
import androidx.activity.viewModels
import androidx.compose.runtime.collectAsState
import androidx.compose.runtime.getValue
import androidx.compose.ui.platform.ViewCompositionStrategy
import androidx.core.content.ContextCompat
import androidx.core.content.IntentCompat
import androidx.core.view.ViewCompat
import androidx.core.view.WindowInsetsCompat
import androidx.core.view.isVisible
import androidx.core.view.updateLayoutParams
import androidx.fragment.app.DialogFragment
import androidx.lifecycle.Lifecycle
import androidx.lifecycle.Observer
import androidx.lifecycle.ViewModelProvider
import androidx.lifecycle.flowWithLifecycle
import androidx.lifecycle.lifecycleScope
import androidx.lifecycle.repeatOnLifecycle
import androidx.loader.app.LoaderManager
import androidx.loader.content.Loader
import androidx.recyclerview.widget.LinearLayoutManager
import androidx.recyclerview.widget.LinearSmoothScroller
import androidx.recyclerview.widget.RecyclerView
import com.annimon.stream.Stream
import com.bumptech.glide.Glide
import com.squareup.phrase.Phrase
import dagger.hilt.android.AndroidEntryPoint
import dagger.hilt.android.lifecycle.withCreationCallback
import kotlinx.coroutines.CancellationException
import kotlinx.coroutines.Dispatchers
import kotlinx.coroutines.Job
import kotlinx.coroutines.channels.BufferOverflow
import kotlinx.coroutines.channels.Channel
import kotlinx.coroutines.delay
import kotlinx.coroutines.flow.MutableStateFlow
import kotlinx.coroutines.flow.collectLatest
import kotlinx.coroutines.flow.combine
import kotlinx.coroutines.flow.filter
import kotlinx.coroutines.flow.filterNotNull
import kotlinx.coroutines.flow.first
import kotlinx.coroutines.flow.mapNotNull
import kotlinx.coroutines.flow.receiveAsFlow
import kotlinx.coroutines.flow.scan
import kotlinx.coroutines.flow.takeWhile
import kotlinx.coroutines.launch
import kotlinx.coroutines.withContext
import network.loki.messenger.R
import network.loki.messenger.databinding.ActivityConversationV2Binding
import network.loki.messenger.libsession_util.util.ExpiryMode
import org.session.libsession.database.StorageProtocol
import org.session.libsession.messaging.groups.GroupManagerV2
import org.session.libsession.messaging.messages.ExpirationConfiguration
import org.session.libsession.messaging.messages.applyExpiryMode
import org.session.libsession.messaging.messages.control.DataExtractionNotification
import org.session.libsession.messaging.messages.signal.OutgoingMediaMessage
import org.session.libsession.messaging.messages.signal.OutgoingTextMessage
import org.session.libsession.messaging.messages.visible.Reaction
import org.session.libsession.messaging.messages.visible.VisibleMessage
import org.session.libsession.messaging.open_groups.OpenGroup
import org.session.libsession.messaging.open_groups.OpenGroupApi
import org.session.libsession.messaging.sending_receiving.MessageSender
import org.session.libsession.messaging.sending_receiving.attachments.Attachment
import org.session.libsession.messaging.sending_receiving.link_preview.LinkPreview
import org.session.libsession.messaging.sending_receiving.quotes.QuoteModel
import org.session.libsession.snode.SnodeAPI
import org.session.libsession.utilities.Address
import org.session.libsession.utilities.Address.Companion.fromSerialized
import org.session.libsession.utilities.MediaTypes
import org.session.libsession.utilities.StringSubstitutionConstants.APP_NAME_KEY
import org.session.libsession.utilities.StringSubstitutionConstants.CONVERSATION_NAME_KEY
import org.session.libsession.utilities.StringSubstitutionConstants.GROUP_NAME_KEY
import org.session.libsession.utilities.StringSubstitutionConstants.NAME_KEY
import org.session.libsession.utilities.Stub
import org.session.libsession.utilities.TextSecurePreferences
import org.session.libsession.utilities.TextSecurePreferences.Companion.CALL_NOTIFICATIONS_ENABLED
import org.session.libsession.utilities.concurrent.SimpleTask
import org.session.libsession.utilities.getColorFromAttr
import org.session.libsession.utilities.recipients.Recipient
import org.session.libsignal.crypto.MnemonicCodec
import org.session.libsignal.utilities.ListenableFuture
import org.session.libsignal.utilities.Log
import org.session.libsignal.utilities.hexEncodedPrivateKey
import org.thoughtcrime.securesms.ApplicationContext
import org.thoughtcrime.securesms.FullComposeActivity.Companion.applyCommonPropertiesForCompose
import org.thoughtcrime.securesms.ScreenLockActionBarActivity
import org.thoughtcrime.securesms.attachments.ScreenshotObserver
import org.thoughtcrime.securesms.audio.AudioRecorderHandle
import org.thoughtcrime.securesms.audio.recordAudio
import org.thoughtcrime.securesms.components.TypingStatusSender
import org.thoughtcrime.securesms.components.emoji.RecentEmojiPageModel
import org.thoughtcrime.securesms.conversation.disappearingmessages.DisappearingMessagesActivity
import org.thoughtcrime.securesms.conversation.v2.ConversationReactionOverlay.OnActionSelectedListener
import org.thoughtcrime.securesms.conversation.v2.ConversationReactionOverlay.OnReactionSelectedListener
import org.thoughtcrime.securesms.conversation.v2.ConversationViewModel.Commands.ShowOpenUrlDialog
import org.thoughtcrime.securesms.conversation.v2.MessageDetailActivity.Companion.ON_COPY
import org.thoughtcrime.securesms.conversation.v2.MessageDetailActivity.Companion.ON_DELETE
import org.thoughtcrime.securesms.conversation.v2.MessageDetailActivity.Companion.ON_REPLY
import org.thoughtcrime.securesms.conversation.v2.MessageDetailActivity.Companion.ON_RESEND
import org.thoughtcrime.securesms.conversation.v2.MessageDetailActivity.Companion.ON_SAVE
import org.thoughtcrime.securesms.conversation.v2.dialogs.BlockedDialog
import org.thoughtcrime.securesms.conversation.v2.dialogs.LinkPreviewDialog
import org.thoughtcrime.securesms.conversation.v2.input_bar.InputBarButton
import org.thoughtcrime.securesms.conversation.v2.input_bar.InputBarDelegate
import org.thoughtcrime.securesms.conversation.v2.input_bar.InputBarRecordingViewDelegate
import org.thoughtcrime.securesms.conversation.v2.input_bar.VoiceRecorderConstants
import org.thoughtcrime.securesms.conversation.v2.input_bar.VoiceRecorderState
import org.thoughtcrime.securesms.conversation.v2.input_bar.mentions.MentionCandidateAdapter
import org.thoughtcrime.securesms.conversation.v2.mention.MentionViewModel
import org.thoughtcrime.securesms.conversation.v2.menus.ConversationActionModeCallback
import org.thoughtcrime.securesms.conversation.v2.menus.ConversationActionModeCallbackDelegate
import org.thoughtcrime.securesms.conversation.v2.messages.ControlMessageView
import org.thoughtcrime.securesms.conversation.v2.messages.VisibleMessageView
import org.thoughtcrime.securesms.conversation.v2.messages.VisibleMessageViewDelegate
import org.thoughtcrime.securesms.conversation.v2.search.SearchBottomBar
import org.thoughtcrime.securesms.conversation.v2.search.SearchViewModel
import org.thoughtcrime.securesms.conversation.v2.settings.ConversationSettingsActivity
import org.thoughtcrime.securesms.conversation.v2.settings.notification.NotificationSettingsActivity
import org.thoughtcrime.securesms.conversation.v2.utilities.AttachmentManager
import org.thoughtcrime.securesms.conversation.v2.utilities.MentionUtilities
import org.thoughtcrime.securesms.conversation.v2.utilities.ResendMessageUtilities
import org.thoughtcrime.securesms.crypto.IdentityKeyUtil
import org.thoughtcrime.securesms.crypto.MnemonicUtilities
import org.thoughtcrime.securesms.database.AttachmentDatabase
import org.thoughtcrime.securesms.database.GroupDatabase
import org.thoughtcrime.securesms.database.LokiMessageDatabase
import org.thoughtcrime.securesms.database.LokiThreadDatabase
import org.thoughtcrime.securesms.database.MmsDatabase
import org.thoughtcrime.securesms.database.MmsSmsDatabase
import org.thoughtcrime.securesms.database.ReactionDatabase
import org.thoughtcrime.securesms.database.SmsDatabase
import org.thoughtcrime.securesms.database.ThreadDatabase
import org.thoughtcrime.securesms.database.model.GroupThreadStatus
import org.thoughtcrime.securesms.database.model.MessageId
import org.thoughtcrime.securesms.database.model.MessageRecord
import org.thoughtcrime.securesms.database.model.MmsMessageRecord
import org.thoughtcrime.securesms.database.model.ReactionRecord
import org.thoughtcrime.securesms.dependencies.ConfigFactory
import org.thoughtcrime.securesms.giph.ui.GiphyActivity
import org.thoughtcrime.securesms.groups.GroupMembersActivity
import org.thoughtcrime.securesms.groups.OpenGroupManager
import org.thoughtcrime.securesms.home.UserDetailsBottomSheet
import org.thoughtcrime.securesms.home.search.searchName
import org.thoughtcrime.securesms.linkpreview.LinkPreviewRepository
import org.thoughtcrime.securesms.linkpreview.LinkPreviewUtil
import org.thoughtcrime.securesms.linkpreview.LinkPreviewViewModel
import org.thoughtcrime.securesms.linkpreview.LinkPreviewViewModel.LinkPreviewState
import org.thoughtcrime.securesms.mediasend.Media
import org.thoughtcrime.securesms.mediasend.MediaSendActivity
import org.thoughtcrime.securesms.mms.AudioSlide
import org.thoughtcrime.securesms.mms.GifSlide
import org.thoughtcrime.securesms.mms.ImageSlide
import org.thoughtcrime.securesms.mms.MediaConstraints
import org.thoughtcrime.securesms.mms.MmsException
import org.thoughtcrime.securesms.mms.Slide
import org.thoughtcrime.securesms.mms.SlideDeck
import org.thoughtcrime.securesms.mms.VideoSlide
import org.thoughtcrime.securesms.permissions.Permissions
import org.thoughtcrime.securesms.preferences.PrivacySettingsActivity
import org.thoughtcrime.securesms.reactions.ReactionsDialogFragment
import org.thoughtcrime.securesms.reactions.any.ReactWithAnyEmojiDialogFragment
import org.thoughtcrime.securesms.showSessionDialog
import org.thoughtcrime.securesms.sskenvironment.TypingStatusRepository
import org.thoughtcrime.securesms.ui.components.ConversationAppBar
import org.thoughtcrime.securesms.ui.getSubbedString
import org.thoughtcrime.securesms.ui.setThemedContent
import org.thoughtcrime.securesms.util.ActivityDispatcher
import org.thoughtcrime.securesms.util.DateUtils
import org.thoughtcrime.securesms.util.FilenameUtils
import org.thoughtcrime.securesms.util.MediaUtil
import org.thoughtcrime.securesms.util.PaddedImageSpan
import org.thoughtcrime.securesms.util.SaveAttachmentTask
import org.thoughtcrime.securesms.util.applySafeInsetsPaddings
import org.thoughtcrime.securesms.util.drawToBitmap
import org.thoughtcrime.securesms.util.fadeIn
import org.thoughtcrime.securesms.util.fadeOut
import org.thoughtcrime.securesms.util.isFullyScrolled
import org.thoughtcrime.securesms.util.isNearBottom
import org.thoughtcrime.securesms.util.push
import org.thoughtcrime.securesms.util.toPx
import org.thoughtcrime.securesms.webrtc.WebRtcCallActivity
import org.thoughtcrime.securesms.webrtc.WebRtcCallActivity.Companion.ACTION_START_CALL
import org.thoughtcrime.securesms.webrtc.WebRtcCallBridge.Companion.EXTRA_RECIPIENT_ADDRESS
import java.io.File
import java.util.LinkedList
import java.util.concurrent.ExecutionException
import java.util.concurrent.atomic.AtomicBoolean
import java.util.concurrent.atomic.AtomicLong
import java.util.concurrent.atomic.AtomicReference
import javax.inject.Inject
import kotlin.math.abs
import kotlin.math.min
import kotlin.math.roundToInt
import kotlin.math.sqrt
import kotlin.time.Duration.Companion.minutes

private const val TAG = "ConversationActivityV2"

// Some things that seemingly belong to the input bar (e.g. the voice message recording UI) are actually
// part of the conversation activity layout. This is just because it makes the layout a lot simpler. The
// price we pay is a bit of back and forth between the input bar and the conversation activity.
@AndroidEntryPoint
class ConversationActivityV2 : ScreenLockActionBarActivity(), InputBarDelegate,
    InputBarRecordingViewDelegate, AttachmentManager.AttachmentListener, ActivityDispatcher,
    ConversationActionModeCallbackDelegate, VisibleMessageViewDelegate,
    SearchBottomBar.EventListener, LoaderManager.LoaderCallbacks<Cursor>,
    OnReactionSelectedListener, ReactWithAnyEmojiDialogFragment.Callback, ReactionsDialogFragment.Callback,
    UserDetailsBottomSheet.UserDetailsBottomSheetCallback {

    private lateinit var binding: ActivityConversationV2Binding

    @Inject lateinit var textSecurePreferences: TextSecurePreferences
    @Inject lateinit var threadDb: ThreadDatabase
    @Inject lateinit var mmsSmsDb: MmsSmsDatabase
    @Inject lateinit var lokiThreadDb: LokiThreadDatabase
    @Inject lateinit var groupDb: GroupDatabase
    @Inject lateinit var smsDb: SmsDatabase
    @Inject lateinit var mmsDb: MmsDatabase
    @Inject lateinit var lokiMessageDb: LokiMessageDatabase
    @Inject lateinit var storage: StorageProtocol
    @Inject lateinit var reactionDb: ReactionDatabase
    @Inject lateinit var dateUtils: DateUtils
    @Inject lateinit var configFactory: ConfigFactory
    @Inject lateinit var groupManagerV2: GroupManagerV2
    @Inject lateinit var typingStatusRepository: TypingStatusRepository
    @Inject lateinit var typingStatusSender: TypingStatusSender
    @Inject lateinit var openGroupManager: OpenGroupManager
    @Inject lateinit var attachmentDatabase: AttachmentDatabase

    override val applyDefaultWindowInsets: Boolean
        get() = false

    override val applyAutoScrimForNavigationBar: Boolean
        get() = false

    private val screenshotObserver by lazy {
        ScreenshotObserver(this, Handler(Looper.getMainLooper())) {
            // post screenshot message
            sendScreenshotNotification()
        }
    }

    private val screenWidth = Resources.getSystem().displayMetrics.widthPixels
    private val linkPreviewViewModel: LinkPreviewViewModel by lazy {
        ViewModelProvider(this, LinkPreviewViewModel.Factory(LinkPreviewRepository()))
            .get(LinkPreviewViewModel::class.java)
    }

    private val address: Address by lazy {
        requireNotNull(IntentCompat.getParcelableExtra<Address>(intent, ADDRESS, Address::class.java)) {
            "Address must be provided in the intent extras"
        }
    }

    private val viewModel: ConversationViewModel by viewModels(extrasProducer = {
        defaultViewModelCreationExtras.withCreationCallback<ConversationViewModel.Factory> {
            it.create(address)
        }
    })

    private var actionMode: ActionMode? = null
    private var unreadCount = Int.MAX_VALUE
    // Attachments
    private var voiceMessageStartTimestamp: Long = 0L
    private var audioRecorderHandle: AudioRecorderHandle? = null
    private val stopAudioHandler = Handler(Looper.getMainLooper())
    private val stopVoiceMessageRecordingTask = Runnable { sendVoiceMessage() }
    private val attachmentManager by lazy { AttachmentManager(this, this) }
    private var isLockViewExpanded = false
    private var isShowingAttachmentOptions = false
    // Mentions
    private val mentionViewModel: MentionViewModel by viewModels(extrasProducer = {
        defaultViewModelCreationExtras.withCreationCallback<MentionViewModel.Factory> {
            it.create(address)
        }
    })

    private val mentionCandidateAdapter = MentionCandidateAdapter {
        mentionViewModel.onCandidateSelected(it.member.publicKey)

        // make sure to reverify text length here as the onTextChanged happens before this step
        viewModel.onTextChanged(mentionViewModel.deconstructMessageMentions())
    }
    // Search
    val searchViewModel: SearchViewModel by viewModels()

    private val bufferedLastSeenChannel = Channel<Long>(capacity = 512, onBufferOverflow = BufferOverflow.DROP_OLDEST)

    private var emojiPickerVisible = false

    // Queue of timestamps used to rate-limit emoji reactions
    private val emojiRateLimiterQueue = LinkedList<Long>()

    // Constants used to enforce the given maximum emoji reactions allowed per minute (emoji reactions
    // that occur above this limit will result in a "Slow down" toast rather than adding the reaction).
    private val EMOJI_REACTIONS_ALLOWED_PER_MINUTE = 20
    private val ONE_MINUTE_IN_MILLISECONDS = 1.minutes.inWholeMilliseconds

    private var conversationLoadAnimationJob: Job? = null


    private val layoutManager: LinearLayoutManager?
        get() { return binding.conversationRecyclerView.layoutManager as LinearLayoutManager? }

    private val seed by lazy {
        var hexEncodedSeed = IdentityKeyUtil.retrieve(this, IdentityKeyUtil.LOKI_SEED)
        if (hexEncodedSeed == null) {
            hexEncodedSeed = IdentityKeyUtil.getIdentityKeyPair(this).hexEncodedPrivateKey // Legacy account
        }

        val appContext = applicationContext
        val loadFileContents: (String) -> String = { fileName ->
            MnemonicUtilities.loadFileContents(appContext, fileName)
        }
        MnemonicCodec(loadFileContents).encode(hexEncodedSeed, MnemonicCodec.Language.Configuration.english)
    }

    private val firstCursorLoad = MutableStateFlow(false)

    private val adapter by lazy {
        val adapter = ConversationAdapter(
            this,
            null,
            storage.getLastSeen(viewModel.threadId),
            false,
            onItemPress = { message, position, view, event ->
                handlePress(message, position, view, event)
            },
            onItemSwipeToReply = { message, _ ->
                handleSwipeToReply(message)
            },
            onItemLongPress = { message, position, view ->
                // long pressing message for blocked users should show unblock dialog
                if (viewModel.recipient?.blocked == true) unblock()
                else {
                    if (!viewModel.isMessageRequestThread) {
                        showConversationReaction(message, view)
                    } else {
                        selectMessage(message, position)
                    }
                }
            },
            onDeselect = { message, position ->
                actionMode?.let {
                    onDeselect(message, position, it)
                }
            },
            downloadPendingAttachment = viewModel::downloadPendingAttachment,
            retryFailedAttachments = viewModel::retryFailedAttachments,
            glide = glide,
        )
        adapter.visibleMessageViewDelegate = this

        // Register an AdapterDataObserver to scroll us to the bottom of the RecyclerView for if
        // we're already near the the bottom and the data changes.
        adapter.registerAdapterDataObserver(ConversationAdapterDataObserver(binding.conversationRecyclerView, adapter))

        adapter
    }

    private val glide by lazy { Glide.with(this) }
    private val lockViewHitMargin by lazy { toPx(40, resources) }

    private val gifButton      by lazy { InputBarButton(this, R.drawable.ic_gif,    hasOpaqueBackground = true) }
    private val documentButton by lazy { InputBarButton(this, R.drawable.ic_file,   hasOpaqueBackground = true) }
    private val libraryButton  by lazy { InputBarButton(this, R.drawable.ic_images, hasOpaqueBackground = true) }
    private val cameraButton   by lazy { InputBarButton(this, R.drawable.ic_camera, hasOpaqueBackground = true) }

    private val messageToScrollTimestamp = AtomicLong(-1)
    private val messageToScrollAuthor = AtomicReference<Address?>(null)
    private val firstLoad = AtomicBoolean(true)

    private var isKeyboardVisible = false

    private lateinit var reactionDelegate: ConversationReactionDelegate
    private val reactWithAnyEmojiStartPage = -1

    private val voiceNoteTooShortToast: Toast by lazy {
        Toast.makeText(
            applicationContext,
            applicationContext.getString(R.string.messageVoiceErrorShort),
            Toast.LENGTH_SHORT
        ).apply {
            // On Android API 30 and above we can use callbacks to control our toast visible flag.
            // Note: We have to do this hoop-jumping to prevent the possibility of a window layout
            // crash when attempting to show a toast that is already visible should the user spam
            // the microphone button, and because `someToast.view?.isShown` is deprecated.
            if (Build.VERSION.SDK_INT >= Build.VERSION_CODES.R) {
                addCallback(object : Toast.Callback() {
                    override fun onToastShown()  { isVoiceToastShowing = true  }
                    override fun onToastHidden() { isVoiceToastShowing = false }
                })
            }
        }
    }

    private var isVoiceToastShowing = false

    // launcher that handles getting results back from the settings page
    private val settingsLauncher = registerForActivityResult(ActivityResultContracts.StartActivityForResult()) { res ->
        if (res.resultCode == RESULT_OK &&
            res.data?.getBooleanExtra(SHOW_SEARCH, false) == true) {
            onSearchOpened()
        }
    }

    // Only show a toast related to voice messages if the toast is not already showing (used if to
    // rate limit & prevent toast queueing when the user spams the microphone button).
    private fun showVoiceMessageToastIfNotAlreadyVisible() {
        if (!isVoiceToastShowing) {
            voiceNoteTooShortToast.show()

            // Use a delayed callback to reset the toast visible flag after Toast.LENGTH_SHORT duration (~2000ms) ONLY on
            // Android APIs < 30 which lack the onToastShown & onToastHidden callbacks.
            // Note: While Toast.LENGTH_SHORT is roughly 2000ms, it is subject to change with varying Android versions or
            // even between devices - we have no control over this.
            // TODO: Remove the lines below and just use the callbacks when our minimum API is >= 30.
            isVoiceToastShowing = true
            if (Build.VERSION.SDK_INT < Build.VERSION_CODES.R) {
                Handler(Looper.getMainLooper()).postDelayed( { isVoiceToastShowing = false }, 2000)
            }
        }
    }

    private val isScrolledToBottom: Boolean
        get() = binding.conversationRecyclerView.isNearBottom

    // When the user clicks on the original message in a reply then we scroll to and highlight that original
    // message. To do this we keep track of the replied-to message's location in the recycler view.
    private var pendingHighlightMessagePosition: Int? = null

    // Used to target a specific message and scroll to it with some breathing room above (offset) for all messages but the first
    private var currentTargetedScrollOffsetPx: Int = 0
    private val nonFirstMessageOffsetPx by lazy { resources.getDimensionPixelSize(R.dimen.massive_spacing) * -1 }
    private val linearSmoothScroller by lazy {
        object : LinearSmoothScroller(binding.conversationRecyclerView.context) {
            override fun getVerticalSnapPreference(): Int = SNAP_TO_START
            override fun calculateDyToMakeVisible(view: View, snapPreference: Int): Int {
                return super.calculateDyToMakeVisible(view, snapPreference) - currentTargetedScrollOffsetPx
            }
        }
    }

    // The coroutine job that was used to submit a message approval response to the snode
    private var conversationApprovalJob: Job? = null

    // region Settings
    companion object {
        // Extras
        private const val ADDRESS = "address"
        private const val FROM_GROUP_THREAD_ID = "from_group_thread_id"
        private const val SCROLL_MESSAGE_ID = "scroll_message_id"
        private const val SCROLL_MESSAGE_AUTHOR = "scroll_message_author"


        const val SHOW_SEARCH = "show_search"

        // Request codes
        const val PICK_DOCUMENT = 2
        const val TAKE_PHOTO = 7
        const val PICK_GIF = 10
        const val PICK_FROM_LIBRARY = 12

        @JvmOverloads
        fun createIntent(
            context: Context,
            address: Address,
            fromGroupThreadId: Long? = null,
            // If provided, this will scroll to the message with the given timestamp and author (TODO: use message id instead)
            scrollToMessage: Pair<Long, Address>? = null
        ): Intent {
            return Intent(context, ConversationActivityV2::class.java).apply {
                putExtra(ADDRESS, address)
                fromGroupThreadId?.let {
                    putExtra(FROM_GROUP_THREAD_ID, it)
                }

                scrollToMessage?.let { (timestamp, author) ->
                    putExtra(SCROLL_MESSAGE_ID, timestamp)
                    putExtra(SCROLL_MESSAGE_AUTHOR, author)
                }
            }
        }
    }
    // endregion

    fun showOpenUrlDialog(url: String) = viewModel.onCommand(ShowOpenUrlDialog(url))

    // region Lifecycle
    override fun onCreate(savedInstanceState: Bundle?) {
        applyCommonPropertiesForCompose()
        super.onCreate(savedInstanceState)
    }

    override fun onCreate(savedInstanceState: Bundle?, isReady: Boolean) {
        super.onCreate(savedInstanceState, isReady)
        binding = ActivityConversationV2Binding.inflate(layoutInflater)
        setContentView(binding.root)

        setupWindowInsets()

        startConversationLoaderWithDelay()

        // set the compose dialog content
        binding.dialogOpenUrl.apply {
            setViewCompositionStrategy(ViewCompositionStrategy.DisposeOnViewTreeLifecycleDestroyed)
            setThemedContent {
                val dialogsState by viewModel.dialogsState.collectAsState()
                val inputBarDialogState by viewModel.inputBarStateDialogsState.collectAsState()
                ConversationV2Dialogs(
                    dialogsState = dialogsState,
                    inputBarDialogsState = inputBarDialogState,
                    sendCommand = viewModel::onCommand,
                    sendInputBarCommand = viewModel::onInputBarCommand
                )
            }
        }

        // messageIdToScroll
        messageToScrollTimestamp.set(intent.getLongExtra(SCROLL_MESSAGE_ID, -1))
        messageToScrollAuthor.set(intent.getParcelableExtra(SCROLL_MESSAGE_AUTHOR))
        setUpToolBar()
        setUpInputBar()
        setUpLinkPreviewObserver()
        restoreDraftIfNeeded()
        setUpUiStateObserver()

        binding.scrollToBottomButton.setOnClickListener {
            val layoutManager = binding.conversationRecyclerView.layoutManager as LinearLayoutManager
            val targetPosition = adapter.itemCount

            // If we are currently in the process of smooth scrolling then we'll use `scrollToPosition` to quick-jump..
            if (layoutManager.isSmoothScrolling) {
                binding.conversationRecyclerView.scrollToPosition(targetPosition)
            } else {
                // ..otherwise we'll use the animated `smoothScrollToPosition` to scroll to our target position.
                binding.conversationRecyclerView.smoothScrollToPosition(targetPosition)
            }
        }

        // in case a phone call is in progress, this banner is visible and should bring the user back to the call
        binding.conversationHeader.callInProgress.setOnClickListener {
            startActivity(WebRtcCallActivity.getCallActivityIntent(this))
        }

        setUpExpiredGroupBanner()
        binding.searchBottomBar.setEventListener(this)
        updateSendAfterApprovalText()
        setUpMessageRequests()

        setUpRecyclerView()
        setUpTypingObserver()
        setUpSearchResultObserver()
        setUpLegacyGroupUI()

        val reactionOverlayStub: Stub<ConversationReactionOverlay> =
            ViewUtil.findStubById(this, R.id.conversation_reaction_scrubber_stub)
        reactionDelegate = ConversationReactionDelegate(reactionOverlayStub)
        reactionDelegate.setOnReactionSelectedListener(this)
        lifecycleScope.launch {
                // only update the conversation every 3 seconds maximum
                // channel is rendezvous and shouldn't block on try send calls as often as we want
                bufferedLastSeenChannel.receiveAsFlow()
                    .flowWithLifecycle(lifecycle, Lifecycle.State.RESUMED)
                    .collectLatest {
                        withContext(Dispatchers.IO) {
                            try {
                                if (it > storage.getLastSeen(viewModel.threadId)) {
                                    storage.markConversationAsRead(viewModel.threadId, it)
                                }
                            } catch (e: Exception) {
                                Log.e(TAG, "bufferedLastSeenChannel collectLatest", e)
                            }
                        }
                    }
        }

        setupMentionView()
        setupUiEventsObserver()
    }

    private fun startConversationLoaderWithDelay() {
        conversationLoadAnimationJob = lifecycleScope.launch {
            delay(700)
            binding.conversationLoader.isVisible = true
        }
    }

    private fun stopConversationLoader() {
        // Cancel the delayed load animation
        conversationLoadAnimationJob?.cancel()
        conversationLoadAnimationJob = null

        binding.conversationLoader.isVisible = false
    }

    private fun setupWindowInsets() {
        ViewCompat.setOnApplyWindowInsetsListener(binding.root) { _, windowInsets ->
            val systemBarsInsets =
                windowInsets.getInsets(WindowInsetsCompat.Type.navigationBars() or WindowInsetsCompat.Type.ime())

            val imeHeight = windowInsets.getInsets(WindowInsetsCompat.Type.ime()).bottom
            val keyboardVisible = imeHeight > 0

            if (keyboardVisible != isKeyboardVisible) {
                isKeyboardVisible = keyboardVisible
                if (keyboardVisible) {
                    // when showing the keyboard, we should auto scroll the conversation recyclerview
                    // if we are near the bottom (within 50dp of bottom)
                    if (binding.conversationRecyclerView.isNearBottom) {
                        binding.conversationRecyclerView.smoothScrollToPosition(adapter.itemCount)
                    }
                }
            }

            binding.bottomSpacer.updateLayoutParams<LayoutParams> {
                height = systemBarsInsets.bottom
            }

            windowInsets.inset(systemBarsInsets)
        }
    }

    private fun setupUiEventsObserver() {
        lifecycleScope.launch {
            viewModel.uiEvents.collect { event ->
                when (event) {
                    is ConversationUiEvent.NavigateToConversation -> {
                        finish()
                        startActivity(
                            createIntent(this@ConversationActivityV2, event.address)
                        )
                    }

                    is ConversationUiEvent.ShowDisappearingMessages -> {
                        val intent = Intent(this@ConversationActivityV2, DisappearingMessagesActivity::class.java).apply {
                            putExtra(DisappearingMessagesActivity.ARG_ADDRESS, event.address)
                        }
                        startActivity(intent)
                    }

                    is ConversationUiEvent.ShowGroupMembers -> {
                        val intent = Intent(this@ConversationActivityV2, GroupMembersActivity::class.java).apply {
                            putExtra(GroupMembersActivity.GROUP_ID, event.groupId)
                        }
                        startActivity(intent)
                    }

                    is ConversationUiEvent.ShowNotificationSettings -> {
                        val intent = Intent(this@ConversationActivityV2, NotificationSettingsActivity::class.java).apply {
                            putExtra(NotificationSettingsActivity.ARG_ADDRESS, event.address)
                        }
                        startActivity(intent)
                    }

                    is ConversationUiEvent.ShowUnblockConfirmation -> {
                        unblock()
                    }
                }
            }
        }
    }

    private fun setupMentionView() {
        binding.conversationMentionCandidates.apply {
            adapter = mentionCandidateAdapter
            itemAnimator = null
        }

        lifecycleScope.launch {
            repeatOnLifecycle(Lifecycle.State.STARTED) {
                mentionViewModel.autoCompleteState
                    .collectLatest { state ->
                        mentionCandidateAdapter.candidates =
                            (state as? MentionViewModel.AutoCompleteState.Result)?.members.orEmpty()
                    }
            }
        }

        binding.inputBar.setInputBarEditableFactory(mentionViewModel.editableFactory)
    }

    override fun onResume() {
        super.onResume()
        ApplicationContext.getInstance(this).messageNotifier.setVisibleThread(viewModel.threadId)

        contentResolver.registerContentObserver(
            MediaStore.Images.Media.EXTERNAL_CONTENT_URI,
            true,
            screenshotObserver
        )
    }

    override fun onPause() {
        super.onPause()
        ApplicationContext.getInstance(this).messageNotifier.setVisibleThread(-1)
        contentResolver.unregisterContentObserver(screenshotObserver)
    }

    override fun getSystemService(name: String): Any? {
        return if (name == ActivityDispatcher.SERVICE) { this } else { super.getSystemService(name) }
    }

    override fun dispatchIntent(body: (Context) -> Intent?) {
        body(this)?.let { push(it, false) }
    }

    override fun showDialog(dialogFragment: DialogFragment, tag: String?) {
        dialogFragment.show(supportFragmentManager, tag)
    }

    override fun onCreateLoader(id: Int, bundle: Bundle?): Loader<Cursor> {
        return ConversationLoader(viewModel.threadId, false, this@ConversationActivityV2)
    }

    override fun onLoadFinished(loader: Loader<Cursor>, cursor: Cursor?) {
        val oldCount = adapter.itemCount
        val newCount = cursor?.count ?: 0
        adapter.changeCursor(cursor)

        if (cursor != null) {
            firstCursorLoad.value = true
            val messageTimestamp = messageToScrollTimestamp.getAndSet(-1)
            val author = messageToScrollAuthor.getAndSet(null)
            val initialUnreadCount = mmsSmsDb.getUnreadCount(viewModel.threadId)

            // Update the unreadCount value to be loaded from the database since we got a new message
            if (firstLoad.get() || oldCount != newCount || initialUnreadCount != unreadCount) {
                // Update the unreadCount value to be loaded from the database since we got a new
                // message (we need to store it in a local variable as it can get overwritten on
                // another thread before the 'firstLoad.getAndSet(false)' case below)
                unreadCount = initialUnreadCount
                updateUnreadCountIndicator()
            }

            if (author != null && messageTimestamp >= 0) {
                jumpToMessage(author, messageTimestamp, firstLoad.get(), null)
            } else {
                if (firstLoad.getAndSet(false)) scrollToFirstUnreadMessageOrBottom()
                handleRecyclerViewScrolled()
            }
        }

        stopConversationLoader()

        viewModel.recipient?.let {
            setUpOutdatedClientBanner()
        }
    }

    override fun onLoaderReset(cursor: Loader<Cursor>) = adapter.changeCursor(null)

    // called from onCreate
    private fun setUpRecyclerView() {
        binding.conversationRecyclerView.adapter = adapter
        val layoutManager = LinearLayoutManager(this, LinearLayoutManager.VERTICAL, false)
        binding.conversationRecyclerView.layoutManager = layoutManager
        // Workaround for the fact that CursorRecyclerViewAdapter doesn't auto-update automatically (even though it says it will)
        LoaderManager.getInstance(this).restartLoader(0, null, this)
        binding.conversationRecyclerView.addOnScrollListener(object : RecyclerView.OnScrollListener() {

            override fun onScrolled(recyclerView: RecyclerView, dx: Int, dy: Int) {
                handleRecyclerViewScrolled()
            }

            override fun onScrollStateChanged(recyclerView: RecyclerView, newState: Int) {
                // If we were scrolling towards a specific message to highlight when scrolling stops then do so
                if (newState == RecyclerView.SCROLL_STATE_IDLE) {
                    pendingHighlightMessagePosition?.let { position ->
                        recyclerView.findViewHolderForLayoutPosition(position)?.let { viewHolder ->
                            (viewHolder.itemView as? VisibleMessageView)?.playHighlight()
                                ?: Log.w(TAG, "View at position $position is not a VisibleMessageView - cannot highlight.")
                        } ?: Log.w(TAG, "ViewHolder at position $position is null - cannot highlight.")
                        pendingHighlightMessagePosition = null
                    }
                }
            }
        })

        lifecycleScope.launch {
            viewModel.isAdmin.collect{
                adapter.isAdmin = it
            }
        }

        lifecycleScope.launch {
            viewModel
                .lastSeenMessageId
                .collectLatest { adapter.lastSentMessageId = it }
        }
    }

    // called from onCreate
    private fun setUpToolBar() {
        binding.conversationAppBar.applySafeInsetsPaddings(WindowInsetsCompat.Type.statusBars())

        binding.conversationAppBar.setThemedContent {
           val data by viewModel.appBarData.collectAsState()
            val query by searchViewModel.searchQuery.collectAsState()

           ConversationAppBar(
               data = data,
               onBackPressed = ::finish,
               onCallPressed = ::callRecipient,
               searchQuery = query ?: "",
               onSearchQueryChanged = ::onSearchQueryUpdated,
               onSearchQueryClear = {  onSearchQueryUpdated("") },
               onSearchCanceled = ::onSearchClosed,
               onAvatarPressed = {
                   val intent = ConversationSettingsActivity.createIntent(this, address)
                   settingsLauncher.launch(intent)
               }
           )
       }
    }

    // called from onCreate
    private fun setUpInputBar() {
        binding.inputBar.delegate = this
        binding.inputBarRecordingView.delegate = this
        // GIF button
        binding.gifButtonContainer.addView(gifButton, LayoutParams.MATCH_PARENT, LayoutParams.MATCH_PARENT)
        gifButton.onUp = { showGIFPicker() }
        // Document button
        binding.documentButtonContainer.addView(documentButton, LayoutParams.MATCH_PARENT, LayoutParams.MATCH_PARENT)
        documentButton.onUp = { showDocumentPicker() }
        // Library button
        binding.libraryButtonContainer.addView(libraryButton, LayoutParams.MATCH_PARENT, LayoutParams.MATCH_PARENT)
        libraryButton.onUp = { pickFromLibrary() }
        // Camera button
        binding.cameraButtonContainer.addView(cameraButton, LayoutParams.MATCH_PARENT, LayoutParams.MATCH_PARENT)
        cameraButton.onUp = { showCamera() }
    }

    // called from onCreate
    private fun restoreDraftIfNeeded() {
        val mediaURI = intent.data
        val mediaType = AttachmentManager.MediaType.from(intent.type)
        val mimeType =  MediaUtil.getMimeType(this, mediaURI)

        if (mediaURI != null && mediaType != null) {
            val filename = FilenameUtils.getFilenameFromUri(this, mediaURI)

            if (mimeType != null &&
                        (AttachmentManager.MediaType.IMAGE == mediaType ||
                        AttachmentManager.MediaType.GIF    == mediaType ||
                        AttachmentManager.MediaType.VIDEO  == mediaType)
            ) {
                val media = Media(mediaURI, filename, mimeType, 0, 0, 0, 0, null, null)
<<<<<<< HEAD
                startActivityForResult(MediaSendActivity.buildEditorIntent(this, listOf( media ), viewModel.recipient!!.address, ""), PICK_FROM_LIBRARY)
=======
                startActivityForResult(MediaSendActivity.buildEditorIntent(this, listOf( media ), viewModel.recipient!!, threadId, getMessageBody()), PICK_FROM_LIBRARY)
>>>>>>> dfc750d6
                return
            } else {
                prepMediaForSending(mediaURI, mediaType).addListener(object : ListenableFuture.Listener<Boolean> {

                    override fun onSuccess(result: Boolean?) {
                        sendAttachments(attachmentManager.buildSlideDeck().asAttachments(), null)
                    }

                    override fun onFailure(e: ExecutionException?) {
                        Toast.makeText(this@ConversationActivityV2, R.string.attachmentsErrorLoad, Toast.LENGTH_LONG).show()
                    }
                })
                return
            }
        } else if (intent.hasExtra(Intent.EXTRA_TEXT)) {
            val dataTextExtra = intent.getCharSequenceExtra(Intent.EXTRA_TEXT) ?: ""
            binding.inputBar.text = dataTextExtra.toString()
        } else {
            viewModel.getDraft()?.let { text ->
                binding.inputBar.text = text
            }
        }
    }

    // called from onCreate
    private fun setUpTypingObserver() {
        typingStatusRepository.getTypists(viewModel.threadId).observe(this) { state ->
            val recipients = if (state != null) state.typists else listOf()
            // FIXME: Also checking isScrolledToBottom is a quick fix for an issue where the
            //        typing indicator overlays the recycler view when scrolled up
            val viewContainer = binding.typingIndicatorViewContainer
            viewContainer.isVisible = recipients.isNotEmpty() && isScrolledToBottom
            viewContainer.setTypists(recipients)
        }
        if (textSecurePreferences.isTypingIndicatorsEnabled()) {
            binding.inputBar.addTextChangedListener {
                if(it.isNotEmpty()) {
                    typingStatusSender.onTypingStarted(viewModel.threadId)
                }
            }
        }
    }

    // called from onCreate
    private fun setUpExpiredGroupBanner() {
        lifecycleScope.launch {
            viewModel.showExpiredGroupBanner
                .collectLatest {
                    binding.conversationHeader.groupExpiredBanner.isVisible = it
                }
        }
    }

    private fun setUpOutdatedClientBanner() {
        val legacyRecipient = viewModel.legacyBannerRecipient(this)

        val shouldShowLegacy = ExpirationConfiguration.isNewConfigEnabled &&
                legacyRecipient != null

        binding.conversationHeader.outdatedDisappearingBanner.isVisible = shouldShowLegacy
        if (shouldShowLegacy) {

            val txt = Phrase.from(this, R.string.disappearingMessagesLegacy)
                .put(NAME_KEY, legacyRecipient!!.displayName)
                .format()
            binding.conversationHeader.outdatedDisappearingBannerTextView.text = txt
        }
    }

    private fun setUpLegacyGroupUI() {
        lifecycleScope.launch {
            viewModel.legacyGroupBanner
                .collectLatest { banner ->
                    if (banner == null) {
                        binding.conversationHeader.outdatedGroupBanner.isVisible = false
                        binding.conversationHeader.outdatedGroupBanner.text = null
                    } else {
                        binding.conversationHeader.outdatedGroupBanner.isVisible = true
                        binding.conversationHeader.outdatedGroupBanner.text = SpannableStringBuilder(banner)
                            .apply {
                                // Append a space as a placeholder
                                append(" ")
                                
                                // we need to add the inline icon
                                val drawable = ContextCompat.getDrawable(this@ConversationActivityV2, R.drawable.ic_square_arrow_up_right)!!
                                val imageSize = toPx(10, resources)
                                val imagePadding = toPx(4, resources)
                                drawable.setBounds(0, 0, imageSize, imageSize)
                                drawable.setTint(getColorFromAttr(R.attr.message_sent_text_color))

                                setSpan(
                                    PaddedImageSpan(drawable, ImageSpan.ALIGN_BASELINE,
                                        paddingStart = imagePadding,
                                        paddingTop = imagePadding
                                    ),
                                    length - 1,
                                    length,
                                    Spannable.SPAN_EXCLUSIVE_EXCLUSIVE
                                )
                            }

                        binding.conversationHeader.outdatedGroupBanner.setOnClickListener {
                            showOpenUrlDialog("https://getsession.org/groups")
                        }
                    }
                }
        }

        lifecycleScope.launch {
            viewModel.showRecreateGroupButton
                .collectLatest { show ->
                    binding.recreateGroupButtonContainer.isVisible = show
                }
        }

        binding.recreateGroupButton.setOnClickListener {
            viewModel.onCommand(ConversationViewModel.Commands.RecreateGroup)
        }
    }

    private fun setUpLinkPreviewObserver() {
        if (!textSecurePreferences.isLinkPreviewsEnabled()) {
            linkPreviewViewModel.onUserCancel(); return
        }
        linkPreviewViewModel.linkPreviewState.observe(this) { previewState: LinkPreviewState? ->
            if (previewState == null) return@observe
            when {
                previewState.isLoading -> {
                    binding.inputBar.draftLinkPreview()
                }
                previewState.linkPreview.isPresent -> {
                    binding.inputBar.updateLinkPreviewDraft(glide, previewState.linkPreview.get())
                }
                else -> {
                    binding.inputBar.cancelLinkPreviewDraft()
                }
            }
        }
    }

    private fun setUpUiStateObserver() {
        // Observe toast messages
        lifecycleScope.launch {
            repeatOnLifecycle(Lifecycle.State.STARTED) {
                viewModel.uiMessages
                    .mapNotNull { it.firstOrNull() }
                    .collect { msg ->
                        Toast.makeText(this@ConversationActivityV2, msg.message, Toast.LENGTH_LONG).show()
                        viewModel.messageShown(msg.id)
                    }
            }
        }

        // When we see "shouldExit", we finish the activity once for all.
        lifecycleScope.launch {
            repeatOnLifecycle(Lifecycle.State.STARTED) {
                // Wait for `shouldExit == true` then finish the activity
                viewModel.shouldExit
                    .scan(null to null) { acc: Pair<Boolean?, Boolean?>, current ->
                        acc.second to current
                    }
                    .mapNotNull { (prev, curr) ->
                        // If shouldExit(curr) is true, we will always finish the activity,
                        // but we will show a toast on the way out only if we used to have a conversation,
                        // this is a way to detect the deletion of the conversation.
                        val shouldShowToast = if (curr == true) {
                            prev == false
                        } else {
                            return@mapNotNull null
                        }

                        shouldShowToast
                    }
                    .collect { shouldShowToast ->
                        if (shouldShowToast) {
                            Toast.makeText(
                                this@ConversationActivityV2,
                                getString(R.string.conversationsDeleted),
                                Toast.LENGTH_LONG
                            ).show()
                        }

                        if (!isFinishing) {
                            finish()
                        }
                    }
            }
        }

        // React to input bar state changes
        lifecycleScope.launch {
            repeatOnLifecycle(Lifecycle.State.STARTED) {
<<<<<<< HEAD
                viewModel.inputBarState.collectLatest(binding.inputBar::setState)
            }
        }

        // React to input bar state changes
        lifecycleScope.launch {
            repeatOnLifecycle(Lifecycle.State.STARTED) {
                viewModel.charLimitState.collectLatest(binding.inputBar::setCharLimitState)
            }
        }
=======
                viewModel.uiState.collect { state ->
                    binding.root.requestApplyInsets()
>>>>>>> dfc750d6


        // React to loader visibility changes
        lifecycleScope.launch {
            repeatOnLifecycle(Lifecycle.State.STARTED) {
                viewModel.showLoader
                    .collectLatest { show ->
                        binding.loader.isVisible = show
                    }
            }
        }

        // React to placeholder related changes
        lifecycleScope.launch {
            repeatOnLifecycle(Lifecycle.State.STARTED) {
                data class PlaceholderData(
                    val recipient: Recipient,
                    val openGroup: OpenGroup?,
                    val groupThreadStatus: GroupThreadStatus,
                    val firstLoad: Boolean
                )

                combine(
                    viewModel.recipientFlow.filterNotNull(),
                    viewModel.openGroupFlow,
                    viewModel.groupV2ThreadState,
                    firstCursorLoad,
                    ::PlaceholderData,
                ).collectLatest { (r, og, groupState, firstLoad) ->
                    updatePlaceholder(
                        recipient = r,
                        blindedRecipient = viewModel.blindedRecipient,
                        openGroup = og,
                        groupThreadStatus = groupState,
                        firstLoad

                    )
                }
            }
        }

        lifecycleScope.launch {
            repeatOnLifecycle(Lifecycle.State.STARTED) {
                viewModel.inputBarState.collect { state ->
                    binding.inputBar.setState(state)
                }
            }
        }

        lifecycleScope.launch {
            repeatOnLifecycle(Lifecycle.State.STARTED) {
                viewModel.callBanner.collect { callBanner ->
                    when (callBanner) {
                        null -> binding.conversationHeader.callInProgress.fadeOut()
                        else -> {
                            binding.conversationHeader.callInProgress.text = callBanner
                            binding.conversationHeader.callInProgress.fadeIn()
                        }
                    }
                }
            }
        }
    }

    private fun scrollToFirstUnreadMessageOrBottom() {
        // if there are no unread messages, go straight to the very bottom of the list
        if(unreadCount == 0){
            layoutManager?.scrollToPositionWithOffset(adapter.itemCount -1, Int.MIN_VALUE)
            return
        }

        val lastSeenTimestamp = threadDb.getLastSeenAndHasSent(viewModel.threadId).first()
        val lastSeenItemPosition = adapter.findLastSeenItemPosition(lastSeenTimestamp) ?: return

        layoutManager?.scrollToPositionWithOffset(lastSeenItemPosition, ((layoutManager?.height ?: 0) / 2))
    }

    private fun highlightViewAtPosition(position: Int) {
        binding.conversationRecyclerView.post {
            (layoutManager?.findViewByPosition(position) as? VisibleMessageView)?.playHighlight()
        }
    }

    override fun onDestroy() {
        if(::binding.isInitialized) {
            viewModel.saveDraft(binding.inputBar.text.trim())
            cancelVoiceMessage()
        }

        // Delete any files we might have locally cached when sharing (which we need to do
        // when passing through files when the app is locked).
        cleanupCachedFiles()

        super.onDestroy()
    }
    // endregion

    // region Animation & Updating
    //TODO test recipient update
//    override fun onModified(recipient: Recipient) {
//        viewModel.updateRecipient()
//
//        runOnUiThread {
//            invalidateOptionsMenu()
//            updateSendAfterApprovalText()
//        }
//    }

    private fun updateSendAfterApprovalText() {
        binding.textSendAfterApproval.isVisible = viewModel.showSendAfterApprovalText
    }

    private fun setUpMessageRequests() {
        binding.messageRequestBar.acceptMessageRequestButton.setOnClickListener {
            conversationApprovalJob = viewModel.acceptMessageRequest()
        }

        binding.messageRequestBar.messageRequestBlock.setOnClickListener {
            block(deleteThread = true)
        }

        binding.messageRequestBar.declineMessageRequestButton.setOnClickListener {
            fun doDecline() {
                viewModel.declineMessageRequest()
                finish()
            }

            showSessionDialog {
                title(R.string.delete)
                text(resources.getString(R.string.messageRequestsContactDelete))
                dangerButton(R.string.delete) { doDecline() }
                button(R.string.cancel)
            }
        }

        lifecycleScope.launch {
            repeatOnLifecycle(Lifecycle.State.STARTED) {
                viewModel.messageRequestState
                    .collectLatest { state ->
                        binding.messageRequestBar.root.isVisible = state is MessageRequestUiState.Visible

                        if (state is MessageRequestUiState.Visible) {
                            binding.messageRequestBar.sendAcceptsTextView.setText(state.acceptButtonText)
                            binding.messageRequestBar.messageRequestBlock.isVisible = state.blockButtonText != null
                            binding.messageRequestBar.messageRequestBlock.text = state.blockButtonText
                        }
                    }
            }
        }
    }

    override fun inputBarEditTextContentChanged(newContent: CharSequence) {
        val inputBarText = binding.inputBar.text
        if (textSecurePreferences.isLinkPreviewsEnabled()) {
            linkPreviewViewModel.onTextChanged(this, inputBarText, 0, 0)
        }
        if (LinkPreviewUtil.findWhitelistedUrls(newContent.toString()).isNotEmpty()
            && !textSecurePreferences.isLinkPreviewsEnabled() && !textSecurePreferences.hasSeenLinkPreviewSuggestionDialog()) {
            LinkPreviewDialog {
                setUpLinkPreviewObserver()
                linkPreviewViewModel.onEnabled()
                linkPreviewViewModel.onTextChanged(this, inputBarText, 0, 0)
            }.show(supportFragmentManager, "Link Preview Dialog")
            textSecurePreferences.setHasSeenLinkPreviewSuggestionDialog()
        }

        // use the normalised version of the text's body to get the characters amount with the
        // mentions as their account id
        viewModel.onTextChanged(mentionViewModel.deconstructMessageMentions())
    }

    override fun toggleAttachmentOptions() {
        val targetAlpha = if (isShowingAttachmentOptions) 0.0f else 1.0f
        val allButtonContainers = listOfNotNull(
            binding.cameraButtonContainer,
            binding.libraryButtonContainer,
            binding.documentButtonContainer,
            binding.gifButtonContainer
        )
        val isReversed = isShowingAttachmentOptions // Run the animation in reverse
        val count = allButtonContainers.size
        allButtonContainers.indices.forEach { index ->
            val view = allButtonContainers[index]
            val animation = ValueAnimator.ofObject(FloatEvaluator(), view.alpha, targetAlpha)
            animation.duration = 250L
            animation.startDelay = if (isReversed) 50L * (count - index.toLong()) else 50L * index.toLong()
            animation.addUpdateListener { animator ->
                view.alpha = animator.animatedValue as Float
            }
            animation.start()
        }
        isShowingAttachmentOptions = !isShowingAttachmentOptions

        // Note: These custom buttons exist invisibly in the layout even when the attachments bar is not
        // expanded so they MUST be disabled in such circumstances.
        val allButtons = listOf( cameraButton, libraryButton, documentButton, gifButton )
        allButtons.forEach { it.isEnabled = isShowingAttachmentOptions }
    }

    override fun showVoiceMessageUI() {
        binding.inputBarRecordingView.show(lifecycleScope)

        // Cancel any previous input bar animations and fade out the bar
        val inputBar = binding.inputBar
        inputBar.animate().cancel()
        inputBar.animate()
            .alpha(0f)
            .setDuration(VoiceRecorderConstants.SHOW_HIDE_VOICE_UI_DURATION_MS)
            .start()
    }

    private fun expandVoiceMessageLockView() {
        val lockView = binding.inputBarRecordingView.lockView

        lockView.animate().cancel()
        lockView.animate()
            .scaleX(1.10f)
            .scaleY(1.10f)
            .setDuration(VoiceRecorderConstants.ANIMATE_LOCK_DURATION_MS)
            .start()
    }

    private fun collapseVoiceMessageLockView() {
        val lockView = binding.inputBarRecordingView.lockView

        lockView.animate().cancel()
        lockView.animate()
            .scaleX(1.0f)
            .scaleY(1.0f)
            .setDuration(VoiceRecorderConstants.ANIMATE_LOCK_DURATION_MS)
            .start()
    }

    private fun hideVoiceMessageUI() {
        listOf(
            binding.inputBarRecordingView.chevronImageView,
            binding.inputBarRecordingView.slideToCancelTextView
        ).forEach { view ->
            view.animate().cancel()
            view.animate()
                .translationX(0.0f)
                .setDuration(VoiceRecorderConstants.ANIMATE_LOCK_DURATION_MS)
                .start()
        }

        binding.inputBarRecordingView.hide()
    }

    override fun handleVoiceMessageUIHidden() {
        val inputBar = binding.inputBar

        // Cancel any previous input bar animations and fade in the bar
        inputBar.animate().cancel()
        inputBar.animate()
            .alpha(1.0f)
            .setDuration(VoiceRecorderConstants.SHOW_HIDE_VOICE_UI_DURATION_MS)
            .start()
    }

    private fun handleRecyclerViewScrolled() {
        // Note: The typing indicate is whether the other person / other people are typing - it has
        // nothing to do with the IME keyboard state.
        val wasTypingIndicatorVisibleBefore = binding.typingIndicatorViewContainer.isVisible
        binding.typingIndicatorViewContainer.isVisible = wasTypingIndicatorVisibleBefore && isScrolledToBottom

        showScrollToBottomButtonIfApplicable()
        val maybeTargetVisiblePosition = layoutManager?.findLastVisibleItemPosition()
        val targetVisiblePosition = maybeTargetVisiblePosition ?: RecyclerView.NO_POSITION
        if (!firstLoad.get() && targetVisiblePosition != RecyclerView.NO_POSITION) {
            adapter.getTimestampForItemAt(targetVisiblePosition)?.let { visibleItemTimestamp ->
                bufferedLastSeenChannel.trySend(visibleItemTimestamp).apply {
                    if (isFailure) Log.e(TAG, "trySend failed", exceptionOrNull())
                }
            }
        }

        val layoutUnreadCount = layoutManager?.let { (it.itemCount - 1) - it.findLastVisibleItemPosition() }
            ?: RecyclerView.NO_POSITION
        unreadCount = min(unreadCount, layoutUnreadCount).coerceAtLeast(0)

        updateUnreadCountIndicator()
    }

    // Update placeholder / control messages in a conversation
    private fun updatePlaceholder(recipient: Recipient,
                                  blindedRecipient: Recipient?,
                                  openGroup: OpenGroup?,
                                  groupThreadStatus: GroupThreadStatus,
                                  isFirstCursorLoad: Boolean) {
        if(!isFirstCursorLoad) return

        // Special state handling for kicked/destroyed groups
        if (groupThreadStatus != GroupThreadStatus.None) {
            binding.placeholderText.isVisible = true
            binding.conversationRecyclerView.isVisible = false
            binding.placeholderText.text = when (groupThreadStatus) {
                GroupThreadStatus.Kicked -> Phrase.from(this, R.string.groupRemovedYou)
                    .put(GROUP_NAME_KEY, recipient.displayName)
                    .format()
                    .toString()

                GroupThreadStatus.Destroyed -> Phrase.from(this, R.string.groupDeletedMemberDescription)
                    .put(GROUP_NAME_KEY, recipient.displayName)
                    .format()
                    .toString()

                else -> ""
            }
            return
        }

        // Get the correct placeholder text for this type of empty conversation
        val txtCS: CharSequence = when {
            // note to self
            recipient.isLocalNumber -> getString(R.string.noteToSelfEmpty)

            // If this is a community which we cannot write to
            openGroup != null && !openGroup.canWrite -> {
                Phrase.from(applicationContext, R.string.conversationsEmpty)
                    .put(CONVERSATION_NAME_KEY, openGroup.name)
                    .format()
            }

            // If we're trying to message someone who has blocked community message requests
            blindedRecipient?.acceptsCommunityMessageRequests == false -> {
                Phrase.from(applicationContext, R.string.messageRequestsTurnedOff)
                    .put(NAME_KEY, recipient.displayName)
                    .format()
            }

            // 10n1 and groups and blinded 1on1
            recipient.isCommunityInboxRecipient || recipient.isCommunityOutboxRecipient ||
                    recipient.is1on1 || recipient.isGroupOrCommunityRecipient -> {
                Phrase.from(applicationContext, R.string.groupNoMessages)
                    .put(GROUP_NAME_KEY, recipient.displayName)
                    .format()
            }

            else -> {
                Log.w(TAG, "Something else happened in updatePlaceholder - we're not sure what.")
                ""
            }
        }

        val showPlaceholder = adapter.itemCount == 0 || isDestroyed
        binding.placeholderText.isVisible = showPlaceholder
        binding.conversationRecyclerView.visibility = if (showPlaceholder) View.INVISIBLE else View.VISIBLE
        if (showPlaceholder) {
            binding.placeholderText.text = txtCS
        }
    }

    private fun showScrollToBottomButtonIfApplicable() {
        binding.scrollToBottomButton.isVisible = !emojiPickerVisible && !isScrolledToBottom && adapter.itemCount > 0
    }

    private fun updateUnreadCountIndicator() {
        val formattedUnreadCount = if (unreadCount < 10000) unreadCount.toString() else "9999+"
        binding.unreadCountTextView.text = formattedUnreadCount
        val textSize = if (unreadCount < 10000) 12.0f else 9.0f
        binding.unreadCountTextView.setTextSize(TypedValue.COMPLEX_UNIT_DIP, textSize)
        binding.unreadCountTextView.setTypeface(Typeface.DEFAULT, if (unreadCount < 100) Typeface.BOLD else Typeface.NORMAL)
        binding.unreadCountIndicator.isVisible = (unreadCount != 0)
    }

    // endregion

    // region Interaction
    private fun callRecipient() {
        if(viewModel.recipient == null) return

        // if the user is blocked, show unblock modal
        if(viewModel.recipient?.blocked == true){
            unblock()
            return
        }

        // if the user has not enabled voice/video calls
        if (!TextSecurePreferences.isCallNotificationsEnabled(this)) {
            showSessionDialog {
                title(R.string.callsPermissionsRequired)
                text(R.string.callsPermissionsRequiredDescription)
                button(R.string.sessionSettings, R.string.AccessibilityId_sessionSettings) {
                    val intent = Intent(context, PrivacySettingsActivity::class.java)
                    // allow the screen to auto scroll to the appropriate toggle
                    intent.putExtra(PrivacySettingsActivity.SCROLL_AND_TOGGLE_KEY, CALL_NOTIFICATIONS_ENABLED)
                    context.startActivity(intent)
                }
                cancelButton()
            }
            return
        }
        // or if the user has not granted audio/microphone permissions
        else if (!Permissions.hasAll(this, Manifest.permission.RECORD_AUDIO)) {
            Log.d("Loki", "Attempted to make a call without audio permissions")

            Permissions.with(this)
                .request(Manifest.permission.RECORD_AUDIO)
                .withPermanentDenialDialog(
                    getSubbedString(R.string.permissionsMicrophoneAccessRequired,
                        APP_NAME_KEY to getString(R.string.app_name))
                )
                .execute()

            return
        }

        WebRtcCallActivity.getCallActivityIntent(this)
            .apply {
                action = ACTION_START_CALL
                putExtra(EXTRA_RECIPIENT_ADDRESS, viewModel.recipient!!.address)
            }
            .let(::startActivity)
    }

    fun block(deleteThread: Boolean) {
        val recipient = viewModel.recipient ?: return Log.w("Loki", "Recipient was null for block action")
        val invitingAdmin = viewModel.invitingAdmin

        val name = if (recipient.isGroupV2Recipient && invitingAdmin != null) {
            invitingAdmin.searchName
        } else {
            recipient.displayName
        }

        showSessionDialog {
            title(R.string.block)
            text(
                Phrase.from(context, R.string.blockDescription)
                .put(NAME_KEY, name)
                .format()
            )
            dangerButton(R.string.block, R.string.AccessibilityId_blockConfirm) {
                viewModel.block()

                // Block confirmation toast added as per SS-64
                val txt = Phrase.from(context, R.string.blockBlockedUser).put(NAME_KEY, name).format().toString()
                Toast.makeText(context, txt, Toast.LENGTH_LONG).show()

                if (deleteThread) {
                    viewModel.deleteThread()
                    finish()
                }
            }
            cancelButton()
        }
    }

    fun unblock() {
        val recipient = viewModel.recipient ?: return Log.w("Loki", "Recipient was null for unblock action")

        if (!recipient.isContactRecipient) {
            return Log.w("Loki", "Cannot unblock a user who is not a contact recipient - aborting unblock attempt.")
        }

        showSessionDialog {
            title(R.string.blockUnblock)
            text(
                Phrase.from(context, R.string.blockUnblockName)
                    .put(NAME_KEY, recipient.displayName)
                    .format()
            )
            dangerButton(R.string.blockUnblock, R.string.AccessibilityId_unblockConfirm) { viewModel.unblock() }
            cancelButton()
        }
    }

    // `position` is the adapter position; not the visual position
    private fun handlePress(message: MessageRecord, position: Int, view: VisibleMessageView, event: MotionEvent) {
        val actionMode = this.actionMode
        if (actionMode != null) {
            onDeselect(message, position, actionMode)
        } else {
            // NOTE: We have to use onContentClick (rather than a click listener directly on
            // the view) so as to not interfere with all the other gestures. Do not add
            // onClickListeners directly to message content views!
            view.onContentClick(event)
        }
    }

    private fun onDeselect(message: MessageRecord, position: Int, actionMode: ActionMode) {
        adapter.toggleSelection(message, position)
        val actionModeCallback = ConversationActionModeCallback(
            adapter = adapter,
            threadID = viewModel.threadId,
            context = this,
            deprecationManager = viewModel.legacyGroupDeprecationManager,
            openGroupManager = openGroupManager,
        )
        actionModeCallback.delegate = this
        actionModeCallback.updateActionModeMenu(actionMode.menu)
        if (adapter.selectedItems.isEmpty()) {
            actionMode.finish()
            this.actionMode = null
        }
    }

    // `position` is the adapter position; not the visual position
    private fun handleSwipeToReply(message: MessageRecord) {
        if (message.isOpenGroupInvitation) return
        reply(setOf(message))
    }

    // `position` is the adapter position; not the visual position
    private fun selectMessage(message: MessageRecord, position: Int) {
        val actionMode = this.actionMode
        val actionModeCallback = ConversationActionModeCallback(
            adapter = adapter,
            threadID = viewModel.threadId,
            context = this,
            deprecationManager = viewModel.legacyGroupDeprecationManager,
            openGroupManager = openGroupManager,
        )
        actionModeCallback.delegate = this
        if(binding.searchBottomBar.isVisible) onSearchClosed()
        if (actionMode == null) { // Nothing should be selected if this is the case
            adapter.toggleSelection(message, position)
            this.actionMode = startActionMode(actionModeCallback, ActionMode.TYPE_PRIMARY)
        } else {
            adapter.toggleSelection(message, position)
            actionModeCallback.updateActionModeMenu(actionMode.menu)
            if (adapter.selectedItems.isEmpty()) {
                actionMode.finish()
                this.actionMode = null
            }
        }
    }

    private fun showConversationReaction(message: MessageRecord, messageView: View) {
        val messageContentView = when(messageView){
            is VisibleMessageView -> messageView.messageContentView
            is ControlMessageView -> messageView.controlContentView
            else -> null
        } ?: return Log.w(TAG, "Failed to show reaction because the messageRecord is not of a known type: $messageView")

        val messageContentBitmap = try {
            messageContentView.drawToBitmap()
        } catch (e: Exception) {
            Log.e("Loki", "Failed to show emoji picker", e)
            return
        }
        emojiPickerVisible = true
        ViewUtil.hideKeyboard(this, messageView)
        binding.scrollToBottomButton.isVisible = false
        binding.conversationRecyclerView.suppressLayout(true)
        reactionDelegate.setOnActionSelectedListener(ReactionsToolbarListener(message))
        reactionDelegate.setOnHideListener(object: ConversationReactionOverlay.OnHideListener {
            override fun startHide() {
                emojiPickerVisible = false
                showScrollToBottomButtonIfApplicable()
            }

            override fun onHide() {
                binding.conversationRecyclerView.suppressLayout(false)
            }

        })
        val topLeft = intArrayOf(0, 0).also { messageContentView.getLocationInWindow(it) }
        val selectedConversationModel = SelectedConversationModel(
            messageContentBitmap,
            topLeft[0].toFloat(),
            topLeft[1].toFloat(),
            messageContentView.width,
            message.isOutgoing,
            messageContentView
        )
        reactionDelegate.show(this, message, selectedConversationModel, viewModel.blindedPublicKey)
    }

    override fun dispatchTouchEvent(ev: MotionEvent): Boolean = reactionDelegate.applyTouchEvent(ev) || super.dispatchTouchEvent(ev)

    override fun onReactionSelected(messageRecord: MessageRecord, emoji: String) {
        reactionDelegate.hide()
        val oldRecord = messageRecord.reactions.find { it.author == textSecurePreferences.getLocalNumber() }
        if (oldRecord != null && oldRecord.emoji == emoji) {
            sendEmojiRemoval(emoji, messageRecord)
        } else {
            sendEmojiReaction(emoji, messageRecord)
            RecentEmojiPageModel.onCodePointSelected(emoji) // Save to recently used reaction emojis
        }
    }

    // Method to add an emoji to a queue and remove it a short while later - this is used as a
    // rate-limiting mechanism and is called from the `sendEmojiReaction` method, below.
    fun canPerformEmojiReaction(timestamp: Long): Boolean {
        // If the emoji reaction queue is full..
        if (emojiRateLimiterQueue.size >= EMOJI_REACTIONS_ALLOWED_PER_MINUTE) {
            // ..grab the timestamp of the oldest emoji reaction.
            val headTimestamp = emojiRateLimiterQueue.peekFirst()
            if (headTimestamp == null) {
                Log.w(TAG, "Could not get emoji react head timestamp - should never happen, but we'll allow the emoji reaction.")
                return true
            }

            // With the queue full, if the earliest emoji reaction occurred less than 1 minute ago
            // then we reject it..
            if (System.currentTimeMillis() - headTimestamp <= ONE_MINUTE_IN_MILLISECONDS) {
                return false
            } else {
                // ..otherwise if the earliest emoji reaction was more than a minute ago we'll
                // remove that early reaction to move the timestamp at index 1 into index 0, add
                // our new timestamp and return true to accept the emoji reaction.
                emojiRateLimiterQueue.removeFirst()
                emojiRateLimiterQueue.addLast(timestamp)
                return true
            }
        } else {
            // If the queue isn't already full then we add the new timestamp to the back of the queue and allow the emoji reaction
            emojiRateLimiterQueue.addLast(timestamp)
            return true
        }
    }

    private fun sendEmojiReaction(emoji: String, originalMessage: MessageRecord) {
        // Only allow the emoji reaction if we aren't currently rate limited
        if (!canPerformEmojiReaction(System.currentTimeMillis())) {
            Toast.makeText(this, getString(R.string.emojiReactsCoolDown), Toast.LENGTH_SHORT).show()
            return
        }

        // Create the message
        val recipient = viewModel.recipient ?: return Log.w(TAG, "Could not locate recipient when sending emoji reaction")
        val reactionMessage = VisibleMessage()
        val emojiTimestamp = SnodeAPI.nowWithOffset
        reactionMessage.sentTimestamp = emojiTimestamp
        val author = textSecurePreferences.getLocalNumber()

        if (author == null) {
            Log.w(TAG, "Unable to locate local number when sending emoji reaction - aborting.")
            return
        } else {
            // Put the message in the database
            val reaction = ReactionRecord(
                messageId = originalMessage.messageId,
                author = author,
                emoji = emoji,
                count = 1,
                dateSent = emojiTimestamp,
                dateReceived = emojiTimestamp
            )
            reactionDb.addReaction(reaction)

            val originalAuthor = if (originalMessage.isOutgoing) {
                fromSerialized(viewModel.blindedPublicKey ?: textSecurePreferences.getLocalNumber()!!)
            } else originalMessage.individualRecipient.address

            // Send it
            reactionMessage.reaction = Reaction.from(originalMessage.timestamp, originalAuthor.toString(), emoji, true)
            if (recipient.isCommunityRecipient) {

                val messageServerId = lokiMessageDb.getServerID(originalMessage.messageId) ?:
                    return Log.w(TAG, "Failed to find message server ID when adding emoji reaction")

                viewModel.openGroup?.let {
                    OpenGroupApi.addReaction(it.room, it.server, messageServerId, emoji)
                }
            } else {
                MessageSender.send(reactionMessage, recipient.address)
            }

            LoaderManager.getInstance(this).restartLoader(0, null, this)
        }
    }

    // Method to remove a emoji reaction from a message.
    // Note: We do not count emoji removal towards the emojiRateLimiterQueue.
    private fun sendEmojiRemoval(emoji: String, originalMessage: MessageRecord) {
        val recipient = viewModel.recipient ?: return
        val message = VisibleMessage()
        val emojiTimestamp = SnodeAPI.nowWithOffset
        message.sentTimestamp = emojiTimestamp
        val author = textSecurePreferences.getLocalNumber()

        if (author == null) {
            Log.w(TAG, "Unable to locate local number when removing emoji reaction - aborting.")
            return
        } else {
            reactionDb.deleteReaction(
                emoji,
                MessageId(originalMessage.id, originalMessage.isMms),
                author
            )

            val originalAuthor = if (originalMessage.isOutgoing) {
                fromSerialized(viewModel.blindedPublicKey ?: textSecurePreferences.getLocalNumber()!!)
            } else originalMessage.individualRecipient.address

            message.reaction = Reaction.from(originalMessage.timestamp, originalAuthor.toString(), emoji, false)
            if (recipient.isCommunityRecipient) {

                val messageServerId = lokiMessageDb.getServerID(originalMessage.messageId) ?:
                    return Log.w(TAG, "Failed to find message server ID when removing emoji reaction")

                viewModel.openGroup?.let {
                    OpenGroupApi.deleteReaction(it.room, it.server, messageServerId, emoji)
                }
            } else {
                MessageSender.send(message, recipient.address)
            }
            LoaderManager.getInstance(this).restartLoader(0, null, this)
        }
    }

    override fun onCustomReactionSelected(messageRecord: MessageRecord, hasAddedCustomEmoji: Boolean) {
        val oldRecord = messageRecord.reactions.find { record -> record.author == textSecurePreferences.getLocalNumber() }

        if (oldRecord != null && hasAddedCustomEmoji) {
            reactionDelegate.hide()
            sendEmojiRemoval(oldRecord.emoji, messageRecord)
        } else {
            reactionDelegate.hideForReactWithAny()

            ReactWithAnyEmojiDialogFragment
                .createForMessageRecord(messageRecord, reactWithAnyEmojiStartPage)
                .show(supportFragmentManager, "BOTTOM");
        }
    }

    override fun onReactWithAnyEmojiDialogDismissed() = reactionDelegate.hide()

    override fun onReactWithAnyEmojiSelected(emoji: String, messageId: MessageId) {
        reactionDelegate.hide()
        val message = if (messageId.mms) {
            mmsDb.getMessageRecord(messageId.id)
        } else {
            smsDb.getMessageRecord(messageId.id)
        }
        val oldRecord = reactionDb.getReactions(messageId).find { it.author == textSecurePreferences.getLocalNumber() }
        if (oldRecord?.emoji == emoji) {
            sendEmojiRemoval(emoji, message)
        } else {
            sendEmojiReaction(emoji, message)
        }
    }

    override fun onRemoveReaction(emoji: String, messageId: MessageId) {
        val message = if (messageId.mms) {
            mmsDb.getMessageRecord(messageId.id)
        } else {
            smsDb.getMessageRecord(messageId.id)
        }
        sendEmojiRemoval(emoji, message)
    }

    // Called when the user is attempting to clear all instance of a specific emoji
    override fun onClearAll(emoji: String, messageId: MessageId) = viewModel.onEmojiClear(emoji, messageId)

    override fun onMicrophoneButtonMove(event: MotionEvent) {
        val rawX = event.rawX
        val chevronImageView = binding.inputBarRecordingView.chevronImageView
        val slideToCancelTextView = binding.inputBarRecordingView.slideToCancelTextView
        if (rawX < screenWidth / 2) {
            val translationX = rawX - screenWidth / 2
            val sign = -1.0f
            val chevronDamping = 4.0f
            val labelDamping = 3.0f
            val chevronX = (chevronDamping * (sqrt(abs(translationX)) / sqrt(chevronDamping))) * sign
            val labelX = (labelDamping * (sqrt(abs(translationX)) / sqrt(labelDamping))) * sign
            chevronImageView.translationX = chevronX
            slideToCancelTextView.translationX = labelX
        } else {
            chevronImageView.translationX = 0.0f
            slideToCancelTextView.translationX = 0.0f
        }
        if (isValidLockViewLocation(event.rawX.roundToInt(), event.rawY.roundToInt())) {
            if (!isLockViewExpanded) {
                expandVoiceMessageLockView()
                isLockViewExpanded = true
            }
        } else {
            if (isLockViewExpanded) {
                collapseVoiceMessageLockView()
                isLockViewExpanded = false
            }
        }
    }

    override fun onMicrophoneButtonCancel(event: MotionEvent) = hideVoiceMessageUI()

    override fun onMicrophoneButtonUp(event: MotionEvent) {
        if(binding.inputBar.voiceRecorderState != VoiceRecorderState.Recording){
            cancelVoiceMessage()
            return
        }

        val x = event.rawX.roundToInt()
        val y = event.rawY.roundToInt()

        // Lock voice recording on if the button is released over the lock area. AND the
        // voice recording has currently lasted for at least the time it takes to animate
        // the lock area into position. Without this time check we can accidentally lock
        // to recording audio on a quick tap as the lock area animates out from the record
        // audio message button and the pointer-up event catches it mid-animation.
        val currentVoiceMessageDurationMS = System.currentTimeMillis() - voiceMessageStartTimestamp
        if (isValidLockViewLocation(x, y) && currentVoiceMessageDurationMS >= VoiceRecorderConstants.ANIMATE_LOCK_DURATION_MS) {
            binding.inputBarRecordingView.lock()

            // If the user put the record audio button into the lock state then we are still recording audio
            binding.inputBar.voiceRecorderState = VoiceRecorderState.Recording
        }
        else
        {
            // If the user didn't lock voice recording on then we're stopping voice recording
            binding.inputBar.voiceRecorderState = VoiceRecorderState.ShuttingDownAfterRecord

            val recordButtonOverlay = binding.inputBarRecordingView.recordButtonOverlay

            val location = IntArray(2) { 0 }
            recordButtonOverlay.getLocationOnScreen(location)
            val hitRect = Rect(location[0], location[1], location[0] + recordButtonOverlay.width, location[1] + recordButtonOverlay.height)

            // If the up event occurred over the record button overlay we send the voice message..
            if (hitRect.contains(x, y)) {
                sendVoiceMessage()
            } else {
                // ..otherwise if they've released off the button we'll cancel sending.
                cancelVoiceMessage()
            }
        }
    }

    override fun onCharLimitTapped() {
        viewModel.onCharLimitTapped()
    }

    private fun isValidLockViewLocation(x: Int, y: Int): Boolean {
        // We can be anywhere above the lock view and a bit to the side of it (at most `lockViewHitMargin`
        // to the side)
        val lockViewLocation = IntArray(2) { 0 }
        binding.inputBarRecordingView.lockView.getLocationOnScreen(lockViewLocation)
        val hitRect = Rect(lockViewLocation[0] - lockViewHitMargin, 0,
            lockViewLocation[0] + binding.inputBarRecordingView.lockView.width + lockViewHitMargin, lockViewLocation[1] + binding.inputBarRecordingView.lockView.height)
        return hitRect.contains(x, y)
    }

    override fun highlightMessageFromTimestamp(timestamp: Long) {
        // Try to find the message with the given timestamp
        adapter.getItemPositionForTimestamp(timestamp)?.let { targetMessagePosition ->

            // If the view is already visible then we don't have to scroll before highlighting it..
            binding.conversationRecyclerView.findViewHolderForLayoutPosition(targetMessagePosition)?.let { viewHolder ->
                if (viewHolder.itemView is VisibleMessageView) {
                    (viewHolder.itemView as VisibleMessageView).playHighlight()
                    return
                }
            }

            // ..otherwise, set the pending highlight target and trigger a scroll.
            // Note: If the targeted message isn't the very first one then we scroll slightly past it to give it some breathing room.
            // Also: The offset must be negative to provide room above it.
            pendingHighlightMessagePosition = targetMessagePosition
            currentTargetedScrollOffsetPx = if (targetMessagePosition > 0) nonFirstMessageOffsetPx else 0
            linearSmoothScroller.targetPosition = targetMessagePosition
            (binding.conversationRecyclerView.layoutManager as? LinearLayoutManager)?.startSmoothScroll(linearSmoothScroller)

        } ?: Log.i(TAG, "Could not find message with timestamp: $timestamp")
    }

    override fun onReactionClicked(emoji: String, messageId: MessageId, userWasSender: Boolean) {
        val message = if (messageId.mms) {
            mmsDb.getMessageRecord(messageId.id)
        } else {
            smsDb.getMessageRecord(messageId.id)
        }
        if (userWasSender && viewModel.canRemoveReaction) {
            sendEmojiRemoval(emoji, message)
        } else if (!userWasSender && viewModel.canReactToMessages) {
            sendEmojiReaction(emoji, message)
        }
    }

    override fun onReactionLongClicked(messageId: MessageId, emoji: String?) {
        if (viewModel.recipient?.isGroupOrCommunityRecipient == true) {
            val isUserModerator = viewModel.openGroup?.let { openGroup ->
                val userPublicKey = textSecurePreferences.getLocalNumber() ?: return@let false
                openGroupManager.isUserModerator(
                    openGroup.id,
                    userPublicKey,
                    viewModel.blindedPublicKey
                )
            } ?: false
            val fragment = ReactionsDialogFragment.create(messageId, isUserModerator, emoji, viewModel.canRemoveReaction)
            fragment.show(supportFragmentManager, null)
        }
    }

    override fun playVoiceMessageAtIndexIfPossible(indexInAdapter: Int) {
        if (!textSecurePreferences.autoplayAudioMessages()) return

        if (indexInAdapter < 0 || indexInAdapter >= adapter.itemCount) { return }
        val viewHolder = binding.conversationRecyclerView.findViewHolderForAdapterPosition(indexInAdapter) as? ConversationAdapter.VisibleMessageViewHolder ?: return
        viewHolder.view.playVoiceMessage()
    }

    override fun sendMessage() {
        val recipient = viewModel.recipient ?: return

        // show the unblock dialog when trying to send a message to a blocked contact
        if (recipient.isContactRecipient && recipient.blocked) {
            BlockedDialog(recipient.address, viewModel.getUsername(recipient.address.toString())).show(supportFragmentManager, "Blocked Dialog")
            return
        }

        // validate message length before sending
        if(!viewModel.validateMessageLength()) return

        val sentMessageInfo = if (binding.inputBar.linkPreview != null || binding.inputBar.quote != null) {
            sendAttachments(listOf(), getMessageBody(), binding.inputBar.quote, binding.inputBar.linkPreview)
        } else {
            sendTextOnlyMessage()
        }

        // Jump to the newly sent message once it gets added
        if (sentMessageInfo != null) {
            messageToScrollAuthor.set(sentMessageInfo.first)
            messageToScrollTimestamp.set(sentMessageInfo.second)
        }
    }

    override fun commitInputContent(contentUri: Uri) {
        val recipient = viewModel.recipient ?: return
        val mimeType = MediaUtil.getMimeType(this, contentUri)!!
        val filename = FilenameUtils.getFilenameFromUri(this, contentUri, mimeType)
        val media = Media(contentUri, filename, mimeType, 0, 0, 0, 0, null, null)
<<<<<<< HEAD
        startActivityForResult(MediaSendActivity.buildEditorIntent(this, listOf( media ), recipient.address, getMessageBody()), PICK_FROM_LIBRARY)
=======
        startActivityForResult(MediaSendActivity.buildEditorIntent(this, listOf( media ), recipient, threadId, getMessageBody()), PICK_FROM_LIBRARY)
>>>>>>> dfc750d6
    }

    // If we previously approve this recipient, either implicitly or explicitly, we need to wait for
    // that submission to complete first.
    private suspend fun waitForApprovalJobToBeSubmitted() {
        withContext(Dispatchers.Main) {
            conversationApprovalJob?.join()
            conversationApprovalJob = null
        }
    }

    private fun sendTextOnlyMessage(hasPermissionToSendSeed: Boolean = false): Pair<Address, Long>? {
        val recipient = viewModel.recipient ?: return null
        val sentTimestamp = SnodeAPI.nowWithOffset
        viewModel.implicitlyApproveRecipient()?.let { conversationApprovalJob = it }
        val text = getMessageBody()
        val userPublicKey = textSecurePreferences.getLocalNumber()
        val isNoteToSelf = (recipient.isContactRecipient && recipient.address.toString() == userPublicKey)
        if (seed in text && !isNoteToSelf && !hasPermissionToSendSeed) {
            showSessionDialog {
                title(R.string.warning)
                text(R.string.recoveryPasswordWarningSendDescription)
                button(R.string.send) { sendTextOnlyMessage(true) }
                cancelButton()
            }

            return null
        }

        // Create the message
        val message = VisibleMessage().applyExpiryMode(viewModel.threadId)
        message.sentTimestamp = sentTimestamp
        message.text = text
        val expiryMode = viewModel.recipient?.expiryMode
        val expiresInMillis = expiryMode?.expiryMillis ?: 0
        val expireStartedAt = if (expiryMode is ExpiryMode.AfterSend) {
            message.sentTimestamp
        } else 0
        val outgoingTextMessage = OutgoingTextMessage.from(message, recipient.address, expiresInMillis, expireStartedAt!!)

        // Clear the input bar
        binding.inputBar.text = ""
        binding.inputBar.cancelQuoteDraft()
        binding.inputBar.cancelLinkPreviewDraft()
        lifecycleScope.launch(Dispatchers.Default) {
            // Put the message in the database and send it
            message.id = MessageId(smsDb.insertMessageOutbox(
                viewModel.threadId,
                outgoingTextMessage,
                false,
                message.sentTimestamp!!,
                true
            ), false)

            waitForApprovalJobToBeSubmitted()
            MessageSender.send(message, recipient.address)
        }
        // Send a typing stopped message
        typingStatusSender.onTypingStopped(viewModel.threadId)
        return Pair(recipient.address, sentTimestamp)
    }

    private fun sendAttachments(
        attachments: List<Attachment>,
        body: String?,
        quotedMessage: MessageRecord? = binding.inputBar.quote,
        linkPreview: LinkPreview? = null,
        deleteAttachmentFilesAfterSave: Boolean = false,
    ): Pair<Address, Long>? {
        if (viewModel.recipient == null) {
            Log.w(TAG, "Cannot send attachments to a null recipient")
            return null
        }
        val recipient = viewModel.recipient!!
        val sentTimestamp = SnodeAPI.nowWithOffset
        viewModel.implicitlyApproveRecipient()?.let { conversationApprovalJob = it }

        // Create the message
        val message = VisibleMessage().applyExpiryMode(viewModel.threadId)
        message.sentTimestamp = sentTimestamp
        message.text = body
        val quote = quotedMessage?.let {
            val quotedAttachments = (it as? MmsMessageRecord)?.slideDeck?.asAttachments() ?: listOf()
            val sender = if (it.isOutgoing) {
                fromSerialized(viewModel.blindedPublicKey ?: textSecurePreferences.getLocalNumber()!!)
            } else it.individualRecipient.address
            QuoteModel(it.dateSent, sender, it.body, false, quotedAttachments)
        }
        val localQuote = quotedMessage?.let {
            val sender =
                if (it.isOutgoing) fromSerialized(textSecurePreferences.getLocalNumber()!!)
                else it.individualRecipient.address
            quote?.copy(author = sender)
        }
        val expiresInMs = viewModel.recipient?.expiryMode?.expiryMillis ?: 0
        val expireStartedAtMs = if (viewModel.recipient?.expiryMode is ExpiryMode.AfterSend) {
            sentTimestamp
        } else 0
        val outgoingTextMessage = OutgoingMediaMessage.from(message, recipient.address, attachments, localQuote, linkPreview, expiresInMs, expireStartedAtMs)

        // Clear the input bar
        binding.inputBar.text = ""
        binding.inputBar.cancelQuoteDraft()
        binding.inputBar.cancelLinkPreviewDraft()

        // Reset the attachment manager
        attachmentManager.clear()

        // Reset attachments button if needed
        if (isShowingAttachmentOptions) { toggleAttachmentOptions() }

        // do the heavy work in the bg
        lifecycleScope.launch(Dispatchers.Default) {
            runCatching {
                // Put the message in the database and send it
                message.id = MessageId(
                    mmsDb.insertMessageOutbox(
                        outgoingTextMessage,
                        viewModel.threadId,
                        false,
                        runThreadUpdate = true
                    ), mms = true
                )

                if (deleteAttachmentFilesAfterSave) {
                    attachments
                        .asSequence()
                        .mapNotNull { a -> a.dataUri?.takeIf { it.scheme == "file" }?.path?.let(::File) }
                        .filter { it.exists() }
                        .forEach { it.delete() }
                }

                waitForApprovalJobToBeSubmitted()

                MessageSender.send(message, recipient.address, quote, linkPreview)
            }.onFailure {
                withContext(Dispatchers.Main){
                    when (it) {
                        is MmsException -> Toast.makeText(this@ConversationActivityV2, R.string.attachmentsErrorSending, Toast.LENGTH_LONG).show()
                        else -> Toast.makeText(this@ConversationActivityV2, R.string.errorGeneric, Toast.LENGTH_LONG).show()
                    }
                }
            }
        }

        // Send a typing stopped message
        typingStatusSender.onTypingStopped(viewModel.threadId)
        return Pair(recipient.address, sentTimestamp)
    }

    private fun showGIFPicker() {
        val hasSeenGIFMetaDataWarning: Boolean = textSecurePreferences.hasSeenGIFMetaDataWarning()
        if (!hasSeenGIFMetaDataWarning) {
            showSessionDialog {
                title(R.string.giphyWarning)
                text(Phrase.from(context, R.string.giphyWarningDescription).put(APP_NAME_KEY, getString(R.string.app_name)).format())
                button(R.string.theContinue) {
                    textSecurePreferences.setHasSeenGIFMetaDataWarning()
                    selectGif()
                }
                cancelButton()
            }
        } else {
            selectGif()
        }
    }

    private fun selectGif() = AttachmentManager.selectGif(this, PICK_GIF)

    private fun showDocumentPicker() = AttachmentManager.selectDocument(this, PICK_DOCUMENT)

    private fun pickFromLibrary() {
        val recipient = viewModel.recipient ?: return
<<<<<<< HEAD
        binding.inputBar.text?.trim()?.let { text ->
            AttachmentManager.selectGallery(this, PICK_FROM_LIBRARY, recipient.address, text)
        }
    }

    private fun showCamera() { attachmentManager.capturePhoto(this, TAKE_PHOTO, viewModel.recipient?.address) }
=======
        AttachmentManager.selectGallery(this, PICK_FROM_LIBRARY, recipient, threadId,
            getMessageBody())
    }

    private fun showCamera() { attachmentManager.capturePhoto(this, TAKE_PHOTO, viewModel.recipient, threadId) }
>>>>>>> dfc750d6

    override fun onAttachmentChanged() { /* Do nothing */ }

    override fun onRequestPermissionsResult(requestCode: Int, permissions: Array<out String>, grantResults: IntArray) {
        super.onRequestPermissionsResult(requestCode, permissions, grantResults)
        Permissions.onRequestPermissionsResult(this, requestCode, permissions, grantResults)
    }

    @Deprecated("Deprecated in Java")
    override fun onActivityResult(requestCode: Int, resultCode: Int, intent: Intent?) {
        super.onActivityResult(requestCode, resultCode, intent)

        val mediaPreppedListener = object : ListenableFuture.Listener<Boolean> {

            override fun onSuccess(result: Boolean?) {
                if (result == null) {
                    Log.w(TAG, "Media prepper returned a null result - bailing.")
                    return
                }

                // If the attachment was too large or MediaConstraints.isSatisfied failed for some
                // other reason then we reset the attachment manager & shown buttons then bail..
                if (!result) {
                    attachmentManager.clear()
                    if (isShowingAttachmentOptions) { toggleAttachmentOptions() }
                    return
                }

                // ..otherwise we can attempt to send the attachment(s).
                // Note: The only multi-attachment message type is when sending images - all others
                // attempt send the attachment immediately upon file selection.
                sendAttachments(attachmentManager.buildSlideDeck().asAttachments(), null)
                //todo: The current system sends the document the moment it has been selected, without text (body is set to null above) - We will want to fix this and allow the user to add text with a document AND be able to confirm before sending
                //todo: Simply setting body to getMessageBody() above isn't good enough as it doesn't give the user a chance to confirm their message before sending it.
            }

            override fun onFailure(e: ExecutionException?) {
                Toast.makeText(this@ConversationActivityV2, R.string.attachmentsErrorLoad, Toast.LENGTH_LONG).show()
            }
        }

        // Note: In the case of documents or GIFs, filename provision is performed as part of the
        // `prepMediaForSending` operations, while for images it occurs when Media is created in
        // this class' `commitInputContent` method.
        when (requestCode) {
            PICK_DOCUMENT -> {
                intent ?: return Log.w(TAG, "Failed to get document Intent")
                val uri = intent.data ?: return Log.w(TAG, "Failed to get document Uri")
                prepMediaForSending(uri, AttachmentManager.MediaType.DOCUMENT).addListener(mediaPreppedListener)
            }
            PICK_GIF -> {
                intent ?: return Log.w(TAG, "Failed to get GIF Intent")
                val uri = intent.data ?: return Log.w(TAG, "Failed to get picked GIF Uri")
                val type   = AttachmentManager.MediaType.GIF
                val width  = intent.getIntExtra(GiphyActivity.EXTRA_WIDTH, 0)
                val height = intent.getIntExtra(GiphyActivity.EXTRA_HEIGHT, 0)
                prepMediaForSending(uri, type, width, height).addListener(mediaPreppedListener)
            }
            PICK_FROM_LIBRARY,
            TAKE_PHOTO -> {
                intent ?: return
                val body = intent.getStringExtra(MediaSendActivity.EXTRA_MESSAGE)
                val mediaList = intent.getParcelableArrayListExtra<Media>(MediaSendActivity.EXTRA_MEDIA) ?: return
                val slideDeck = SlideDeck()
                for (media in mediaList) {
                    val mediaFilename: String? = media.filename
                    when {
                        MediaUtil.isVideoType(media.mimeType) -> { slideDeck.addSlide(VideoSlide(this, media.uri, mediaFilename, 0, media.caption))                            }
                        MediaUtil.isGif(media.mimeType)       -> { slideDeck.addSlide(GifSlide(this, media.uri, mediaFilename, 0, media.width, media.height, media.caption))   }
                        MediaUtil.isImageType(media.mimeType) -> { slideDeck.addSlide(ImageSlide(this, media.uri, mediaFilename, 0, media.width, media.height, media.caption)) }
                        else -> {
                            Log.d(TAG, "Asked to send an unexpected media type: '" + media.mimeType + "'. Skipping.")
                        }
                    }
                }
                sendAttachments(slideDeck.asAttachments(), body)
            }
        }
    }

    private fun prepMediaForSending(uri: Uri, type: AttachmentManager.MediaType): ListenableFuture<Boolean>  =  prepMediaForSending(uri, type, null, null)

    private fun prepMediaForSending(uri: Uri, type: AttachmentManager.MediaType, width: Int?, height: Int?): ListenableFuture<Boolean> {
        return attachmentManager.setMedia(glide, uri, type, MediaConstraints.getPushMediaConstraints(), width ?: 0, height ?: 0)
    }

    override fun startRecordingVoiceMessage() {
        Log.i(TAG, "Starting voice message recording at: ${System.currentTimeMillis()} --- ${binding.inputBar.voiceRecorderState}")
        binding.inputBar.voiceRecorderState = VoiceRecorderState.SettingUpToRecord

        if (Permissions.hasAll(this, Manifest.permission.RECORD_AUDIO)) {
            // Cancel any previous recording attempt
            audioRecorderHandle?.cancel()
            audioRecorderHandle = null

            audioRecorderHandle = recordAudio(lifecycleScope, this@ConversationActivityV2).also {
                it.addOnStartedListener { result ->
                    if (result.isSuccess) {
                        showVoiceMessageUI()
                        window.addFlags(WindowManager.LayoutParams.FLAG_KEEP_SCREEN_ON)

                        voiceMessageStartTimestamp = System.currentTimeMillis()
                        binding.inputBar.voiceRecorderState = VoiceRecorderState.Recording

                        // Limit voice messages to 5 minute each
                        stopAudioHandler.postDelayed(stopVoiceMessageRecordingTask, 5.minutes.inWholeMilliseconds)
                    } else {
                        Log.e(TAG, "Error while starting voice message recording", result.exceptionOrNull())
                        hideVoiceMessageUI()
                        binding.inputBar.voiceRecorderState = VoiceRecorderState.Idle
                        Toast.makeText(
                            this@ConversationActivityV2,
                            R.string.audioUnableToRecord,
                            Toast.LENGTH_LONG
                        ).show()
                    }
                }
            }
        } else {
            binding.inputBar.voiceRecorderState = VoiceRecorderState.Idle

            Permissions.with(this)
                .request(Manifest.permission.RECORD_AUDIO)
                .withPermanentDenialDialog(Phrase.from(applicationContext, R.string.permissionsMicrophoneAccessRequired)
                    .put(APP_NAME_KEY, getString(R.string.app_name))
                    .format().toString())
                .execute()
        }
    }

    private fun stopRecording(send: Boolean) {
        // When the record voice message button is released we always need to reset the UI and cancel
        // any further recording operation.
        hideVoiceMessageUI()
        window.clearFlags(WindowManager.LayoutParams.FLAG_KEEP_SCREEN_ON)

        binding.inputBar.voiceRecorderState = VoiceRecorderState.Idle

        // Clear the audio session immediately for the next recording attempt
        val handle = audioRecorderHandle
        audioRecorderHandle = null
        stopAudioHandler.removeCallbacks(stopVoiceMessageRecordingTask)

        if (handle == null) {
            Log.w(TAG, "Audio recorder handle is null - cannot stop recording")
            return
        }

        if (!MediaUtil.voiceMessageMeetsMinimumDuration(System.currentTimeMillis() - voiceMessageStartTimestamp)) {
            handle.cancel()
            // If the voice message is too short, we show a toast and return early
            Log.w(TAG, "Voice message is too short: ${System.currentTimeMillis() - voiceMessageStartTimestamp}ms")
            voiceNoteTooShortToast.setText(applicationContext.getString(R.string.messageVoiceErrorShort))
            showVoiceMessageToastIfNotAlreadyVisible()
            return
        }

        // If we don't send, we'll cancel the audio recording
        if (!send) {
            handle.cancel()
            return
        }

        // If we do send, we will stop the audio recording, wait for it to complete successfully,
        // then send the audio message as an attachment.
        lifecycleScope.launch {
            try {
                val result = handle.stop()

                // Generate a filename from the current time such as: "Session-VoiceMessage_2025-01-08-152733.aac"
                val voiceMessageFilename = FilenameUtils.constructNewVoiceMessageFilename(applicationContext)

                val audioSlide = AudioSlide(this@ConversationActivityV2,
                    Uri.fromFile(result.file),
                    voiceMessageFilename,
                    result.length,
                    MediaTypes.AUDIO_MP4,
                    true,
                    result.duration.inWholeMilliseconds)

                val slideDeck = SlideDeck()
                slideDeck.addSlide(audioSlide)
                sendAttachments(slideDeck.asAttachments(), body = null, deleteAttachmentFilesAfterSave = true)

            } catch (ec: CancellationException) {
                // If we get cancelled then do nothing
                throw ec
            } catch (ec: Exception) {
                Log.e(TAG, "Error while recording", ec)
                Toast.makeText(this@ConversationActivityV2, R.string.audioUnableToRecord, Toast.LENGTH_LONG).show()
            }
        }
    }

    override fun sendVoiceMessage() {
        Log.i(TAG, "Sending voice message at: ${System.currentTimeMillis()}")

        stopRecording(true)
    }

    // Cancel voice message is called when the user is press-and-hold recording a voice message and then
    // slides the microphone icon left, or when they lock voice recording on but then later click Cancel.
    override fun cancelVoiceMessage() {
        stopRecording(false)
    }

    override fun selectMessages(messages: Set<MessageRecord>) {
        selectMessage(messages.first(), 0) //TODO: begin selection mode
    }

    // Note: The messages in the provided set may be a single message, or multiple if there are a
    // group of selected messages.
    override fun deleteMessages(messages: Set<MessageRecord>) {
        viewModel.handleMessagesDeletion(messages)
        endActionMode()
    }

    override fun banUser(messages: Set<MessageRecord>) {
        showSessionDialog {
            title(R.string.banUser)
            text(R.string.communityBanDescription)
            dangerButton(R.string.theContinue) { viewModel.banUser(messages.first().individualRecipient.address); endActionMode() }
            cancelButton(::endActionMode)
        }
    }

    override fun banAndDeleteAll(messages: Set<MessageRecord>) {
        showSessionDialog {
            title(R.string.banDeleteAll)
            text(R.string.communityBanDeleteDescription)
            dangerButton(R.string.theContinue) { viewModel.banAndDeleteAll(messages.first()); endActionMode() }
            cancelButton(::endActionMode)
        }
    }

    override fun copyMessages(messages: Set<MessageRecord>) {
        val sortedMessages = messages.sortedBy { it.dateSent }
        val messageSize = sortedMessages.size
        val builder = StringBuilder()
        val messageIterator = sortedMessages.iterator()
        while (messageIterator.hasNext()) {
            val message = messageIterator.next()
            val body = MentionUtilities.highlightMentions(
                text = message.body,
                formatOnly = true, // no styling here, only text formatting
                threadID = viewModel.threadId,
                context = this
            )

            if (TextUtils.isEmpty(body)) { continue }
            if (messageSize > 1) {
                val formattedTimestamp = dateUtils.getDisplayFormattedTimeSpanString(
                    message.timestamp
                )
                builder.append("$formattedTimestamp: ")
            }
            builder.append(body)
            if (messageIterator.hasNext()) {
                builder.append('\n')
            }
        }
        if (builder.isNotEmpty() && builder[builder.length - 1] == '\n') {
            builder.deleteCharAt(builder.length - 1)
        }
        val result = builder.toString()
        if (TextUtils.isEmpty(result)) { return }
        val manager = getSystemService(CLIPBOARD_SERVICE) as ClipboardManager
        manager.setPrimaryClip(ClipData.newPlainText("Message Content", result))
        Toast.makeText(this, R.string.copied, Toast.LENGTH_SHORT).show()
        endActionMode()
    }

    private fun copyAccountID(messages: Set<MessageRecord>) {
        val accountID = messages.first().individualRecipient.address.toString()
        val clip = ClipData.newPlainText("Account ID", accountID)
        val manager = getSystemService(CLIPBOARD_SERVICE) as ClipboardManager
        manager.setPrimaryClip(clip)
        Toast.makeText(this, R.string.copied, Toast.LENGTH_SHORT).show()
        endActionMode()
    }

    override fun resyncMessage(messages: Set<MessageRecord>) {
        messages.iterator().forEach { messageRecord ->
            ResendMessageUtilities.resend(this, messageRecord, viewModel.blindedPublicKey, isResync = true)
        }
        endActionMode()
    }

    override fun resendMessage(messages: Set<MessageRecord>) {
        messages.iterator().forEach { messageRecord ->
            ResendMessageUtilities.resend(this, messageRecord, viewModel.blindedPublicKey)
        }
        endActionMode()
    }

    private val handleMessageDetail = registerForActivityResult(ActivityResultContracts.StartActivityForResult()) { result: ActivityResult ->
        val message = result.data?.let { IntentCompat.getParcelableExtra(it, MessageDetailActivity.MESSAGE_ID, MessageId::class.java) }
            ?.let(mmsSmsDb::getMessageById)

        val set = setOfNotNull(message)

        when (result.resultCode) {
            ON_REPLY -> reply(set)
            ON_RESEND -> resendMessage(set)
            ON_DELETE -> deleteMessages(set)
            ON_COPY -> copyMessages(set)
            ON_SAVE -> {
                if(message is MmsMessageRecord) saveAttachmentsIfPossible(setOf(message))
            }
        }
    }

    override fun showMessageDetail(messages: Set<MessageRecord>) {
        Intent(this, MessageDetailActivity::class.java)
            .apply { putExtra(MessageDetailActivity.MESSAGE_ID, messages.first().let {
                MessageId(it.id, it.isMms)
            }) }
            .let {
                handleMessageDetail.launch(it)
                overridePendingTransition(R.anim.slide_from_right, R.anim.slide_to_left)
            }

        endActionMode()
    }

    private fun saveAttachments(message: MmsMessageRecord) {
        val attachments: List<SaveAttachmentTask.Attachment?> = Stream.of(message.slideDeck.slides)
            .filter { s: Slide -> s.uri != null && (s.hasImage() || s.hasVideo() || s.hasAudio() || s.hasDocument()) }
            .map { s: Slide -> SaveAttachmentTask.Attachment(s.uri!!, s.contentType, message.dateReceived, s.filename) }
            .toList()
        if (attachments.isNotEmpty()) {
            val saveTask = SaveAttachmentTask(this)
            saveTask.executeOnExecutor(AsyncTask.THREAD_POOL_EXECUTOR, *attachments.toTypedArray())
            if (!message.isOutgoing) { sendMediaSavedNotification() }
            return
        }
        // Implied else that there were no attachment(s)
        Toast.makeText(this, resources.getString(R.string.attachmentsSaveError), Toast.LENGTH_LONG).show()
    }

    private fun hasPermission(permission: String): Boolean {
        val result = ContextCompat.checkSelfPermission(this, permission)
        return result == PackageManager.PERMISSION_GRANTED
    }

    override fun saveAttachmentsIfPossible(messages: Set<MessageRecord>) {
        val message = messages.first() as MmsMessageRecord

        // Note: The save option is only added to the menu in ConversationReactionOverlay.getMenuActionItems
        // if the attachment has finished downloading, so we don't really have to check for message.isMediaPending
        // here - but we'll do it anyway and bail should that be the case as a defensive programming strategy.
        if (message.isMediaPending) {
            Log.w(TAG, "Somehow we were asked to download an attachment before it had finished downloading - aborting download.")
            return
        }

        // Before saving an attachment, regardless of Android API version or permissions, we always want to ensure
        // that we've warned the user just _once_ that any attachments they save can be accessed by other apps.
        val haveWarned = TextSecurePreferences.getHaveWarnedUserAboutSavingAttachments(this)
        if (haveWarned) {
            // On Android versions below 29 we require the WRITE_EXTERNAL_STORAGE permission to save attachments.
            if (Build.VERSION.SDK_INT <= Build.VERSION_CODES.P) {
                // Save the attachment(s) then bail if we already have permission to do so
                if (hasPermission(Manifest.permission.WRITE_EXTERNAL_STORAGE)) {
                    saveAttachments(message)
                    return
                } else {
                    /* If we don't have the permission then do nothing - which means we continue on to the SaveAttachmentTask part below where we ask for permissions */
                }
            } else {
                // On more modern versions of Android on API 30+ WRITE_EXTERNAL_STORAGE is no longer used and we can just
                // save files to the public directories like "Downloads", "Pictures" etc.
                saveAttachments(message)
                return
            }
        }

        // ..otherwise we must ask for it first (only on Android APIs up to 28).
        SaveAttachmentTask.showOneTimeWarningDialogOrSave(this) {
            Permissions.with(this)
                .request(Manifest.permission.WRITE_EXTERNAL_STORAGE)
                .maxSdkVersion(Build.VERSION_CODES.P) // P is 28
                .withPermanentDenialDialog(Phrase.from(applicationContext, R.string.permissionsStorageDeniedLegacy)
                    .put(APP_NAME_KEY, getString(R.string.app_name))
                    .format().toString())
                .onAnyDenied {
                    endActionMode()

                    // If permissions were denied inform the user that we can't proceed without them and offer to take the user to Settings
                    showSessionDialog {
                        title(R.string.permissionsRequired)

                        val txt = Phrase.from(applicationContext, R.string.permissionsStorageDeniedLegacy)
                            .put(APP_NAME_KEY, getString(R.string.app_name))
                            .format().toString()
                        text(txt)

                        // Take the user directly to the settings app for Session to grant the permission if they
                        // initially denied it but then have a change of heart when they realise they can't
                        // proceed without it.
                        dangerButton(R.string.theContinue) {
                            val intent = Intent(Settings.ACTION_APPLICATION_DETAILS_SETTINGS)
                            intent.addFlags(Intent.FLAG_ACTIVITY_NEW_TASK)
                            val uri = Uri.fromParts("package", packageName, null)
                            intent.setData(uri)
                            startActivity(intent)
                        }

                        button(R.string.cancel)
                    }
                }
                .onAllGranted {
                    endActionMode()
                    saveAttachments(message)
                }
                .execute()
        }
    }

    override fun reply(messages: Set<MessageRecord>) {
        val recipient = viewModel.recipient ?: return

        // hide search if open
        if(binding.searchBottomBar.isVisible) onSearchClosed()

        messages.firstOrNull()?.let { binding.inputBar.draftQuote(recipient, it, glide) }
        endActionMode()
    }

    override fun destroyActionMode() {
        this.actionMode = null
    }

    private fun sendScreenshotNotification() {
        val recipient = viewModel.recipient ?: return
        if (recipient.isGroupOrCommunityRecipient) return
        val kind = DataExtractionNotification.Kind.Screenshot()
        val message = DataExtractionNotification(kind)
        MessageSender.send(message, recipient.address)
    }

    private fun sendMediaSavedNotification() {
        val recipient = viewModel.recipient ?: return
        if (recipient.isGroupOrCommunityRecipient) { return }
        val timestamp = SnodeAPI.nowWithOffset
        val kind = DataExtractionNotification.Kind.MediaSaved(timestamp)
        val message = DataExtractionNotification(kind)
        MessageSender.send(message, recipient.address)
    }

    private fun endActionMode() {
        actionMode?.finish()
        actionMode = null
    }
    // endregion

    // region General
    private fun getMessageBody(): String {
        return mentionViewModel.normalizeMessageBody()
    }
    // endregion

    // region Search
    private fun setUpSearchResultObserver() {
        searchViewModel.searchResults.observe(this, Observer { result: SearchViewModel.SearchResult? ->
            if (result == null) return@Observer
            if (result.getResults().isNotEmpty()) {
                result.getResults()[result.position]?.let {
                    jumpToMessage(it.messageRecipient.address, it.sentTimestampMs, true) {
                        searchViewModel.onMissingResult()
                    }
                }
            }

            binding.searchBottomBar.setData(result.position, result.getResults().size, searchViewModel.searchQuery.value)
        })
    }

    fun onSearchOpened() {
        viewModel.onSearchOpened()
        searchViewModel.onSearchOpened()
        binding.searchBottomBar.visibility = View.VISIBLE
        binding.searchBottomBar.setData(0, 0, searchViewModel.searchQuery.value)
        binding.inputBar.visibility = View.GONE
        binding.root.requestApplyInsets()

    }

    fun onSearchClosed() {
        viewModel.onSearchClosed()
        searchViewModel.onSearchClosed()
        binding.searchBottomBar.visibility = View.GONE
        binding.inputBar.visibility = View.VISIBLE
        binding.root.requestApplyInsets()
        adapter.onSearchQueryUpdated(null)
        invalidateOptionsMenu()
    }

    fun onSearchQueryUpdated(query: String) {
        binding.searchBottomBar.showLoading()
        searchViewModel.onQueryUpdated(query, viewModel.threadId)
        adapter.onSearchQueryUpdated(query.takeUnless { it.length < 2 })
    }

    override fun onSearchMoveUpPressed() {
        this.searchViewModel.onMoveUp()
    }

    override fun onSearchMoveDownPressed() {
        this.searchViewModel.onMoveDown()
    }

    override fun onNicknameSaved() {
        adapter.notifyDataSetChanged()
    }

    private fun jumpToMessage(author: Address, timestamp: Long, highlight: Boolean, onMessageNotFound: Runnable?) {
        SimpleTask.run(lifecycle, {
            mmsSmsDb.getMessagePositionInConversation(viewModel.threadId, timestamp, author, false)
        }) { p: Int -> moveToMessagePosition(p, highlight, onMessageNotFound) }
    }

    private fun moveToMessagePosition(position: Int, highlight: Boolean, onMessageNotFound: Runnable?) {
        if (position >= 0) {
            binding.conversationRecyclerView.scrollToPosition(position)

            if (highlight) {
                runOnUiThread {
                    highlightViewAtPosition(position)
                }
            }
        } else {
            onMessageNotFound?.run()
        }
    }
    // endregion

    inner class ReactionsToolbarListener constructor(val message: MessageRecord) : OnActionSelectedListener {

        override fun onActionSelected(action: ConversationReactionOverlay.Action) {
            val selectedItems = setOf(message)
            when (action) {
                ConversationReactionOverlay.Action.REPLY -> reply(selectedItems)
                ConversationReactionOverlay.Action.RESYNC -> resyncMessage(selectedItems)
                ConversationReactionOverlay.Action.RESEND -> resendMessage(selectedItems)
                ConversationReactionOverlay.Action.DOWNLOAD -> saveAttachmentsIfPossible(selectedItems)
                ConversationReactionOverlay.Action.COPY_MESSAGE -> copyMessages(selectedItems)
                ConversationReactionOverlay.Action.VIEW_INFO -> showMessageDetail(selectedItems)
                ConversationReactionOverlay.Action.SELECT -> selectMessages(selectedItems)
                ConversationReactionOverlay.Action.DELETE -> deleteMessages(selectedItems)
                ConversationReactionOverlay.Action.BAN_AND_DELETE_ALL -> banAndDeleteAll(selectedItems)
                ConversationReactionOverlay.Action.BAN_USER -> banUser(selectedItems)
                ConversationReactionOverlay.Action.COPY_ACCOUNT_ID -> copyAccountID(selectedItems)
            }
        }
    }

    // AdapterDataObserver implementation to scroll us to the bottom of the ConversationRecyclerView
    // when we're already near the bottom and we send or receive a message.
    inner class ConversationAdapterDataObserver(val recyclerView: ConversationRecyclerView, val adapter: ConversationAdapter) : RecyclerView.AdapterDataObserver() {
        override fun onChanged() {
            super.onChanged()
            // scrolled to bottom has a leniency of 50dp, so if we are within the 50dp but not fully at the bottom, scroll down
            if (recyclerView.isNearBottom && !recyclerView.isFullyScrolled) {
                recyclerView.smoothScrollToPosition(adapter.itemCount)
            }
        }
    }

}<|MERGE_RESOLUTION|>--- conflicted
+++ resolved
@@ -880,11 +880,7 @@
                         AttachmentManager.MediaType.VIDEO  == mediaType)
             ) {
                 val media = Media(mediaURI, filename, mimeType, 0, 0, 0, 0, null, null)
-<<<<<<< HEAD
-                startActivityForResult(MediaSendActivity.buildEditorIntent(this, listOf( media ), viewModel.recipient!!.address, ""), PICK_FROM_LIBRARY)
-=======
-                startActivityForResult(MediaSendActivity.buildEditorIntent(this, listOf( media ), viewModel.recipient!!, threadId, getMessageBody()), PICK_FROM_LIBRARY)
->>>>>>> dfc750d6
+                startActivityForResult(MediaSendActivity.buildEditorIntent(this, listOf( media ), viewModel.recipient!!.address, threadId, getMessageBody()), PICK_FROM_LIBRARY)
                 return
             } else {
                 prepMediaForSending(mediaURI, mediaType).addListener(object : ListenableFuture.Listener<Boolean> {
@@ -1077,7 +1073,6 @@
         // React to input bar state changes
         lifecycleScope.launch {
             repeatOnLifecycle(Lifecycle.State.STARTED) {
-<<<<<<< HEAD
                 viewModel.inputBarState.collectLatest(binding.inputBar::setState)
             }
         }
@@ -1088,10 +1083,6 @@
                 viewModel.charLimitState.collectLatest(binding.inputBar::setCharLimitState)
             }
         }
-=======
-                viewModel.uiState.collect { state ->
-                    binding.root.requestApplyInsets()
->>>>>>> dfc750d6
 
 
         // React to loader visibility changes
@@ -1129,14 +1120,6 @@
                         firstLoad
 
                     )
-                }
-            }
-        }
-
-        lifecycleScope.launch {
-            repeatOnLifecycle(Lifecycle.State.STARTED) {
-                viewModel.inputBarState.collect { state ->
-                    binding.inputBar.setState(state)
                 }
             }
         }
@@ -2016,11 +1999,7 @@
         val mimeType = MediaUtil.getMimeType(this, contentUri)!!
         val filename = FilenameUtils.getFilenameFromUri(this, contentUri, mimeType)
         val media = Media(contentUri, filename, mimeType, 0, 0, 0, 0, null, null)
-<<<<<<< HEAD
-        startActivityForResult(MediaSendActivity.buildEditorIntent(this, listOf( media ), recipient.address, getMessageBody()), PICK_FROM_LIBRARY)
-=======
-        startActivityForResult(MediaSendActivity.buildEditorIntent(this, listOf( media ), recipient, threadId, getMessageBody()), PICK_FROM_LIBRARY)
->>>>>>> dfc750d6
+        startActivityForResult(MediaSendActivity.buildEditorIntent(this, listOf( media ), recipient.address, threadId, getMessageBody()), PICK_FROM_LIBRARY)
     }
 
     // If we previously approve this recipient, either implicitly or explicitly, we need to wait for
@@ -2194,20 +2173,12 @@
 
     private fun pickFromLibrary() {
         val recipient = viewModel.recipient ?: return
-<<<<<<< HEAD
         binding.inputBar.text?.trim()?.let { text ->
-            AttachmentManager.selectGallery(this, PICK_FROM_LIBRARY, recipient.address, text)
-        }
-    }
-
-    private fun showCamera() { attachmentManager.capturePhoto(this, TAKE_PHOTO, viewModel.recipient?.address) }
-=======
-        AttachmentManager.selectGallery(this, PICK_FROM_LIBRARY, recipient, threadId,
-            getMessageBody())
-    }
-
-    private fun showCamera() { attachmentManager.capturePhoto(this, TAKE_PHOTO, viewModel.recipient, threadId) }
->>>>>>> dfc750d6
+            AttachmentManager.selectGallery(this, PICK_FROM_LIBRARY, recipient.address, threadId, getMessageBody())
+        }
+    }
+
+    private fun showCamera() { attachmentManager.capturePhoto(this, TAKE_PHOTO, viewModel.recipient?.address, threadId) }
 
     override fun onAttachmentChanged() { /* Do nothing */ }
 
