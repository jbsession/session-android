package org.thoughtcrime.securesms.conversation.v2

import android.Manifest
import android.animation.FloatEvaluator
import android.animation.ValueAnimator
import android.content.ClipData
import android.content.ClipboardManager
import android.content.Context
import android.content.Intent
import android.content.pm.PackageManager
import android.content.res.Resources
import android.database.Cursor
import android.graphics.Rect
import android.graphics.Typeface
import android.net.Uri
import android.os.AsyncTask
import android.os.Build
import android.os.Bundle
import android.os.Handler
import android.os.Looper
import android.os.SystemClock
import android.provider.MediaStore
import android.provider.Settings
import android.text.Spannable
import android.text.SpannableStringBuilder
import android.text.TextUtils
import android.text.style.ImageSpan
import android.util.TypedValue
import android.view.ActionMode
import android.view.MotionEvent
import android.view.View
import android.view.ViewGroup.LayoutParams
import android.view.WindowManager
import android.widget.Toast
import androidx.activity.result.ActivityResult
import androidx.activity.result.contract.ActivityResultContracts
import androidx.activity.viewModels
import androidx.compose.runtime.collectAsState
import androidx.compose.runtime.getValue
import androidx.compose.ui.platform.ViewCompositionStrategy
import androidx.core.content.ContextCompat
import androidx.core.content.IntentCompat
import androidx.core.view.ViewCompat
import androidx.core.view.WindowInsetsCompat
import androidx.core.view.isVisible
import androidx.core.view.updateLayoutParams
import androidx.fragment.app.DialogFragment
import androidx.lifecycle.Lifecycle
import androidx.lifecycle.Observer
import androidx.lifecycle.ViewModelProvider
import androidx.lifecycle.flowWithLifecycle
import androidx.lifecycle.lifecycleScope
import androidx.lifecycle.repeatOnLifecycle
import androidx.loader.app.LoaderManager
import androidx.loader.content.Loader
import androidx.recyclerview.widget.LinearLayoutManager
import androidx.recyclerview.widget.LinearSmoothScroller
import androidx.recyclerview.widget.RecyclerView
import com.annimon.stream.Stream
import com.bumptech.glide.Glide
import com.squareup.phrase.Phrase
import dagger.hilt.android.AndroidEntryPoint
import dagger.hilt.android.lifecycle.withCreationCallback
import kotlinx.coroutines.CancellationException
import kotlinx.coroutines.Dispatchers
import kotlinx.coroutines.Job
import kotlinx.coroutines.channels.BufferOverflow
import kotlinx.coroutines.channels.Channel
import kotlinx.coroutines.delay
import kotlinx.coroutines.flow.MutableSharedFlow
import kotlinx.coroutines.flow.collectLatest
import kotlinx.coroutines.flow.combine
import kotlinx.coroutines.flow.distinctUntilChanged
import kotlinx.coroutines.flow.map
import kotlinx.coroutines.flow.mapNotNull
import kotlinx.coroutines.flow.receiveAsFlow
import kotlinx.coroutines.flow.scan
import kotlinx.coroutines.launch
import kotlinx.coroutines.withContext
import network.loki.messenger.R
import network.loki.messenger.databinding.ActivityConversationV2Binding
import network.loki.messenger.libsession_util.util.ExpiryMode
import org.session.libsession.database.StorageProtocol
import org.session.libsession.messaging.groups.GroupManagerV2
import org.session.libsession.messaging.messages.ExpirationConfiguration
import org.session.libsession.messaging.messages.applyExpiryMode
import org.session.libsession.messaging.messages.control.DataExtractionNotification
import org.session.libsession.messaging.messages.signal.OutgoingMediaMessage
import org.session.libsession.messaging.messages.signal.OutgoingTextMessage
import org.session.libsession.messaging.messages.visible.Reaction
import org.session.libsession.messaging.messages.visible.VisibleMessage
import org.session.libsession.messaging.open_groups.OpenGroup
import org.session.libsession.messaging.open_groups.OpenGroupApi
import org.session.libsession.messaging.sending_receiving.MessageSender
import org.session.libsession.messaging.sending_receiving.attachments.Attachment
import org.session.libsession.messaging.sending_receiving.link_preview.LinkPreview
import org.session.libsession.messaging.sending_receiving.quotes.QuoteModel
import org.session.libsession.snode.SnodeAPI
import org.session.libsession.snode.SnodeClock
import org.session.libsession.utilities.Address
import org.session.libsession.utilities.Address.Companion.fromSerialized
import org.session.libsession.utilities.MediaTypes
import org.session.libsession.utilities.StringSubstitutionConstants.APP_NAME_KEY
import org.session.libsession.utilities.StringSubstitutionConstants.CONVERSATION_NAME_KEY
import org.session.libsession.utilities.StringSubstitutionConstants.GROUP_NAME_KEY
import org.session.libsession.utilities.StringSubstitutionConstants.NAME_KEY
import org.session.libsession.utilities.Stub
import org.session.libsession.utilities.TextSecurePreferences
import org.session.libsession.utilities.TextSecurePreferences.Companion.CALL_NOTIFICATIONS_ENABLED
import org.session.libsession.utilities.concurrent.SimpleTask
import org.session.libsession.utilities.getColorFromAttr
import org.session.libsession.utilities.isBlinded
import org.session.libsession.utilities.recipients.Recipient
import org.session.libsession.utilities.recipients.displayName
import org.session.libsignal.crypto.MnemonicCodec
import org.session.libsignal.utilities.ListenableFuture
import org.session.libsignal.utilities.Log
import org.session.libsignal.utilities.hexEncodedPrivateKey
import org.thoughtcrime.securesms.ApplicationContext
import org.thoughtcrime.securesms.FullComposeActivity.Companion.applyCommonPropertiesForCompose
import org.thoughtcrime.securesms.ScreenLockActionBarActivity
import org.thoughtcrime.securesms.attachments.ScreenshotObserver
import org.thoughtcrime.securesms.audio.AudioRecorderHandle
import org.thoughtcrime.securesms.audio.recordAudio
import org.thoughtcrime.securesms.components.TypingStatusSender
import org.thoughtcrime.securesms.components.emoji.RecentEmojiPageModel
import org.thoughtcrime.securesms.conversation.disappearingmessages.DisappearingMessagesActivity
import org.thoughtcrime.securesms.conversation.v2.ConversationReactionOverlay.OnActionSelectedListener
import org.thoughtcrime.securesms.conversation.v2.ConversationReactionOverlay.OnReactionSelectedListener
import org.thoughtcrime.securesms.conversation.v2.ConversationViewModel.Commands.ShowOpenUrlDialog
import org.thoughtcrime.securesms.conversation.v2.MessageDetailActivity.Companion.ON_COPY
import org.thoughtcrime.securesms.conversation.v2.MessageDetailActivity.Companion.ON_DELETE
import org.thoughtcrime.securesms.conversation.v2.MessageDetailActivity.Companion.ON_REPLY
import org.thoughtcrime.securesms.conversation.v2.MessageDetailActivity.Companion.ON_RESEND
import org.thoughtcrime.securesms.conversation.v2.MessageDetailActivity.Companion.ON_SAVE
import org.thoughtcrime.securesms.conversation.v2.dialogs.BlockedDialog
import org.thoughtcrime.securesms.conversation.v2.dialogs.LinkPreviewDialog
import org.thoughtcrime.securesms.conversation.v2.input_bar.InputBarButton
import org.thoughtcrime.securesms.conversation.v2.input_bar.InputBarDelegate
import org.thoughtcrime.securesms.conversation.v2.input_bar.InputBarRecordingViewDelegate
import org.thoughtcrime.securesms.conversation.v2.input_bar.VoiceRecorderConstants
import org.thoughtcrime.securesms.conversation.v2.input_bar.VoiceRecorderState
import org.thoughtcrime.securesms.conversation.v2.input_bar.mentions.MentionCandidateAdapter
import org.thoughtcrime.securesms.conversation.v2.mention.MentionViewModel
import org.thoughtcrime.securesms.conversation.v2.menus.ConversationActionModeCallback
import org.thoughtcrime.securesms.conversation.v2.menus.ConversationActionModeCallbackDelegate
import org.thoughtcrime.securesms.conversation.v2.messages.ControlMessageView
import org.thoughtcrime.securesms.conversation.v2.messages.VisibleMessageView
import org.thoughtcrime.securesms.conversation.v2.messages.VisibleMessageViewDelegate
import org.thoughtcrime.securesms.conversation.v2.search.SearchBottomBar
import org.thoughtcrime.securesms.conversation.v2.search.SearchViewModel
import org.thoughtcrime.securesms.conversation.v2.settings.ConversationSettingsActivity
import org.thoughtcrime.securesms.conversation.v2.settings.notification.NotificationSettingsActivity
import org.thoughtcrime.securesms.conversation.v2.utilities.AttachmentManager
import org.thoughtcrime.securesms.conversation.v2.utilities.MentionUtilities
import org.thoughtcrime.securesms.conversation.v2.utilities.ResendMessageUtilities
import org.thoughtcrime.securesms.crypto.IdentityKeyUtil
import org.thoughtcrime.securesms.crypto.MnemonicUtilities
import org.thoughtcrime.securesms.database.AttachmentDatabase
import org.thoughtcrime.securesms.database.GroupDatabase
import org.thoughtcrime.securesms.database.LokiMessageDatabase
import org.thoughtcrime.securesms.database.LokiThreadDatabase
import org.thoughtcrime.securesms.database.MmsDatabase
import org.thoughtcrime.securesms.database.MmsSmsDatabase
import org.thoughtcrime.securesms.database.ReactionDatabase
import org.thoughtcrime.securesms.database.SmsDatabase
import org.thoughtcrime.securesms.database.ThreadDatabase
import org.thoughtcrime.securesms.database.model.GroupThreadStatus
import org.thoughtcrime.securesms.database.model.MessageId
import org.thoughtcrime.securesms.database.model.MessageRecord
import org.thoughtcrime.securesms.database.model.MmsMessageRecord
import org.thoughtcrime.securesms.database.model.ReactionRecord
import org.thoughtcrime.securesms.dependencies.ConfigFactory
import org.thoughtcrime.securesms.giph.ui.GiphyActivity
import org.thoughtcrime.securesms.groups.GroupMembersActivity
import org.thoughtcrime.securesms.groups.OpenGroupManager
import org.thoughtcrime.securesms.home.search.searchName
import org.thoughtcrime.securesms.linkpreview.LinkPreviewRepository
import org.thoughtcrime.securesms.linkpreview.LinkPreviewUtil
import org.thoughtcrime.securesms.linkpreview.LinkPreviewViewModel
import org.thoughtcrime.securesms.linkpreview.LinkPreviewViewModel.LinkPreviewState
import org.thoughtcrime.securesms.mediasend.Media
import org.thoughtcrime.securesms.mediasend.MediaSendActivity
import org.thoughtcrime.securesms.mms.AudioSlide
import org.thoughtcrime.securesms.mms.GifSlide
import org.thoughtcrime.securesms.mms.ImageSlide
import org.thoughtcrime.securesms.mms.MediaConstraints
import org.thoughtcrime.securesms.mms.MmsException
import org.thoughtcrime.securesms.mms.Slide
import org.thoughtcrime.securesms.mms.SlideDeck
import org.thoughtcrime.securesms.mms.VideoSlide
import org.thoughtcrime.securesms.permissions.Permissions
import org.thoughtcrime.securesms.preferences.PrivacySettingsActivity
import org.thoughtcrime.securesms.reactions.ReactionsDialogFragment
import org.thoughtcrime.securesms.reactions.any.ReactWithAnyEmojiDialogFragment
import org.thoughtcrime.securesms.showSessionDialog
import org.thoughtcrime.securesms.sskenvironment.TypingStatusRepository
import org.thoughtcrime.securesms.ui.components.ConversationAppBar
import org.thoughtcrime.securesms.ui.getSubbedString
import org.thoughtcrime.securesms.ui.setThemedContent
import org.thoughtcrime.securesms.util.ActivityDispatcher
import org.thoughtcrime.securesms.util.DateUtils
import org.thoughtcrime.securesms.util.FilenameUtils
import org.thoughtcrime.securesms.util.MediaUtil
import org.thoughtcrime.securesms.util.PaddedImageSpan
import org.thoughtcrime.securesms.util.SaveAttachmentTask
import org.thoughtcrime.securesms.util.applySafeInsetsPaddings
import org.thoughtcrime.securesms.util.drawToBitmap
import org.thoughtcrime.securesms.util.fadeIn
import org.thoughtcrime.securesms.util.fadeOut
import org.thoughtcrime.securesms.util.getConversationUnread
import org.thoughtcrime.securesms.util.isFullyScrolled
import org.thoughtcrime.securesms.util.isNearBottom
import org.thoughtcrime.securesms.util.push
import org.thoughtcrime.securesms.util.toPx
import org.thoughtcrime.securesms.webrtc.WebRtcCallActivity
import org.thoughtcrime.securesms.webrtc.WebRtcCallActivity.Companion.ACTION_START_CALL
import org.thoughtcrime.securesms.webrtc.WebRtcCallBridge.Companion.EXTRA_RECIPIENT_ADDRESS
import java.io.File
import java.util.LinkedList
import java.util.concurrent.ExecutionException
import java.util.concurrent.atomic.AtomicBoolean
import java.util.concurrent.atomic.AtomicLong
import java.util.concurrent.atomic.AtomicReference
import javax.inject.Inject
import kotlin.math.abs
import kotlin.math.min
import kotlin.math.roundToInt
import kotlin.math.sqrt
import kotlin.time.Duration.Companion.minutes

private const val TAG = "ConversationActivityV2"
private const val TAG_REACTION_FRAGMENT = "ReactionsDialog"

// Some things that seemingly belong to the input bar (e.g. the voice message recording UI) are actually
// part of the conversation activity layout. This is just because it makes the layout a lot simpler. The
// price we pay is a bit of back and forth between the input bar and the conversation activity.
@AndroidEntryPoint
class ConversationActivityV2 : ScreenLockActionBarActivity(), InputBarDelegate,
    InputBarRecordingViewDelegate, AttachmentManager.AttachmentListener, ActivityDispatcher,
    ConversationActionModeCallbackDelegate, VisibleMessageViewDelegate,
    SearchBottomBar.EventListener, LoaderManager.LoaderCallbacks<Cursor>,
    OnReactionSelectedListener, ReactWithAnyEmojiDialogFragment.Callback, ReactionsDialogFragment.Callback {

    private lateinit var binding: ActivityConversationV2Binding

    @Inject lateinit var textSecurePreferences: TextSecurePreferences
    @Inject lateinit var threadDb: ThreadDatabase
    @Inject lateinit var mmsSmsDb: MmsSmsDatabase
    @Inject lateinit var lokiThreadDb: LokiThreadDatabase
    @Inject lateinit var groupDb: GroupDatabase
    @Inject lateinit var smsDb: SmsDatabase
    @Inject lateinit var mmsDb: MmsDatabase
    @Inject lateinit var lokiMessageDb: LokiMessageDatabase
    @Inject lateinit var storage: StorageProtocol
    @Inject lateinit var reactionDb: ReactionDatabase
    @Inject lateinit var dateUtils: DateUtils
    @Inject lateinit var configFactory: ConfigFactory
    @Inject lateinit var groupManagerV2: GroupManagerV2
    @Inject lateinit var typingStatusRepository: TypingStatusRepository
    @Inject lateinit var typingStatusSender: TypingStatusSender
    @Inject lateinit var openGroupManager: OpenGroupManager
    @Inject lateinit var attachmentDatabase: AttachmentDatabase
    @Inject lateinit var clock: SnodeClock

    override val applyDefaultWindowInsets: Boolean
        get() = false

    override val applyAutoScrimForNavigationBar: Boolean
        get() = false

    private val screenshotObserver by lazy {
        ScreenshotObserver(this, Handler(Looper.getMainLooper())) {
            // post screenshot message
            sendScreenshotNotification()
        }
    }

    private val screenWidth = Resources.getSystem().displayMetrics.widthPixels
    private val linkPreviewViewModel: LinkPreviewViewModel by lazy {
        ViewModelProvider(this, LinkPreviewViewModel.Factory(LinkPreviewRepository()))
            .get(LinkPreviewViewModel::class.java)
    }

    private val address: Address.Conversable by lazy {
        requireNotNull(IntentCompat.getParcelableExtra(intent, ADDRESS, Address.Conversable::class.java)) {
            "Address must be provided in the intent extras"
        }
    }

    private val viewModel: ConversationViewModel by viewModels(extrasProducer = {
        defaultViewModelCreationExtras.withCreationCallback<ConversationViewModel.Factory> {
            it.create(
                address = address,
                createThreadIfNotExists = intent.getBooleanExtra(EXTRA_CREATE_THREAD_IF_NOT_EXISTS, false),
            )
        }
    })

    private var actionMode: ActionMode? = null
    private var unreadCount = Int.MAX_VALUE
    // Attachments
    private var voiceMessageStartTimestamp: Long = 0L
    private var audioRecorderHandle: AudioRecorderHandle? = null
    private val stopAudioHandler = Handler(Looper.getMainLooper())
    private val stopVoiceMessageRecordingTask = Runnable { sendVoiceMessage() }
    private val attachmentManager by lazy { AttachmentManager(this, this) }
    private var isLockViewExpanded = false
    private var isShowingAttachmentOptions = false
    // Mentions
    private val mentionViewModel: MentionViewModel by viewModels(extrasProducer = {
        defaultViewModelCreationExtras.withCreationCallback<MentionViewModel.Factory> {
            it.create(address)
        }
    })

    private val mentionCandidateAdapter = MentionCandidateAdapter {
        mentionViewModel.onCandidateSelected(it.member.publicKey)

        // make sure to reverify text length here as the onTextChanged happens before this step
        viewModel.onTextChanged(mentionViewModel.deconstructMessageMentions())
    }
    // Search
    val searchViewModel: SearchViewModel by viewModels()

    private val bufferedLastSeenChannel = Channel<Long>(capacity = 512, onBufferOverflow = BufferOverflow.DROP_OLDEST)

    private var emojiPickerVisible = false

    // Queue of timestamps used to rate-limit emoji reactions
    private val emojiRateLimiterQueue = LinkedList<Long>()

    // Constants used to enforce the given maximum emoji reactions allowed per minute (emoji reactions
    // that occur above this limit will result in a "Slow down" toast rather than adding the reaction).
    private val EMOJI_REACTIONS_ALLOWED_PER_MINUTE = 20
    private val ONE_MINUTE_IN_MILLISECONDS = 1.minutes.inWholeMilliseconds

    private var conversationLoadAnimationJob: Job? = null


    private val layoutManager: LinearLayoutManager?
        get() { return binding.conversationRecyclerView.layoutManager as LinearLayoutManager? }

    private val seed by lazy {
        var hexEncodedSeed = IdentityKeyUtil.retrieve(this, IdentityKeyUtil.LOKI_SEED)
        if (hexEncodedSeed == null) {
            hexEncodedSeed = IdentityKeyUtil.getIdentityKeyPair(this).hexEncodedPrivateKey // Legacy account
        }

        val appContext = applicationContext
        val loadFileContents: (String) -> String = { fileName ->
            MnemonicUtilities.loadFileContents(appContext, fileName)
        }
        MnemonicCodec(loadFileContents).encode(hexEncodedSeed, MnemonicCodec.Language.Configuration.english)
    }

    private val lastCursorLoaded = MutableSharedFlow<Long>(extraBufferCapacity = 1)

    private val adapter by lazy {
        val adapter = ConversationAdapter(
            this,
            null,
            storage.getLastSeen(viewModel.threadId),
            false,
            onItemPress = { message, position, view, event ->
                handlePress(message, position, view, event)
            },
            onItemSwipeToReply = { message, _ ->
                handleSwipeToReply(message)
            },
            onItemLongPress = { message, position, view ->
                // long pressing message for blocked users should show unblock dialog
                if (viewModel.recipient.blocked == true) unblock()
                else {
                    if (!viewModel.isMessageRequestThread) {
                        showConversationReaction(message, view)
                    } else {
                        selectMessage(message)
                    }
                }
            },
            onDeselect = { message ->
                actionMode?.let {
                    onDeselect(message, it)
                }
            },
            downloadPendingAttachment = viewModel::downloadPendingAttachment,
            retryFailedAttachments = viewModel::retryFailedAttachments,
            glide = glide,
        )
        adapter.visibleMessageViewDelegate = this

        // Register an AdapterDataObserver to scroll us to the bottom of the RecyclerView for if
        // we're already near the the bottom and the data changes.
        adapter.registerAdapterDataObserver(ConversationAdapterDataObserver(binding.conversationRecyclerView, adapter))

        adapter
    }

    private val glide by lazy { Glide.with(this) }
    private val lockViewHitMargin by lazy { toPx(40, resources) }

    private val gifButton      by lazy { InputBarButton(this, R.drawable.ic_gif,    hasOpaqueBackground = true) }
    private val documentButton by lazy { InputBarButton(this, R.drawable.ic_file,   hasOpaqueBackground = true) }
    private val libraryButton  by lazy { InputBarButton(this, R.drawable.ic_images, hasOpaqueBackground = true) }
    private val cameraButton   by lazy { InputBarButton(this, R.drawable.ic_camera, hasOpaqueBackground = true) }

    private val messageToScrollTimestamp = AtomicLong(-1)
    private val messageToScrollAuthor = AtomicReference<Address?>(null)
    private val firstLoad = AtomicBoolean(true)

    private var isKeyboardVisible = false

    private lateinit var reactionDelegate: ConversationReactionDelegate
    private val reactWithAnyEmojiStartPage = -1

    private val voiceNoteTooShortToast: Toast by lazy {
        Toast.makeText(
            applicationContext,
            applicationContext.getString(R.string.messageVoiceErrorShort),
            Toast.LENGTH_SHORT
        ).apply {
            // On Android API 30 and above we can use callbacks to control our toast visible flag.
            // Note: We have to do this hoop-jumping to prevent the possibility of a window layout
            // crash when attempting to show a toast that is already visible should the user spam
            // the microphone button, and because `someToast.view?.isShown` is deprecated.
            if (Build.VERSION.SDK_INT >= Build.VERSION_CODES.R) {
                addCallback(object : Toast.Callback() {
                    override fun onToastShown()  { isVoiceToastShowing = true  }
                    override fun onToastHidden() { isVoiceToastShowing = false }
                })
            }
        }
    }

    private var isVoiceToastShowing = false

    // launcher that handles getting results back from the settings page
    private val settingsLauncher = registerForActivityResult(ActivityResultContracts.StartActivityForResult()) { res ->
        if (res.resultCode == RESULT_OK &&
            res.data?.getBooleanExtra(SHOW_SEARCH, false) == true) {
            onSearchOpened()
        }
    }

    // Only show a toast related to voice messages if the toast is not already showing (used if to
    // rate limit & prevent toast queueing when the user spams the microphone button).
    private fun showVoiceMessageToastIfNotAlreadyVisible() {
        if (!isVoiceToastShowing) {
            voiceNoteTooShortToast.show()

            // Use a delayed callback to reset the toast visible flag after Toast.LENGTH_SHORT duration (~2000ms) ONLY on
            // Android APIs < 30 which lack the onToastShown & onToastHidden callbacks.
            // Note: While Toast.LENGTH_SHORT is roughly 2000ms, it is subject to change with varying Android versions or
            // even between devices - we have no control over this.
            // TODO: Remove the lines below and just use the callbacks when our minimum API is >= 30.
            isVoiceToastShowing = true
            if (Build.VERSION.SDK_INT < Build.VERSION_CODES.R) {
                Handler(Looper.getMainLooper()).postDelayed( { isVoiceToastShowing = false }, 2000)
            }
        }
    }

    private val isScrolledToBottom: Boolean
        get() = binding.conversationRecyclerView.isNearBottom

    // When the user clicks on the original message in a reply then we scroll to and highlight that original
    // message. To do this we keep track of the replied-to message's location in the recycler view.
    private var pendingHighlightMessagePosition: Int? = null

    // Used to target a specific message and scroll to it with some breathing room above (offset) for all messages but the first
    private var currentTargetedScrollOffsetPx: Int = 0
    private val nonFirstMessageOffsetPx by lazy { resources.getDimensionPixelSize(R.dimen.massive_spacing) * -1 }
    private val linearSmoothScroller by lazy {
        object : LinearSmoothScroller(binding.conversationRecyclerView.context) {
            override fun getVerticalSnapPreference(): Int = SNAP_TO_START
            override fun calculateDyToMakeVisible(view: View, snapPreference: Int): Int {
                return super.calculateDyToMakeVisible(view, snapPreference) - currentTargetedScrollOffsetPx
            }
        }
    }

    // The coroutine job that was used to submit a message approval response to the snode
    private var conversationApprovalJob: Job? = null

    // region Settings
    companion object {
        // Extras
        private const val ADDRESS = "address"
        private const val SCROLL_MESSAGE_ID = "scroll_message_id"
        private const val SCROLL_MESSAGE_AUTHOR = "scroll_message_author"
        private const val EXTRA_CREATE_THREAD_IF_NOT_EXISTS = "create_thread_if_not_exists"

        const val SHOW_SEARCH = "show_search"

        // Request codes
        const val PICK_DOCUMENT = 2
        const val TAKE_PHOTO = 7
        const val PICK_GIF = 10
        const val PICK_FROM_LIBRARY = 12

        @JvmOverloads
        fun createIntent(
            context: Context,
            address: Address.Conversable,
            createThreadIfNotExists: Boolean = true,
            // If provided, this will scroll to the message with the given timestamp and author (TODO: use message id instead)
            scrollToMessage: Pair<Long, Address>? = null
        ): Intent {
            require(!address.isBlinded) {
                "Cannot create a conversation for a blinded address. Use a \"Community inbox\" address instead."
            }

            return Intent(context, ConversationActivityV2::class.java).apply {
                putExtra(ADDRESS, address)
                putExtra(EXTRA_CREATE_THREAD_IF_NOT_EXISTS, createThreadIfNotExists)

                scrollToMessage?.let { (timestamp, author) ->
                    putExtra(SCROLL_MESSAGE_ID, timestamp)
                    putExtra(SCROLL_MESSAGE_AUTHOR, author)
                }
            }
        }
    }
    // endregion

    fun showOpenUrlDialog(url: String) = viewModel.onCommand(ShowOpenUrlDialog(url))

    // region Lifecycle
    override fun onCreate(savedInstanceState: Bundle?) {
        applyCommonPropertiesForCompose()
        super.onCreate(savedInstanceState)
    }

    override fun onCreate(savedInstanceState: Bundle?, isReady: Boolean) {
        super.onCreate(savedInstanceState, isReady)
        binding = ActivityConversationV2Binding.inflate(layoutInflater)
        setContentView(binding.root)

        setupWindowInsets()

        startConversationLoaderWithDelay()

        // set the compose dialog content
        binding.dialogOpenUrl.apply {
            setViewCompositionStrategy(ViewCompositionStrategy.DisposeOnViewTreeLifecycleDestroyed)
            setThemedContent {
                val dialogsState by viewModel.dialogsState.collectAsState()
                val inputBarDialogState by viewModel.inputBarStateDialogsState.collectAsState()
                ConversationV2Dialogs(
                    dialogsState = dialogsState,
                    inputBarDialogsState = inputBarDialogState,
                    sendCommand = viewModel::onCommand,
                    sendInputBarCommand = viewModel::onInputBarCommand,
                    onPostUserProfileModalAction = {
                        // this function is to perform logic once an action
                        // has been taken in the UPM, like messaging a user
                        // in this case we want to make sure the reaction dialog is dismissed
                        dismissReactionsDialog()
                    }
                )
            }
        }

        // messageIdToScroll
        messageToScrollTimestamp.set(intent.getLongExtra(SCROLL_MESSAGE_ID, -1))
        messageToScrollAuthor.set(intent.getParcelableExtra(SCROLL_MESSAGE_AUTHOR))
        setUpToolBar()
        setUpInputBar()
        setUpLinkPreviewObserver()
        restoreDraftIfNeeded()
        setUpUiStateObserver()

        binding.scrollToBottomButton.setOnClickListener {
            val layoutManager = binding.conversationRecyclerView.layoutManager as LinearLayoutManager
            val targetPosition = adapter.itemCount - 1

            if (layoutManager.isSmoothScrolling) {
                // Tapping while smooth scrolling is in progress will instantly jump to the bottom.
                binding.conversationRecyclerView.scrollToPosition(targetPosition)
            } else {
                // First tap: smooth scroll
                linearSmoothScroller.targetPosition = targetPosition
                layoutManager.startSmoothScroll(linearSmoothScroller)
            }
        }

        // in case a phone call is in progress, this banner is visible and should bring the user back to the call
        binding.conversationHeader.callInProgress.setOnClickListener {
            startActivity(WebRtcCallActivity.getCallActivityIntent(this))
        }

        setUpExpiredGroupBanner()
        binding.searchBottomBar.setEventListener(this)
        setUpMessageRequests()

        setUpRecyclerView()
        setUpTypingObserver()
        setUpSearchResultObserver()
        setUpLegacyGroupUI()

        val reactionOverlayStub: Stub<ConversationReactionOverlay> =
            ViewUtil.findStubById(this, R.id.conversation_reaction_scrubber_stub)
        reactionDelegate = ConversationReactionDelegate(reactionOverlayStub)
        reactionDelegate.setOnReactionSelectedListener(this)
        lifecycleScope.launch {
                // only update the conversation every 3 seconds maximum
                // channel is rendezvous and shouldn't block on try send calls as often as we want
                bufferedLastSeenChannel.receiveAsFlow()
                    .flowWithLifecycle(lifecycle, Lifecycle.State.RESUMED)
                    .collectLatest {
                        withContext(Dispatchers.IO) {
                            try {
                                if (it > storage.getLastSeen(viewModel.threadId)) {
                                    storage.markConversationAsRead(viewModel.threadId, it)
                                }
                            } catch (e: Exception) {
                                Log.e(TAG, "bufferedLastSeenChannel collectLatest", e)
                            }
                        }
                    }
        }

        lifecycleScope.launch {
            viewModel.conversationReloadNotification
                .collect {
                    LoaderManager.getInstance(this@ConversationActivityV2)
                        .restartLoader(0, null, this@ConversationActivityV2)
                }
        }

        setupMentionView()
        setupUiEventsObserver()
    }

    private fun startConversationLoaderWithDelay() {
        conversationLoadAnimationJob = lifecycleScope.launch {
            delay(700)
            binding.conversationLoader.isVisible = true
        }
    }

    private fun stopConversationLoader() {
        // Cancel the delayed load animation
        conversationLoadAnimationJob?.cancel()
        conversationLoadAnimationJob = null

        binding.conversationLoader.isVisible = false
    }

    private fun setupWindowInsets() {
        ViewCompat.setOnApplyWindowInsetsListener(binding.root) { _, windowInsets ->
            val systemBarsInsets =
                windowInsets.getInsets(WindowInsetsCompat.Type.navigationBars() or WindowInsetsCompat.Type.ime())

            val imeHeight = windowInsets.getInsets(WindowInsetsCompat.Type.ime()).bottom
            val keyboardVisible = imeHeight > 0

            if (keyboardVisible != isKeyboardVisible) {
                isKeyboardVisible = keyboardVisible
                if (keyboardVisible) {
                    // when showing the keyboard, we should auto scroll the conversation recyclerview
                    // if we are near the bottom (within 50dp of bottom)
                    if (binding.conversationRecyclerView.isNearBottom) {
                        binding.conversationRecyclerView.smoothScrollToPosition(adapter.itemCount)
                    }
                }
            }

            binding.bottomSpacer.updateLayoutParams<LayoutParams> {
                height = systemBarsInsets.bottom
            }

            windowInsets.inset(systemBarsInsets)
        }
    }

    private fun setupUiEventsObserver() {
        lifecycleScope.launch {
            viewModel.uiEvents.collect { event ->
                when (event) {
                    is ConversationUiEvent.NavigateToConversation -> {
                        finish()
                        startActivity(
                            createIntent(this@ConversationActivityV2, event.address)
                        )
                    }

                    is ConversationUiEvent.ShowDisappearingMessages -> {
                        val intent = Intent(this@ConversationActivityV2, DisappearingMessagesActivity::class.java).apply {
                            putExtra(DisappearingMessagesActivity.ARG_ADDRESS, event.address)
                        }
                        startActivity(intent)
                    }

                    is ConversationUiEvent.ShowGroupMembers -> {
                        val intent = GroupMembersActivity.createIntent(this@ConversationActivityV2, event.groupAddress)
                        startActivity(intent)
                    }

                    is ConversationUiEvent.ShowNotificationSettings -> {
                        val intent = Intent(this@ConversationActivityV2, NotificationSettingsActivity::class.java).apply {
                            putExtra(NotificationSettingsActivity.ARG_ADDRESS, event.address)
                        }
                        startActivity(intent)
                    }

                    is ConversationUiEvent.ShowUnblockConfirmation -> {
                        unblock()
                    }

                    is ConversationUiEvent.ShowConversationSettings -> {
                        val intent = ConversationSettingsActivity.createIntent(
                            context = this@ConversationActivityV2,
                            address = event.threadAddress
                        )
                        startActivity(intent)
                    }
                }
            }
        }
    }

    private fun setupMentionView() {
        binding.conversationMentionCandidates.apply {
            adapter = mentionCandidateAdapter
            itemAnimator = null
        }

        lifecycleScope.launch {
            repeatOnLifecycle(Lifecycle.State.STARTED) {
                mentionViewModel.autoCompleteState
                    .collectLatest { state ->
                        mentionCandidateAdapter.candidates =
                            (state as? MentionViewModel.AutoCompleteState.Result)?.members.orEmpty()
                    }
            }
        }

        binding.inputBar.setInputBarEditableFactory(mentionViewModel.editableFactory)
    }

    override fun onResume() {
        super.onResume()
        ApplicationContext.getInstance(this).messageNotifier.setVisibleThread(viewModel.threadId)

        contentResolver.registerContentObserver(
            MediaStore.Images.Media.EXTERNAL_CONTENT_URI,
            true,
            screenshotObserver
        )
    }

    override fun onPause() {
        super.onPause()
        ApplicationContext.getInstance(this).messageNotifier.setVisibleThread(-1)
        contentResolver.unregisterContentObserver(screenshotObserver)
    }

    override fun getSystemService(name: String): Any? {
        return if (name == ActivityDispatcher.SERVICE) { this } else { super.getSystemService(name) }
    }

    override fun dispatchIntent(body: (Context) -> Intent?) {
        body(this)?.let { push(it, false) }
    }

    override fun showDialog(dialogFragment: DialogFragment, tag: String?) {
        dialogFragment.show(supportFragmentManager, tag)
    }

    override fun onCreateLoader(id: Int, bundle: Bundle?): Loader<Cursor> {
        return ConversationLoader(viewModel.threadId, false, this@ConversationActivityV2)
    }

    override fun onLoadFinished(loader: Loader<Cursor>, cursor: Cursor?) {
        val oldCount = adapter.itemCount
        val newCount = cursor?.count ?: 0
        adapter.changeCursor(cursor)

        if (cursor != null) {
            val messageTimestamp = messageToScrollTimestamp.getAndSet(-1)
            val author = messageToScrollAuthor.getAndSet(null)
            val initialUnreadCount = mmsSmsDb.getUnreadCount(viewModel.threadId)

            // Update the unreadCount value to be loaded from the database since we got a new message
            if (firstLoad.get() || oldCount != newCount || initialUnreadCount != unreadCount) {
                // Update the unreadCount value to be loaded from the database since we got a new
                // message (we need to store it in a local variable as it can get overwritten on
                // another thread before the 'firstLoad.getAndSet(false)' case below)
                unreadCount = initialUnreadCount
                updateUnreadCountIndicator()
            }

            if (author != null && messageTimestamp >= 0) {
                jumpToMessage(author, messageTimestamp, firstLoad.get(), null)
            } else {
                if (firstLoad.getAndSet(false)) {
                    scrollToFirstUnreadMessageOrBottom()

                    // On the first load, check if there unread messages
                    if (unreadCount == 0 && adapter.itemCount > 0) {
                        lifecycleScope.launch(Dispatchers.Default) {
                            val isUnread = configFactory.withUserConfigs {
                                it.convoInfoVolatile.getConversationUnread(
                                    viewModel.address,
                                )
                            }

                            if (isUnread) {
                                storage.markConversationAsRead(
                                    viewModel.threadId,
                                    clock.currentTimeMills()
                                )
                            }
                        }
                    }
                }

                handleRecyclerViewScrolled()
            }
        }

        lastCursorLoaded.tryEmit(SystemClock.elapsedRealtime());

        stopConversationLoader()

        viewModel.recipient.let {
            setUpOutdatedClientBanner()
        }
    }

    override fun onLoaderReset(cursor: Loader<Cursor>) = adapter.changeCursor(null)

    // called from onCreate
    private fun setUpRecyclerView() {
        binding.conversationRecyclerView.adapter = adapter
        val layoutManager = LinearLayoutManager(this, LinearLayoutManager.VERTICAL, false)
        binding.conversationRecyclerView.layoutManager = layoutManager
        // Workaround for the fact that CursorRecyclerViewAdapter doesn't auto-update automatically (even though it says it will)
        LoaderManager.getInstance(this).restartLoader(0, null, this)
        binding.conversationRecyclerView.addOnScrollListener(object : RecyclerView.OnScrollListener() {

            override fun onScrolled(recyclerView: RecyclerView, dx: Int, dy: Int) {
                handleRecyclerViewScrolled()
            }

            override fun onScrollStateChanged(recyclerView: RecyclerView, newState: Int) {
                // If we were scrolling towards a specific message to highlight when scrolling stops then do so
                if (newState == RecyclerView.SCROLL_STATE_IDLE) {
                    pendingHighlightMessagePosition?.let { position ->
                        recyclerView.findViewHolderForLayoutPosition(position)?.let { viewHolder ->
                            (viewHolder.itemView as? VisibleMessageView)?.playHighlight()
                                ?: Log.w(TAG, "View at position $position is not a VisibleMessageView - cannot highlight.")
                        } ?: Log.w(TAG, "ViewHolder at position $position is null - cannot highlight.")
                        pendingHighlightMessagePosition = null
                    }
                }
            }
        })

        lifecycleScope.launch {
            viewModel.isAdmin.collect{
                adapter.isAdmin = it
            }
        }

        lifecycleScope.launch {
            viewModel
                .lastSeenMessageId
                .collectLatest { adapter.lastSentMessageId = it }
        }
    }

    // called from onCreate
    private fun setUpToolBar() {
        binding.conversationAppBar.setThemedContent {
           val data by viewModel.appBarData.collectAsState()
           val query by searchViewModel.searchQuery.collectAsState()

           ConversationAppBar(
               data = data,
               onBackPressed = ::finish,
               onCallPressed = ::callRecipient,
               searchQuery = query ?: "",
               onSearchQueryChanged = ::onSearchQueryUpdated,
               onSearchQueryClear = {  onSearchQueryUpdated("") },
               onSearchCanceled = ::onSearchClosed,
               onAvatarPressed = {
                   val intent = ConversationSettingsActivity.createIntent(this, address)
                   settingsLauncher.launch(intent)
               }
           )
        }
    }

    // called from onCreate
    private fun setUpInputBar() {
        binding.inputBar.delegate = this
        binding.inputBarRecordingView.delegate = this
        // GIF button
        binding.gifButtonContainer.addView(gifButton, LayoutParams.MATCH_PARENT, LayoutParams.MATCH_PARENT)
        gifButton.onUp = { showGIFPicker() }
        // Document button
        binding.documentButtonContainer.addView(documentButton, LayoutParams.MATCH_PARENT, LayoutParams.MATCH_PARENT)
        documentButton.onUp = { showDocumentPicker() }
        // Library button
        binding.libraryButtonContainer.addView(libraryButton, LayoutParams.MATCH_PARENT, LayoutParams.MATCH_PARENT)
        libraryButton.onUp = { pickFromLibrary() }
        // Camera button
        binding.cameraButtonContainer.addView(cameraButton, LayoutParams.MATCH_PARENT, LayoutParams.MATCH_PARENT)
        cameraButton.onUp = { showCamera() }
    }

    // called from onCreate
    private fun restoreDraftIfNeeded() {
        val mediaURI = intent.data
        val mediaType = AttachmentManager.MediaType.from(intent.type)
        val mimeType =  MediaUtil.getMimeType(this, mediaURI)

        if (mediaURI != null && mediaType != null) {
            val filename = FilenameUtils.getFilenameFromUri(this, mediaURI)

            if (mimeType != null &&
                        (AttachmentManager.MediaType.IMAGE == mediaType ||
                        AttachmentManager.MediaType.GIF    == mediaType ||
                        AttachmentManager.MediaType.VIDEO  == mediaType)
            ) {
                val media = Media(mediaURI, filename, mimeType, 0, 0, 0, 0, null, null)
                startActivityForResult(MediaSendActivity.buildEditorIntent(
                    this,
                    listOf( media ),
                    viewModel.recipient.address,
                    getMessageBody()
                ), PICK_FROM_LIBRARY)
                return
            } else {
                prepMediaForSending(mediaURI, mediaType).addListener(object : ListenableFuture.Listener<Boolean> {

                    override fun onSuccess(result: Boolean?) {
                        sendAttachments(attachmentManager.buildSlideDeck().asAttachments(), null)
                    }

                    override fun onFailure(e: ExecutionException?) {
                        Toast.makeText(this@ConversationActivityV2, R.string.attachmentsErrorLoad, Toast.LENGTH_LONG).show()
                    }
                })
                return
            }
        } else if (intent.hasExtra(Intent.EXTRA_TEXT)) {
            val dataTextExtra = intent.getCharSequenceExtra(Intent.EXTRA_TEXT) ?: ""
            binding.inputBar.text = dataTextExtra.toString()
        } else {
            viewModel.getDraft()?.let { text ->
                binding.inputBar.text = text
            }
        }
    }

    // called from onCreate
    private fun setUpTypingObserver() {
        typingStatusRepository.getTypists(viewModel.threadId).observe(this) { state ->
            val recipients = if (state != null) state.typists else listOf()
            // FIXME: Also checking isScrolledToBottom is a quick fix for an issue where the
            //        typing indicator overlays the recycler view when scrolled up
            val viewContainer = binding.typingIndicatorViewContainer
            viewContainer.isVisible = recipients.isNotEmpty() && isScrolledToBottom
            viewContainer.setTypists(recipients)
        }
        if (textSecurePreferences.isTypingIndicatorsEnabled()) {
            binding.inputBar.addTextChangedListener {
                if(it.isNotEmpty()) {
                    typingStatusSender.onTypingStarted(viewModel.threadId)
                }
            }
        }
    }

    // called from onCreate
    private fun setUpExpiredGroupBanner() {
        lifecycleScope.launch {
            viewModel.showExpiredGroupBanner
                .collectLatest {
                    binding.conversationHeader.groupExpiredBanner.isVisible = it
                }
        }
    }

    private fun setUpOutdatedClientBanner() {
        val legacyRecipient = viewModel.legacyBannerRecipient(this)

        val shouldShowLegacy = ExpirationConfiguration.isNewConfigEnabled &&
                legacyRecipient != null

        binding.conversationHeader.outdatedDisappearingBanner.isVisible = shouldShowLegacy
        if (shouldShowLegacy) {

            val txt = Phrase.from(this, R.string.disappearingMessagesLegacy)
                .put(NAME_KEY, legacyRecipient.displayName())
                .format()
            binding.conversationHeader.outdatedDisappearingBannerTextView.text = txt
        }
    }

    private fun setUpLegacyGroupUI() {
        lifecycleScope.launch {
            viewModel.legacyGroupBanner
                .collectLatest { banner ->
                    if (banner == null) {
                        binding.conversationHeader.outdatedGroupBanner.isVisible = false
                        binding.conversationHeader.outdatedGroupBanner.text = null
                    } else {
                        binding.conversationHeader.outdatedGroupBanner.isVisible = true
                        binding.conversationHeader.outdatedGroupBanner.text = SpannableStringBuilder(banner)
                            .apply {
                                // Append a space as a placeholder
                                append(" ")

                                // we need to add the inline icon
                                val drawable = ContextCompat.getDrawable(this@ConversationActivityV2, R.drawable.ic_square_arrow_up_right)!!
                                val imageSize = toPx(10, resources)
                                val imagePadding = toPx(4, resources)
                                drawable.setBounds(0, 0, imageSize, imageSize)
                                drawable.setTint(getColorFromAttr(R.attr.message_sent_text_color))

                                setSpan(
                                    PaddedImageSpan(drawable, ImageSpan.ALIGN_BASELINE,
                                        paddingStart = imagePadding,
                                        paddingTop = imagePadding
                                    ),
                                    length - 1,
                                    length,
                                    Spannable.SPAN_EXCLUSIVE_EXCLUSIVE
                                )
                            }

                        binding.conversationHeader.outdatedGroupBanner.setOnClickListener {
                            showOpenUrlDialog("https://getsession.org/groups")
                        }
                    }
                }
        }

        lifecycleScope.launch {
            viewModel.showRecreateGroupButton
                .collectLatest { show ->
                    binding.recreateGroupButtonContainer.isVisible = show
                }
        }

        binding.recreateGroupButton.setOnClickListener {
            viewModel.onCommand(ConversationViewModel.Commands.RecreateGroup)
        }
    }

    private fun setUpLinkPreviewObserver() {
        if (!textSecurePreferences.isLinkPreviewsEnabled()) {
            linkPreviewViewModel.onUserCancel(); return
        }
        linkPreviewViewModel.linkPreviewState.observe(this) { previewState: LinkPreviewState? ->
            if (previewState == null) return@observe
            when {
                previewState.isLoading -> {
                    binding.inputBar.draftLinkPreview()
                }
                previewState.linkPreview.isPresent -> {
                    binding.inputBar.updateLinkPreviewDraft(glide, previewState.linkPreview.get())
                }
                else -> {
                    binding.inputBar.cancelLinkPreviewDraft()
                }
            }
        }
    }

    private fun setUpUiStateObserver() {
        // Observe toast messages
        lifecycleScope.launch {
            repeatOnLifecycle(Lifecycle.State.STARTED) {
                viewModel.uiMessages
                    .mapNotNull { it.firstOrNull() }
                    .collect { msg ->
                        Toast.makeText(this@ConversationActivityV2, msg.message, Toast.LENGTH_LONG).show()
                        viewModel.messageShown(msg.id)
                    }
            }
        }

        // When we see "shouldExit", we finish the activity once for all.
        lifecycleScope.launch {
            repeatOnLifecycle(Lifecycle.State.STARTED) {
                // Wait for `shouldExit == true` then finish the activity
                viewModel.shouldExit
                    .scan(null to null) { acc: Pair<Boolean?, Boolean?>, current ->
                        acc.second to current
                    }
                    .mapNotNull { (prev, curr) ->
                        // If shouldExit(curr) is true, we will always finish the activity,
                        // but we will show a toast on the way out only if we used to have a conversation,
                        // this is a way to detect the deletion of the conversation.
                        val shouldShowToast = if (curr == true) {
                            prev == false
                        } else {
                            return@mapNotNull null
                        }

                        shouldShowToast
                    }
                    .collect { shouldShowToast ->
                        if (shouldShowToast) {
                            Toast.makeText(
                                this@ConversationActivityV2,
                                getString(R.string.conversationsDeleted),
                                Toast.LENGTH_LONG
                            ).show()
                        }

                        if (!isFinishing) {
                            finish()
                        }
                    }
            }
        }

        // React to input bar state changes
        lifecycleScope.launch {
            repeatOnLifecycle(Lifecycle.State.STARTED) {
                viewModel.inputBarState.collectLatest(binding.inputBar::setState)
            }
        }

        // React to input bar state changes
        lifecycleScope.launch {
            repeatOnLifecycle(Lifecycle.State.STARTED) {
                viewModel.inputBarState
                    .map { it.charLimitState }
                    .distinctUntilChanged()
                    .collectLatest(binding.inputBar::setCharLimitState)
            }
        }


        // React to loader visibility changes
        lifecycleScope.launch {
            repeatOnLifecycle(Lifecycle.State.STARTED) {
                viewModel.showLoader
                    .collectLatest { show ->
                        binding.loader.isVisible = show
                    }
            }
        }

        // React to placeholder related changes
        lifecycleScope.launch {
            repeatOnLifecycle(Lifecycle.State.STARTED) {
                data class PlaceholderData(
                    val recipient: Recipient,
                    val openGroup: OpenGroup?,
                    val groupThreadStatus: GroupThreadStatus,
                )

                combine(
                    viewModel.recipientFlow,
                    viewModel.openGroupFlow,
                    viewModel.groupV2ThreadState,
                    lastCursorLoaded
                ) { r, og, groupState, _ ->
                    PlaceholderData(
                        recipient = r,
                        openGroup = og,
                        groupThreadStatus = groupState,
                    )
                } .collectLatest { (r, og, groupState) ->
                    updatePlaceholder(
                        recipient = r,
                        openGroup = og,
                        groupThreadStatus = groupState,
                        adapterItemCount = adapter.itemCount,
                    )
                }
            }
        }

        lifecycleScope.launch {
            repeatOnLifecycle(Lifecycle.State.STARTED) {
                viewModel.callBanner.collect { callBanner ->
                    when (callBanner) {
                        null -> binding.conversationHeader.callInProgress.fadeOut()
                        else -> {
                            binding.conversationHeader.callInProgress.text = callBanner
                            binding.conversationHeader.callInProgress.fadeIn()
                        }
                    }
                }
            }
        }

        lifecycleScope.launch {
            repeatOnLifecycle(Lifecycle.State.STARTED) {
                viewModel.showSendAfterApprovalText
                    .collectLatest {
                        binding.textSendAfterApproval.isVisible = it
                    }
            }
        }
    }

    private fun scrollToFirstUnreadMessageOrBottom() {
        // if there are no unread messages, go straight to the very bottom of the list
        if (unreadCount == 0) {
            layoutManager?.scrollToPositionWithOffset(adapter.itemCount - 1, Int.MIN_VALUE)
            return
        }

        val lastSeenTimestamp = threadDb.getLastSeenAndHasSent(viewModel.threadId).first()
        val lastSeenItemPosition = adapter.findLastSeenItemPosition(lastSeenTimestamp) ?: return

        layoutManager?.scrollToPositionWithOffset(lastSeenItemPosition, ((layoutManager?.height ?: 0) / 2))
    }

    private fun highlightViewAtPosition(position: Int) {
        binding.conversationRecyclerView.post {
            (layoutManager?.findViewByPosition(position) as? VisibleMessageView)?.playHighlight()
        }
    }

    override fun onDestroy() {
        if(::binding.isInitialized) {
            viewModel.saveDraft(binding.inputBar.text.trim())
            cancelVoiceMessage()
        }

        // Delete any files we might have locally cached when sharing (which we need to do
        // when passing through files when the app is locked).
        cleanupCachedFiles()

        super.onDestroy()
    }
    // endregion

    // region Animation & Updating

    private fun setUpMessageRequests() {
        binding.messageRequestBar.acceptMessageRequestButton.setOnClickListener {
            conversationApprovalJob = viewModel.acceptMessageRequest()
        }

        binding.messageRequestBar.messageRequestBlock.setOnClickListener {
            block()
        }

        binding.messageRequestBar.declineMessageRequestButton.setOnClickListener {
            fun doDecline() {
                viewModel.declineMessageRequest()
                finish()
            }

            showSessionDialog {
                title(R.string.delete)
                text(resources.getString(R.string.messageRequestsContactDelete))
                dangerButton(R.string.delete) { doDecline() }
                button(R.string.cancel)
            }
        }

        lifecycleScope.launch {
            repeatOnLifecycle(Lifecycle.State.STARTED) {
                viewModel.messageRequestState
                    .collectLatest { state ->
                        binding.messageRequestBar.root.isVisible = state is MessageRequestUiState.Visible

                        if (state is MessageRequestUiState.Visible) {
                            binding.messageRequestBar.sendAcceptsTextView.setText(state.acceptButtonText)
                            binding.messageRequestBar.messageRequestBlock.isVisible = state.blockButtonText != null
                            binding.messageRequestBar.messageRequestBlock.text = state.blockButtonText
                        }
                    }
            }
        }
    }

    override fun inputBarEditTextContentChanged(newContent: CharSequence) {
        val inputBarText = binding.inputBar.text
        if (textSecurePreferences.isLinkPreviewsEnabled()) {
            linkPreviewViewModel.onTextChanged(this, inputBarText, 0, 0)
        }
        if (LinkPreviewUtil.findWhitelistedUrls(newContent.toString()).isNotEmpty()
            && !textSecurePreferences.isLinkPreviewsEnabled() && !textSecurePreferences.hasSeenLinkPreviewSuggestionDialog()) {
            LinkPreviewDialog {
                setUpLinkPreviewObserver()
                linkPreviewViewModel.onEnabled()
                linkPreviewViewModel.onTextChanged(this, inputBarText, 0, 0)
            }.show(supportFragmentManager, "Link Preview Dialog")
            textSecurePreferences.setHasSeenLinkPreviewSuggestionDialog()
        }

        // use the normalised version of the text's body to get the characters amount with the
        // mentions as their account id
        viewModel.onTextChanged(mentionViewModel.deconstructMessageMentions())
    }

    override fun toggleAttachmentOptions() {
        val targetAlpha = if (isShowingAttachmentOptions) 0.0f else 1.0f
        val allButtonContainers = listOfNotNull(
            binding.cameraButtonContainer,
            binding.libraryButtonContainer,
            binding.documentButtonContainer,
            binding.gifButtonContainer
        )
        val isReversed = isShowingAttachmentOptions // Run the animation in reverse
        val count = allButtonContainers.size
        allButtonContainers.indices.forEach { index ->
            val view = allButtonContainers[index]
            val animation = ValueAnimator.ofObject(FloatEvaluator(), view.alpha, targetAlpha)
            animation.duration = 250L
            animation.startDelay = if (isReversed) 50L * (count - index.toLong()) else 50L * index.toLong()
            animation.addUpdateListener { animator ->
                view.alpha = animator.animatedValue as Float
            }
            animation.start()
        }
        isShowingAttachmentOptions = !isShowingAttachmentOptions

        // Note: These custom buttons exist invisibly in the layout even when the attachments bar is not
        // expanded so they MUST be disabled in such circumstances.
        val allButtons = listOf( cameraButton, libraryButton, documentButton, gifButton )
        allButtons.forEach { it.isEnabled = isShowingAttachmentOptions }
    }

    override fun showVoiceMessageUI() {
        binding.inputBarRecordingView.show(lifecycleScope)

        // Cancel any previous input bar animations and fade out the bar
        val inputBar = binding.inputBar
        inputBar.animate().cancel()
        inputBar.animate()
            .alpha(0f)
            .setDuration(VoiceRecorderConstants.SHOW_HIDE_VOICE_UI_DURATION_MS)
            .start()
    }

    private fun expandVoiceMessageLockView() {
        val lockView = binding.inputBarRecordingView.lockView

        lockView.animate().cancel()
        lockView.animate()
            .scaleX(1.10f)
            .scaleY(1.10f)
            .setDuration(VoiceRecorderConstants.ANIMATE_LOCK_DURATION_MS)
            .start()
    }

    private fun collapseVoiceMessageLockView() {
        val lockView = binding.inputBarRecordingView.lockView

        lockView.animate().cancel()
        lockView.animate()
            .scaleX(1.0f)
            .scaleY(1.0f)
            .setDuration(VoiceRecorderConstants.ANIMATE_LOCK_DURATION_MS)
            .start()
    }

    private fun hideVoiceMessageUI() {
        listOf(
            binding.inputBarRecordingView.chevronImageView,
            binding.inputBarRecordingView.slideToCancelTextView
        ).forEach { view ->
            view.animate().cancel()
            view.animate()
                .translationX(0.0f)
                .setDuration(VoiceRecorderConstants.ANIMATE_LOCK_DURATION_MS)
                .start()
        }

        binding.inputBarRecordingView.hide()
    }

    override fun handleVoiceMessageUIHidden() {
        val inputBar = binding.inputBar

        // Cancel any previous input bar animations and fade in the bar
        inputBar.animate().cancel()
        inputBar.animate()
            .alpha(1.0f)
            .setDuration(VoiceRecorderConstants.SHOW_HIDE_VOICE_UI_DURATION_MS)
            .start()
    }

    private fun handleRecyclerViewScrolled() {
        // Note: The typing indicate is whether the other person / other people are typing - it has
        // nothing to do with the IME keyboard state.
        val wasTypingIndicatorVisibleBefore = binding.typingIndicatorViewContainer.isVisible
        binding.typingIndicatorViewContainer.isVisible = wasTypingIndicatorVisibleBefore && isScrolledToBottom

        showScrollToBottomButtonIfApplicable()

        val maybeTargetVisiblePosition = layoutManager?.findLastVisibleItemPosition()
        val targetVisiblePosition = maybeTargetVisiblePosition ?: RecyclerView.NO_POSITION
        if (!firstLoad.get() && targetVisiblePosition != RecyclerView.NO_POSITION) {
            adapter.getTimestampForItemAt(targetVisiblePosition)?.let { visibleItemTimestamp ->
                    bufferedLastSeenChannel.trySend(visibleItemTimestamp).apply {
                        if (isFailure) Log.e(TAG, "trySend failed", exceptionOrNull())
                    }
            }
        }

        val layoutUnreadCount = layoutManager?.let { (it.itemCount - 1) - it.findLastVisibleItemPosition() }
            ?: RecyclerView.NO_POSITION
        unreadCount = min(unreadCount, layoutUnreadCount).coerceAtLeast(0)

        updateUnreadCountIndicator()
    }

    // Update placeholder / control messages in a conversation
    private fun updatePlaceholder(recipient: Recipient,
                                  openGroup: OpenGroup?,
                                  groupThreadStatus: GroupThreadStatus,
                                  adapterItemCount: Int) {
        // Special state handling for kicked/destroyed groups
        if (groupThreadStatus != GroupThreadStatus.None) {
            binding.placeholderText.isVisible = true
            binding.conversationRecyclerView.isVisible = false
            binding.placeholderText.text = when (groupThreadStatus) {
                GroupThreadStatus.Kicked -> Phrase.from(this, R.string.groupRemovedYou)
                    .put(GROUP_NAME_KEY, recipient.displayName())
                    .format()
                    .toString()

                GroupThreadStatus.Destroyed -> Phrase.from(this, R.string.groupDeletedMemberDescription)
                    .put(GROUP_NAME_KEY, recipient.displayName())
                    .format()
                    .toString()

                else -> ""
            }
            return
        }

        // Get the correct placeholder text for this type of empty conversation
        val txtCS: CharSequence = when {
            // note to self
            recipient.isLocalNumber -> getString(R.string.noteToSelfEmpty)

            // If this is a community which we cannot write to
            openGroup != null && !openGroup.canWrite -> {
                Phrase.from(applicationContext, R.string.conversationsEmpty)
                    .put(CONVERSATION_NAME_KEY, openGroup.name)
                    .format()
            }

            // If we're trying to message someone who has blocked community message requests
            recipient.address.isBlinded && !recipient.acceptsCommunityMessageRequests -> {
                Phrase.from(applicationContext, R.string.messageRequestsTurnedOff)
                    .put(NAME_KEY, recipient.displayName())
                    .format()
            }

            // 10n1 and groups and blinded 1on1
            recipient.isCommunityInboxRecipient ||
                    recipient.is1on1 || recipient.isGroupOrCommunityRecipient -> {
                Phrase.from(applicationContext, R.string.groupNoMessages)
                    .put(GROUP_NAME_KEY, recipient.displayName())
                    .format()
            }

            else -> {
                Log.w(TAG, "Something else happened in updatePlaceholder - we're not sure what.")
                ""
            }
        }

        val showPlaceholder = adapterItemCount == 0 || isDestroyed
        binding.placeholderText.isVisible = showPlaceholder
        binding.conversationRecyclerView.visibility = if (showPlaceholder) View.INVISIBLE else View.VISIBLE
        if (showPlaceholder) {
            binding.placeholderText.text = txtCS
        }
    }

    private fun showScrollToBottomButtonIfApplicable() {
        binding.scrollToBottomButton.isVisible = !emojiPickerVisible && !isScrolledToBottom && adapter.itemCount > 0
    }

    private fun updateUnreadCountIndicator() {
        val formattedUnreadCount = if (unreadCount < 10000) unreadCount.toString() else "9999+"
        binding.unreadCountTextView.text = formattedUnreadCount
        val textSize = if (unreadCount < 10000) 12.0f else 9.0f
        binding.unreadCountTextView.setTextSize(TypedValue.COMPLEX_UNIT_DIP, textSize)
        binding.unreadCountTextView.setTypeface(Typeface.DEFAULT, if (unreadCount < 100) Typeface.BOLD else Typeface.NORMAL)
        binding.unreadCountIndicator.isVisible = (unreadCount != 0)
    }

    // endregion

    // region Interaction
    private fun callRecipient() {

        // if the user is blocked, show unblock modal
        if(viewModel.recipient.blocked){
            unblock()
            return
        }

        // if the user has not enabled voice/video calls
        if (!TextSecurePreferences.isCallNotificationsEnabled(this)) {
            showSessionDialog {
                title(R.string.callsPermissionsRequired)
                text(R.string.callsPermissionsRequiredDescription)
                button(R.string.sessionSettings, R.string.AccessibilityId_sessionSettings) {
                    val intent = Intent(context, PrivacySettingsActivity::class.java)
                    // allow the screen to auto scroll to the appropriate toggle
                    intent.putExtra(PrivacySettingsActivity.SCROLL_AND_TOGGLE_KEY, CALL_NOTIFICATIONS_ENABLED)
                    context.startActivity(intent)
                }
                cancelButton()
            }
            return
        }
        // or if the user has not granted audio/microphone permissions
        else if (!Permissions.hasAll(this, Manifest.permission.RECORD_AUDIO)) {
            Log.d("Loki", "Attempted to make a call without audio permissions")

            Permissions.with(this)
                .request(Manifest.permission.RECORD_AUDIO)
                .withPermanentDenialDialog(
                    getSubbedString(R.string.permissionsMicrophoneAccessRequired,
                        APP_NAME_KEY to getString(R.string.app_name))
                )
                .execute()

            return
        }

        WebRtcCallActivity.getCallActivityIntent(this)
            .apply {
                action = ACTION_START_CALL
                putExtra(EXTRA_RECIPIENT_ADDRESS, viewModel.recipient.address)
            }
            .let(::startActivity)
    }

    fun block() {
        val recipient = viewModel.recipient
        val invitingAdmin = viewModel.invitingAdmin

        val name = if (recipient.isGroupV2Recipient && invitingAdmin != null) {
            invitingAdmin.searchName
        } else {
            recipient.displayName()
        }

        showSessionDialog {
            title(R.string.block)
            text(
                Phrase.from(context, R.string.blockDescription)
                .put(NAME_KEY, name)
                .format()
            )
            dangerButton(R.string.block, R.string.AccessibilityId_blockConfirm) {
                viewModel.block()

                // Block confirmation toast added as per SS-64
                val txt = Phrase.from(context, R.string.blockBlockedUser).put(NAME_KEY, name).format().toString()
                Toast.makeText(context, txt, Toast.LENGTH_LONG).show()

                finish()
            }
            cancelButton()
        }
    }

    fun unblock() {
        val recipient = viewModel.recipient

        if (!recipient.isStandardRecipient) {
            return Log.w("Loki", "Cannot unblock a user who is not a contact recipient - aborting unblock attempt.")
        }

        showSessionDialog {
            title(R.string.blockUnblock)
            text(
                Phrase.from(context, R.string.blockUnblockName)
                    .put(NAME_KEY, recipient.displayName())
                    .format()
            )
            dangerButton(R.string.blockUnblock, R.string.AccessibilityId_unblockConfirm) { viewModel.unblock() }
            cancelButton()
        }
    }

    // `position` is the adapter position; not the visual position
    private fun handlePress(message: MessageRecord, position: Int, view: VisibleMessageView, event: MotionEvent) {
        val actionMode = this.actionMode
        if (actionMode != null) {
            onDeselect(message, actionMode)
        } else {
            // NOTE: We have to use onContentClick (rather than a click listener directly on
            // the view) so as to not interfere with all the other gestures. Do not add
            // onClickListeners directly to message content views!
            view.onContentClick(event)
        }
    }

    private fun onDeselect(message: MessageRecord, actionMode: ActionMode) {
        adapter.toggleSelection(message)
        val actionModeCallback = ConversationActionModeCallback(
            adapter = adapter,
            threadRecipient = viewModel.recipient,
            context = this,
            deprecationManager = viewModel.legacyGroupDeprecationManager,
        )
        actionModeCallback.delegate = this
        actionModeCallback.updateActionModeMenu(actionMode.menu)
        if (adapter.selectedItems.isEmpty()) {
            actionMode.finish()
            this.actionMode = null
        }
    }

    // `position` is the adapter position; not the visual position
    private fun handleSwipeToReply(message: MessageRecord) {
        if (message.isOpenGroupInvitation) return
        reply(setOf(message))
    }

    // `position` is the adapter position; not the visual position
    private fun selectMessage(message: MessageRecord) {
        val actionMode = this.actionMode
        val actionModeCallback = ConversationActionModeCallback(
            adapter = adapter,
            threadRecipient = viewModel.recipient,
            context = this,
            deprecationManager = viewModel.legacyGroupDeprecationManager,
        )
        actionModeCallback.delegate = this
        if(binding.searchBottomBar.isVisible) onSearchClosed()
        if (actionMode == null) { // Nothing should be selected if this is the case
            adapter.toggleSelection(message)
            this.actionMode = startActionMode(actionModeCallback, ActionMode.TYPE_PRIMARY)
        } else {
            adapter.toggleSelection(message)
            actionModeCallback.updateActionModeMenu(actionMode.menu)
            if (adapter.selectedItems.isEmpty()) {
                actionMode.finish()
                this.actionMode = null
            }
        }
    }

    private fun showConversationReaction(message: MessageRecord, messageView: View) {
        val messageContentView = when(messageView){
            is VisibleMessageView -> messageView.messageContentView
            is ControlMessageView -> messageView.controlContentView
            else -> null
        } ?: return Log.w(TAG, "Failed to show reaction because the messageRecord is not of a known type: $messageView")

        val messageContentBitmap = try {
            messageContentView.drawToBitmap()
        } catch (e: Exception) {
            Log.e("Loki", "Failed to show emoji picker", e)
            return
        }
        emojiPickerVisible = true
        ViewUtil.hideKeyboard(this, messageView)
        binding.scrollToBottomButton.isVisible = false
        binding.conversationRecyclerView.suppressLayout(true)
        reactionDelegate.setOnActionSelectedListener(ReactionsToolbarListener(message))
        reactionDelegate.setOnHideListener(object: ConversationReactionOverlay.OnHideListener {
            override fun startHide() {
                emojiPickerVisible = false
                showScrollToBottomButtonIfApplicable()
            }

            override fun onHide() {
                binding.conversationRecyclerView.suppressLayout(false)
            }

        })
        val topLeft = intArrayOf(0, 0).also { messageContentView.getLocationInWindow(it) }
        val selectedConversationModel = SelectedConversationModel(
            messageContentBitmap,
            topLeft[0].toFloat(),
            topLeft[1].toFloat(),
            messageContentView.width,
            message.isOutgoing,
            messageContentView
        )
        reactionDelegate.show(this, viewModel.recipient,message, selectedConversationModel)
    }

    override fun dispatchTouchEvent(ev: MotionEvent): Boolean = reactionDelegate.applyTouchEvent(ev) || super.dispatchTouchEvent(ev)

    override fun onReactionSelected(messageRecord: MessageRecord, emoji: String) {
        reactionDelegate.hide()
        val oldRecord = messageRecord.reactions.find { it.author == textSecurePreferences.getLocalNumber() }
        if (oldRecord != null && oldRecord.emoji == emoji) {
            sendEmojiRemoval(emoji, messageRecord)
        } else {
            sendEmojiReaction(emoji, messageRecord)
            RecentEmojiPageModel.onCodePointSelected(emoji) // Save to recently used reaction emojis
        }
    }

    // Method to add an emoji to a queue and remove it a short while later - this is used as a
    // rate-limiting mechanism and is called from the `sendEmojiReaction` method, below.
    fun canPerformEmojiReaction(timestamp: Long): Boolean {
        // If the emoji reaction queue is full..
        if (emojiRateLimiterQueue.size >= EMOJI_REACTIONS_ALLOWED_PER_MINUTE) {
            // ..grab the timestamp of the oldest emoji reaction.
            val headTimestamp = emojiRateLimiterQueue.peekFirst()
            if (headTimestamp == null) {
                Log.w(TAG, "Could not get emoji react head timestamp - should never happen, but we'll allow the emoji reaction.")
                return true
            }

            // With the queue full, if the earliest emoji reaction occurred less than 1 minute ago
            // then we reject it..
            if (System.currentTimeMillis() - headTimestamp <= ONE_MINUTE_IN_MILLISECONDS) {
                return false
            } else {
                // ..otherwise if the earliest emoji reaction was more than a minute ago we'll
                // remove that early reaction to move the timestamp at index 1 into index 0, add
                // our new timestamp and return true to accept the emoji reaction.
                emojiRateLimiterQueue.removeFirst()
                emojiRateLimiterQueue.addLast(timestamp)
                return true
            }
        } else {
            // If the queue isn't already full then we add the new timestamp to the back of the queue and allow the emoji reaction
            emojiRateLimiterQueue.addLast(timestamp)
            return true
        }
    }

    private fun sendEmojiReaction(emoji: String, originalMessage: MessageRecord) {
        // Only allow the emoji reaction if we aren't currently rate limited
        if (!canPerformEmojiReaction(System.currentTimeMillis())) {
            Toast.makeText(this, getString(R.string.emojiReactsCoolDown), Toast.LENGTH_SHORT).show()
            return
        }

        // Create the message
        val recipient = viewModel.recipient
        val reactionMessage = VisibleMessage()
        val emojiTimestamp = SnodeAPI.nowWithOffset
        reactionMessage.sentTimestamp = emojiTimestamp
        val author = textSecurePreferences.getLocalNumber()

        if (author == null) {
            Log.w(TAG, "Unable to locate local number when sending emoji reaction - aborting.")
            return
        } else {
            // Put the message in the database
            val reaction = ReactionRecord(
                messageId = originalMessage.messageId,
                author = author,
                emoji = emoji,
                count = 1,
                dateSent = emojiTimestamp,
                dateReceived = emojiTimestamp
            )
            reactionDb.addReaction(reaction)

            val originalAuthor = if (originalMessage.isOutgoing) {
                fromSerialized(viewModel.blindedPublicKey ?: textSecurePreferences.getLocalNumber()!!)
            } else originalMessage.individualRecipient.address

            // Send it
            reactionMessage.reaction = Reaction.from(originalMessage.timestamp, originalAuthor.toString(), emoji, true)
            if (recipient.isCommunityRecipient) {

                val messageServerId = lokiMessageDb.getServerID(originalMessage.messageId) ?:
                    return Log.w(TAG, "Failed to find message server ID when adding emoji reaction")

                viewModel.openGroup?.let {
                    OpenGroupApi.addReaction(it.room, it.server, messageServerId, emoji)
                }
            } else {
                MessageSender.send(reactionMessage, recipient.address)
            }

            LoaderManager.getInstance(this).restartLoader(0, null, this)
        }
    }

    // Method to remove a emoji reaction from a message.
    // Note: We do not count emoji removal towards the emojiRateLimiterQueue.
    private fun sendEmojiRemoval(emoji: String, originalMessage: MessageRecord) {
        val recipient = viewModel.recipient
        val message = VisibleMessage()
        val emojiTimestamp = SnodeAPI.nowWithOffset
        message.sentTimestamp = emojiTimestamp
        val author = textSecurePreferences.getLocalNumber()

        if (author == null) {
            Log.w(TAG, "Unable to locate local number when removing emoji reaction - aborting.")
            return
        } else {
            reactionDb.deleteReaction(
                emoji,
                MessageId(originalMessage.id, originalMessage.isMms),
                author
            )

            val originalAuthor = if (originalMessage.isOutgoing) {
                fromSerialized(viewModel.blindedPublicKey ?: textSecurePreferences.getLocalNumber()!!)
            } else originalMessage.individualRecipient.address

            message.reaction = Reaction.from(originalMessage.timestamp, originalAuthor.toString(), emoji, false)
            if (recipient.isCommunityRecipient) {

                val messageServerId = lokiMessageDb.getServerID(originalMessage.messageId) ?:
                    return Log.w(TAG, "Failed to find message server ID when removing emoji reaction")

                viewModel.openGroup?.let {
                    OpenGroupApi.deleteReaction(it.room, it.server, messageServerId, emoji)
                }
            } else {
                MessageSender.send(message, recipient.address)
            }
            LoaderManager.getInstance(this).restartLoader(0, null, this)
        }
    }

    override fun onCustomReactionSelected(messageRecord: MessageRecord, hasAddedCustomEmoji: Boolean) {
        val oldRecord = messageRecord.reactions.find { record -> record.author == textSecurePreferences.getLocalNumber() }

        if (oldRecord != null && hasAddedCustomEmoji) {
            reactionDelegate.hide()
            sendEmojiRemoval(oldRecord.emoji, messageRecord)
        } else {
            reactionDelegate.hideForReactWithAny()

            ReactWithAnyEmojiDialogFragment
                .createForMessageRecord(messageRecord, reactWithAnyEmojiStartPage)
                .show(supportFragmentManager, "BOTTOM");
        }
    }

    override fun onReactWithAnyEmojiDialogDismissed() = reactionDelegate.hide()

    override fun onReactWithAnyEmojiSelected(emoji: String, messageId: MessageId) {
        reactionDelegate.hide()
        val message = if (messageId.mms) {
            mmsDb.getMessageRecord(messageId.id)
        } else {
            smsDb.getMessageRecord(messageId.id)
        }
        val oldRecord = reactionDb.getReactions(messageId).find { it.author == textSecurePreferences.getLocalNumber() }
        if (oldRecord?.emoji == emoji) {
            sendEmojiRemoval(emoji, message)
        } else {
            sendEmojiReaction(emoji, message)
        }
    }

    override fun onRemoveReaction(emoji: String, messageId: MessageId) {
        val message = if (messageId.mms) {
            mmsDb.getMessageRecord(messageId.id)
        } else {
            smsDb.getMessageRecord(messageId.id)
        }
        sendEmojiRemoval(emoji, message)
    }

    override fun onEmojiReactionUserTapped(recipient: Recipient) {
        showUserProfileModal(recipient)
    }

    // Called when the user is attempting to clear all instance of a specific emoji
    override fun onClearAll(emoji: String, messageId: MessageId) = viewModel.onEmojiClear(emoji, messageId)

    override fun onMicrophoneButtonMove(event: MotionEvent) {
        val rawX = event.rawX
        val chevronImageView = binding.inputBarRecordingView.chevronImageView
        val slideToCancelTextView = binding.inputBarRecordingView.slideToCancelTextView
        if (rawX < screenWidth / 2) {
            val translationX = rawX - screenWidth / 2
            val sign = -1.0f
            val chevronDamping = 4.0f
            val labelDamping = 3.0f
            val chevronX = (chevronDamping * (sqrt(abs(translationX)) / sqrt(chevronDamping))) * sign
            val labelX = (labelDamping * (sqrt(abs(translationX)) / sqrt(labelDamping))) * sign
            chevronImageView.translationX = chevronX
            slideToCancelTextView.translationX = labelX
        } else {
            chevronImageView.translationX = 0.0f
            slideToCancelTextView.translationX = 0.0f
        }
        if (isValidLockViewLocation(event.rawX.roundToInt(), event.rawY.roundToInt())) {
            if (!isLockViewExpanded) {
                expandVoiceMessageLockView()
                isLockViewExpanded = true
            }
        } else {
            if (isLockViewExpanded) {
                collapseVoiceMessageLockView()
                isLockViewExpanded = false
            }
        }
    }

    override fun onMicrophoneButtonCancel(event: MotionEvent) = hideVoiceMessageUI()

    override fun onMicrophoneButtonUp(event: MotionEvent) {
        if(binding.inputBar.voiceRecorderState != VoiceRecorderState.Recording){
            cancelVoiceMessage()
            return
        }

        val x = event.rawX.roundToInt()
        val y = event.rawY.roundToInt()

        // Lock voice recording on if the button is released over the lock area. AND the
        // voice recording has currently lasted for at least the time it takes to animate
        // the lock area into position. Without this time check we can accidentally lock
        // to recording audio on a quick tap as the lock area animates out from the record
        // audio message button and the pointer-up event catches it mid-animation.
        val currentVoiceMessageDurationMS = System.currentTimeMillis() - voiceMessageStartTimestamp
        if (isValidLockViewLocation(x, y) && currentVoiceMessageDurationMS >= VoiceRecorderConstants.ANIMATE_LOCK_DURATION_MS) {
            binding.inputBarRecordingView.lock()

            // If the user put the record audio button into the lock state then we are still recording audio
            binding.inputBar.voiceRecorderState = VoiceRecorderState.Recording
        }
        else
        {
            // If the user didn't lock voice recording on then we're stopping voice recording
            binding.inputBar.voiceRecorderState = VoiceRecorderState.ShuttingDownAfterRecord

            val recordButtonOverlay = binding.inputBarRecordingView.recordButtonOverlay

            val location = IntArray(2) { 0 }
            recordButtonOverlay.getLocationOnScreen(location)
            val hitRect = Rect(location[0], location[1], location[0] + recordButtonOverlay.width, location[1] + recordButtonOverlay.height)

            // If the up event occurred over the record button overlay we send the voice message..
            if (hitRect.contains(x, y)) {
                sendVoiceMessage()
            } else {
                // ..otherwise if they've released off the button we'll cancel sending.
                cancelVoiceMessage()
            }
        }
    }

    override fun onCharLimitTapped() {
        viewModel.onCharLimitTapped()
    }

    private fun isValidLockViewLocation(x: Int, y: Int): Boolean {
        // We can be anywhere above the lock view and a bit to the side of it (at most `lockViewHitMargin`
        // to the side)
        val lockViewLocation = IntArray(2) { 0 }
        binding.inputBarRecordingView.lockView.getLocationOnScreen(lockViewLocation)
        val hitRect = Rect(lockViewLocation[0] - lockViewHitMargin, 0,
            lockViewLocation[0] + binding.inputBarRecordingView.lockView.width + lockViewHitMargin, lockViewLocation[1] + binding.inputBarRecordingView.lockView.height)
        return hitRect.contains(x, y)
    }

    override fun highlightMessageFromTimestamp(timestamp: Long) {
        // Try to find the message with the given timestamp
        adapter.getItemPositionForTimestamp(timestamp)?.let { targetMessagePosition ->

            // If the view is already visible then we don't have to scroll before highlighting it..
            binding.conversationRecyclerView.findViewHolderForLayoutPosition(targetMessagePosition)?.let { viewHolder ->
                if (viewHolder.itemView is VisibleMessageView) {
                    (viewHolder.itemView as VisibleMessageView).playHighlight()
                    return
                }
            }

            // ..otherwise, set the pending highlight target and trigger a scroll.
            // Note: If the targeted message isn't the very first one then we scroll slightly past it to give it some breathing room.
            // Also: The offset must be negative to provide room above it.
            pendingHighlightMessagePosition = targetMessagePosition
            currentTargetedScrollOffsetPx = if (targetMessagePosition > 0) nonFirstMessageOffsetPx else 0
            linearSmoothScroller.targetPosition = targetMessagePosition
            (binding.conversationRecyclerView.layoutManager as? LinearLayoutManager)?.startSmoothScroll(linearSmoothScroller)

        } ?: Log.i(TAG, "Could not find message with timestamp: $timestamp")
    }

    override fun onReactionClicked(emoji: String, messageId: MessageId, userWasSender: Boolean) {
        val message = if (messageId.mms) {
            mmsDb.getMessageRecord(messageId.id)
        } else {
            smsDb.getMessageRecord(messageId.id)
        }
        if (userWasSender && viewModel.canRemoveReaction) {
            sendEmojiRemoval(emoji, message)
        } else if (!userWasSender && viewModel.canReactToMessages) {
            sendEmojiReaction(emoji, message)
        }
    }

    override fun onReactionLongClicked(messageId: MessageId, emoji: String?) {
<<<<<<< HEAD
        if (viewModel.recipient.isGroupOrCommunityRecipient) {
            val isUserCommunityModerator = viewModel.recipient.takeIf { it.isCommunityRecipient }?.currentUserRole?.canModerate == true
            val fragment = ReactionsDialogFragment.create(messageId, isUserCommunityModerator, emoji, viewModel.canRemoveReaction)
            fragment.show(supportFragmentManager, null)
=======
        if (viewModel.recipient?.isGroupOrCommunityRecipient == true) {
            val isUserModerator = viewModel.openGroup?.let { openGroup ->
                val userPublicKey = textSecurePreferences.getLocalNumber() ?: return@let false
                openGroupManager.isUserModerator(
                    openGroup.id,
                    userPublicKey,
                    viewModel.blindedPublicKey
                )
            } ?: false
            val fragment = ReactionsDialogFragment.create(messageId, isUserModerator, emoji, viewModel.canRemoveReaction)
            fragment.show(supportFragmentManager, TAG_REACTION_FRAGMENT)
>>>>>>> a773a30f
        }
    }

    private fun dismissReactionsDialog() {
        val fragment = supportFragmentManager.findFragmentByTag(TAG_REACTION_FRAGMENT) as? ReactionsDialogFragment
        fragment?.dismissAllowingStateLoss()
    }

    override fun playVoiceMessageAtIndexIfPossible(indexInAdapter: Int) {
        if (!textSecurePreferences.autoplayAudioMessages()) return

        if (indexInAdapter < 0 || indexInAdapter >= adapter.itemCount) { return }
        val viewHolder = binding.conversationRecyclerView.findViewHolderForAdapterPosition(indexInAdapter) as? ConversationAdapter.VisibleMessageViewHolder ?: return
        viewHolder.view.playVoiceMessage()
    }

    override fun showUserProfileModal(recipient: Recipient){
        viewModel.showUserProfileModal(recipient.address)
    }

    override fun sendMessage() {
        val recipient = viewModel.recipient

        // show the unblock dialog when trying to send a message to a blocked contact
        if (recipient.isStandardRecipient && recipient.blocked) {
            BlockedDialog(recipient.address, recipient.displayName()).show(supportFragmentManager, "Blocked Dialog")
            return
        }

        // validate message length before sending
        if(!viewModel.validateMessageLength()) return

        viewModel.beforeSendMessage()

        val sentMessageInfo = if (binding.inputBar.linkPreview != null || binding.inputBar.quote != null) {
            sendAttachments(listOf(), getMessageBody(), binding.inputBar.quote, binding.inputBar.linkPreview)
        } else {
            sendTextOnlyMessage()
        }

        // Jump to the newly sent message once it gets added
        if (sentMessageInfo != null) {
            messageToScrollAuthor.set(sentMessageInfo.first)
            messageToScrollTimestamp.set(sentMessageInfo.second)
        }
    }

    override fun commitInputContent(contentUri: Uri) {
        val recipient = viewModel.recipient
        val mimeType = MediaUtil.getMimeType(this, contentUri)!!
        val filename = FilenameUtils.getFilenameFromUri(this, contentUri, mimeType)
        val media = Media(contentUri, filename, mimeType, 0, 0, 0, 0, null, null)
        startActivityForResult(MediaSendActivity.buildEditorIntent(
            this,
            listOf( media ),
            recipient.address,
            getMessageBody()
        ), PICK_FROM_LIBRARY)
    }

    // If we previously approve this recipient, either implicitly or explicitly, we need to wait for
    // that submission to complete first.
    private suspend fun waitForApprovalJobToBeSubmitted() {
        withContext(Dispatchers.Main) {
            conversationApprovalJob?.join()
            conversationApprovalJob = null
        }
    }

    private fun sendTextOnlyMessage(hasPermissionToSendSeed: Boolean = false): Pair<Address, Long>? {
        val recipient = viewModel.recipient
        val sentTimestamp = SnodeAPI.nowWithOffset
        viewModel.implicitlyApproveRecipient()?.let { conversationApprovalJob = it }
        val text = getMessageBody()
        val userPublicKey = textSecurePreferences.getLocalNumber()
        val isNoteToSelf = (recipient.isStandardRecipient && recipient.address.toString() == userPublicKey)
        if (seed in text && !isNoteToSelf && !hasPermissionToSendSeed) {
            showSessionDialog {
                title(R.string.warning)
                text(R.string.recoveryPasswordWarningSendDescription)
                button(R.string.send) { sendTextOnlyMessage(true) }
                cancelButton()
            }

            return null
        }

        // Create the message
        val message = VisibleMessage().applyExpiryMode(viewModel.address)
        message.sentTimestamp = sentTimestamp
        message.text = text
        val expiresInMillis = viewModel.recipient.expiryMode.expiryMillis
        val outgoingTextMessage = OutgoingTextMessage.from(message, recipient.address, expiresInMillis, 0)

        // Clear the input bar
        binding.inputBar.text = ""
        binding.inputBar.cancelQuoteDraft()
        binding.inputBar.cancelLinkPreviewDraft()
        lifecycleScope.launch(Dispatchers.Default) {
            // Put the message in the database and send it
            message.id = MessageId(smsDb.insertMessageOutbox(
                viewModel.threadId,
                outgoingTextMessage,
                false,
                message.sentTimestamp!!,
                true
            ), false)

            waitForApprovalJobToBeSubmitted()
            MessageSender.send(message, recipient.address)
        }
        // Send a typing stopped message
        typingStatusSender.onTypingStopped(viewModel.threadId)
        return Pair(recipient.address, sentTimestamp)
    }

    private fun sendAttachments(
        attachments: List<Attachment>,
        body: String?,
        quotedMessage: MessageRecord? = binding.inputBar.quote,
        linkPreview: LinkPreview? = null,
        deleteAttachmentFilesAfterSave: Boolean = false,
    ): Pair<Address, Long>? {
        val recipient = viewModel.recipient
        val sentTimestamp = SnodeAPI.nowWithOffset
        viewModel.implicitlyApproveRecipient()?.let { conversationApprovalJob = it }

        // Create the message
        val message = VisibleMessage().applyExpiryMode(viewModel.address)
        message.sentTimestamp = sentTimestamp
        message.text = body
        val quote = quotedMessage?.let {
            val quotedAttachments = (it as? MmsMessageRecord)?.slideDeck?.asAttachments() ?: listOf()
            val sender = if (it.isOutgoing) {
                fromSerialized(viewModel.blindedPublicKey ?: textSecurePreferences.getLocalNumber()!!)
            } else it.individualRecipient.address
            QuoteModel(it.dateSent, sender, it.body, false, quotedAttachments)
        }
        val localQuote = quotedMessage?.let {
            val sender =
                if (it.isOutgoing) fromSerialized(textSecurePreferences.getLocalNumber()!!)
                else it.individualRecipient.address
            quote?.copy(author = sender)
        }
        val expiresInMs = viewModel.recipient.expiryMode.expiryMillis ?: 0
        val expireStartedAtMs = if (viewModel.recipient.expiryMode is ExpiryMode.AfterSend) {
            sentTimestamp
        } else 0
        val outgoingTextMessage = OutgoingMediaMessage.from(message, recipient.address, attachments, localQuote, linkPreview, expiresInMs, expireStartedAtMs)

        // Clear the input bar
        binding.inputBar.text = ""
        binding.inputBar.cancelQuoteDraft()
        binding.inputBar.cancelLinkPreviewDraft()

        // Reset the attachment manager
        attachmentManager.clear()

        // Reset attachments button if needed
        if (isShowingAttachmentOptions) { toggleAttachmentOptions() }

        // do the heavy work in the bg
        lifecycleScope.launch(Dispatchers.Default) {
            runCatching {
                // Put the message in the database and send it
                message.id = MessageId(
                    mmsDb.insertMessageOutbox(
                        outgoingTextMessage,
                        viewModel.threadId,
                        false,
                        runThreadUpdate = true
                    ), mms = true
                )

                if (deleteAttachmentFilesAfterSave) {
                    attachments
                        .asSequence()
                        .mapNotNull { a -> a.dataUri?.takeIf { it.scheme == "file" }?.path?.let(::File) }
                        .filter { it.exists() }
                        .forEach { it.delete() }
                }

                waitForApprovalJobToBeSubmitted()

                MessageSender.send(message, recipient.address, quote, linkPreview)
            }.onFailure {
                withContext(Dispatchers.Main){
                    when (it) {
                        is MmsException -> Toast.makeText(this@ConversationActivityV2, R.string.attachmentsErrorSending, Toast.LENGTH_LONG).show()
                        else -> Toast.makeText(this@ConversationActivityV2, R.string.errorGeneric, Toast.LENGTH_LONG).show()
                    }
                }
            }
        }

        // Send a typing stopped message
        typingStatusSender.onTypingStopped(viewModel.threadId)
        return Pair(recipient.address, sentTimestamp)
    }

    private fun showGIFPicker() {
        val hasSeenGIFMetaDataWarning: Boolean = textSecurePreferences.hasSeenGIFMetaDataWarning()
        if (!hasSeenGIFMetaDataWarning) {
            showSessionDialog {
                title(R.string.giphyWarning)
                text(Phrase.from(context, R.string.giphyWarningDescription).put(APP_NAME_KEY, getString(R.string.app_name)).format())
                button(R.string.theContinue) {
                    textSecurePreferences.setHasSeenGIFMetaDataWarning()
                    selectGif()
                }
                cancelButton()
            }
        } else {
            selectGif()
        }
    }

    private fun selectGif() = AttachmentManager.selectGif(this, PICK_GIF)

    private fun showDocumentPicker() = AttachmentManager.selectDocument(this, PICK_DOCUMENT)

    private fun pickFromLibrary() {
        val recipient = viewModel.recipient
        binding.inputBar.text?.trim()?.let { text ->
            AttachmentManager.selectGallery(this, PICK_FROM_LIBRARY, recipient.address, viewModel.threadId, getMessageBody())
        }
    }

    private fun showCamera() {
        attachmentManager.capturePhoto(
            this,
            TAKE_PHOTO,
            viewModel.address,
            getMessageBody()
        )
    }

    override fun onAttachmentChanged() { /* Do nothing */ }

    override fun onRequestPermissionsResult(requestCode: Int, permissions: Array<out String>, grantResults: IntArray) {
        super.onRequestPermissionsResult(requestCode, permissions, grantResults)
        Permissions.onRequestPermissionsResult(this, requestCode, permissions, grantResults)
    }

    @Deprecated("Deprecated in Java")
    override fun onActivityResult(requestCode: Int, resultCode: Int, intent: Intent?) {
        super.onActivityResult(requestCode, resultCode, intent)

        val mediaPreppedListener = object : ListenableFuture.Listener<Boolean> {

            override fun onSuccess(result: Boolean?) {
                if (result == null) {
                    Log.w(TAG, "Media prepper returned a null result - bailing.")
                    return
                }

                // If the attachment was too large or MediaConstraints.isSatisfied failed for some
                // other reason then we reset the attachment manager & shown buttons then bail..
                if (!result) {
                    attachmentManager.clear()
                    if (isShowingAttachmentOptions) { toggleAttachmentOptions() }
                    return
                }

                // ..otherwise we can attempt to send the attachment(s).
                // Note: The only multi-attachment message type is when sending images - all others
                // attempt send the attachment immediately upon file selection.
                sendAttachments(attachmentManager.buildSlideDeck().asAttachments(), null)
                //todo: The current system sends the document the moment it has been selected, without text (body is set to null above) - We will want to fix this and allow the user to add text with a document AND be able to confirm before sending
                //todo: Simply setting body to getMessageBody() above isn't good enough as it doesn't give the user a chance to confirm their message before sending it.
            }

            override fun onFailure(e: ExecutionException?) {
                Toast.makeText(this@ConversationActivityV2, R.string.attachmentsErrorLoad, Toast.LENGTH_LONG).show()
            }
        }

        // Note: In the case of documents or GIFs, filename provision is performed as part of the
        // `prepMediaForSending` operations, while for images it occurs when Media is created in
        // this class' `commitInputContent` method.
        when (requestCode) {
            PICK_DOCUMENT -> {
                intent ?: return Log.w(TAG, "Failed to get document Intent")
                val uri = intent.data ?: return Log.w(TAG, "Failed to get document Uri")
                prepMediaForSending(uri, AttachmentManager.MediaType.DOCUMENT).addListener(mediaPreppedListener)
            }
            PICK_GIF -> {
                intent ?: return Log.w(TAG, "Failed to get GIF Intent")
                val uri = intent.data ?: return Log.w(TAG, "Failed to get picked GIF Uri")
                val type   = AttachmentManager.MediaType.GIF
                val width  = intent.getIntExtra(GiphyActivity.EXTRA_WIDTH, 0)
                val height = intent.getIntExtra(GiphyActivity.EXTRA_HEIGHT, 0)
                prepMediaForSending(uri, type, width, height).addListener(mediaPreppedListener)
            }
            PICK_FROM_LIBRARY,
            TAKE_PHOTO -> {
                intent ?: return
                val body = intent.getStringExtra(MediaSendActivity.EXTRA_MESSAGE)
                val mediaList = intent.getParcelableArrayListExtra<Media>(MediaSendActivity.EXTRA_MEDIA) ?: return
                val slideDeck = SlideDeck()
                for (media in mediaList) {
                    val mediaFilename: String? = media.filename
                    when {
                        MediaUtil.isVideoType(media.mimeType) -> { slideDeck.addSlide(VideoSlide(this, media.uri, mediaFilename, 0, media.caption))                            }
                        MediaUtil.isGif(media.mimeType)       -> { slideDeck.addSlide(GifSlide(this, media.uri, mediaFilename, 0, media.width, media.height, media.caption))   }
                        MediaUtil.isImageType(media.mimeType) -> { slideDeck.addSlide(ImageSlide(this, media.uri, mediaFilename, 0, media.width, media.height, media.caption)) }
                        else -> {
                            Log.d(TAG, "Asked to send an unexpected media type: '" + media.mimeType + "'. Skipping.")
                        }
                    }
                }
                sendAttachments(slideDeck.asAttachments(), body)
            }
        }
    }

    private fun prepMediaForSending(uri: Uri, type: AttachmentManager.MediaType): ListenableFuture<Boolean>  =  prepMediaForSending(uri, type, null, null)

    private fun prepMediaForSending(uri: Uri, type: AttachmentManager.MediaType, width: Int?, height: Int?): ListenableFuture<Boolean> {
        return attachmentManager.setMedia(glide, uri, type, MediaConstraints.getPushMediaConstraints(), width ?: 0, height ?: 0)
    }

    override fun startRecordingVoiceMessage() {
        Log.i(TAG, "Starting voice message recording at: ${System.currentTimeMillis()} --- ${binding.inputBar.voiceRecorderState}")
        binding.inputBar.voiceRecorderState = VoiceRecorderState.SettingUpToRecord

        if (Permissions.hasAll(this, Manifest.permission.RECORD_AUDIO)) {
            // Cancel any previous recording attempt
            audioRecorderHandle?.cancel()
            audioRecorderHandle = null

            audioRecorderHandle = recordAudio(lifecycleScope, this@ConversationActivityV2).also {
                it.addOnStartedListener { result ->
                    if (result.isSuccess) {
                        showVoiceMessageUI()
                        window.addFlags(WindowManager.LayoutParams.FLAG_KEEP_SCREEN_ON)

                        voiceMessageStartTimestamp = System.currentTimeMillis()
                        binding.inputBar.voiceRecorderState = VoiceRecorderState.Recording

                        // Limit voice messages to 5 minute each
                        stopAudioHandler.postDelayed(stopVoiceMessageRecordingTask, 5.minutes.inWholeMilliseconds)
                    } else {
                        Log.e(TAG, "Error while starting voice message recording", result.exceptionOrNull())
                        hideVoiceMessageUI()
                        binding.inputBar.voiceRecorderState = VoiceRecorderState.Idle
                        Toast.makeText(
                            this@ConversationActivityV2,
                            R.string.audioUnableToRecord,
                            Toast.LENGTH_LONG
                        ).show()
                    }
                }
            }
        } else {
            binding.inputBar.voiceRecorderState = VoiceRecorderState.Idle

            Permissions.with(this)
                .request(Manifest.permission.RECORD_AUDIO)
                .withPermanentDenialDialog(Phrase.from(applicationContext, R.string.permissionsMicrophoneAccessRequired)
                    .put(APP_NAME_KEY, getString(R.string.app_name))
                    .format().toString())
                .execute()
        }
    }

    private fun stopRecording(send: Boolean) {
        // When the record voice message button is released we always need to reset the UI and cancel
        // any further recording operation.
        hideVoiceMessageUI()
        window.clearFlags(WindowManager.LayoutParams.FLAG_KEEP_SCREEN_ON)

        binding.inputBar.voiceRecorderState = VoiceRecorderState.Idle

        // Clear the audio session immediately for the next recording attempt
        val handle = audioRecorderHandle
        audioRecorderHandle = null
        stopAudioHandler.removeCallbacks(stopVoiceMessageRecordingTask)

        if (handle == null) {
            Log.w(TAG, "Audio recorder handle is null - cannot stop recording")
            return
        }

        if (!MediaUtil.voiceMessageMeetsMinimumDuration(System.currentTimeMillis() - voiceMessageStartTimestamp)) {
            handle.cancel()
            // If the voice message is too short, we show a toast and return early
            Log.w(TAG, "Voice message is too short: ${System.currentTimeMillis() - voiceMessageStartTimestamp}ms")
            voiceNoteTooShortToast.setText(applicationContext.getString(R.string.messageVoiceErrorShort))
            showVoiceMessageToastIfNotAlreadyVisible()
            return
        }

        // If we don't send, we'll cancel the audio recording
        if (!send) {
            handle.cancel()
            return
        }

        // If we do send, we will stop the audio recording, wait for it to complete successfully,
        // then send the audio message as an attachment.
        lifecycleScope.launch {
            try {
                val result = handle.stop()

                // Generate a filename from the current time such as: "Session-VoiceMessage_2025-01-08-152733.aac"
                val voiceMessageFilename = FilenameUtils.constructNewVoiceMessageFilename(applicationContext)

                val audioSlide = AudioSlide(this@ConversationActivityV2,
                    Uri.fromFile(result.file),
                    voiceMessageFilename,
                    result.length,
                    MediaTypes.AUDIO_MP4,
                    true,
                    result.duration.inWholeMilliseconds)

                val slideDeck = SlideDeck()
                slideDeck.addSlide(audioSlide)
                sendAttachments(slideDeck.asAttachments(), body = null, deleteAttachmentFilesAfterSave = true)

            } catch (ec: CancellationException) {
                // If we get cancelled then do nothing
                throw ec
            } catch (ec: Exception) {
                Log.e(TAG, "Error while recording", ec)
                Toast.makeText(this@ConversationActivityV2, R.string.audioUnableToRecord, Toast.LENGTH_LONG).show()
            }
        }
    }

    override fun sendVoiceMessage() {
        Log.i(TAG, "Sending voice message at: ${System.currentTimeMillis()}")

        stopRecording(true)
    }

    // Cancel voice message is called when the user is press-and-hold recording a voice message and then
    // slides the microphone icon left, or when they lock voice recording on but then later click Cancel.
    override fun cancelVoiceMessage() {
        stopRecording(false)
    }

    override fun selectMessages(messages: Set<MessageRecord>) {
        selectMessage(messages.first())
    }

    // Note: The messages in the provided set may be a single message, or multiple if there are a
    // group of selected messages.
    override fun deleteMessages(messages: Set<MessageRecord>) {
        viewModel.handleMessagesDeletion(messages)
        endActionMode()
    }

    override fun banUser(messages: Set<MessageRecord>) {
        showSessionDialog {
            title(R.string.banUser)
            text(R.string.communityBanDescription)
            dangerButton(R.string.theContinue) { viewModel.banUser(messages.first().individualRecipient.address); endActionMode() }
            cancelButton(::endActionMode)
        }
    }

    override fun banAndDeleteAll(messages: Set<MessageRecord>) {
        showSessionDialog {
            title(R.string.banDeleteAll)
            text(R.string.communityBanDeleteDescription)
            dangerButton(R.string.theContinue) { viewModel.banAndDeleteAll(messages.first()); endActionMode() }
            cancelButton(::endActionMode)
        }
    }

    override fun copyMessages(messages: Set<MessageRecord>) {
        val sortedMessages = messages.sortedBy { it.dateSent }
        val messageSize = sortedMessages.size
        val builder = StringBuilder()
        val messageIterator = sortedMessages.iterator()
        while (messageIterator.hasNext()) {
            val message = messageIterator.next()
            val body = MentionUtilities.highlightMentions(
                text = message.body,
                formatOnly = true, // no styling here, only text formatting
                threadID = viewModel.threadId,
                context = this
            )

            if (TextUtils.isEmpty(body)) { continue }
            if (messageSize > 1) {
                val formattedTimestamp = dateUtils.getDisplayFormattedTimeSpanString(
                    message.timestamp
                )
                builder.append("$formattedTimestamp: ")
            }
            builder.append(body)
            if (messageIterator.hasNext()) {
                builder.append('\n')
            }
        }
        if (builder.isNotEmpty() && builder[builder.length - 1] == '\n') {
            builder.deleteCharAt(builder.length - 1)
        }
        val result = builder.toString()
        if (TextUtils.isEmpty(result)) { return }
        val manager = getSystemService(CLIPBOARD_SERVICE) as ClipboardManager
        manager.setPrimaryClip(ClipData.newPlainText("Message Content", result))
        Toast.makeText(this, R.string.copied, Toast.LENGTH_SHORT).show()
        endActionMode()
    }

    private fun copyAccountID(messages: Set<MessageRecord>) {
        val accountID = messages.first().individualRecipient.address.toString()
        val clip = ClipData.newPlainText("Account ID", accountID)
        val manager = getSystemService(CLIPBOARD_SERVICE) as ClipboardManager
        manager.setPrimaryClip(clip)
        Toast.makeText(this, R.string.copied, Toast.LENGTH_SHORT).show()
        endActionMode()
    }

    override fun resyncMessage(messages: Set<MessageRecord>) {
        messages.iterator().forEach { messageRecord ->
            ResendMessageUtilities.resend(this, messageRecord, viewModel.blindedPublicKey, isResync = true)
        }
        endActionMode()
    }

    override fun resendMessage(messages: Set<MessageRecord>) {
        messages.iterator().forEach { messageRecord ->
            ResendMessageUtilities.resend(this, messageRecord, viewModel.blindedPublicKey)
        }
        endActionMode()
    }

    private val handleMessageDetail = registerForActivityResult(ActivityResultContracts.StartActivityForResult()) { result: ActivityResult ->
        val message = result.data?.let { IntentCompat.getParcelableExtra(it, MessageDetailActivity.MESSAGE_ID, MessageId::class.java) }
            ?.let(mmsSmsDb::getMessageById)

        val set = setOfNotNull(message)

        when (result.resultCode) {
            ON_REPLY -> reply(set)
            ON_RESEND -> resendMessage(set)
            ON_DELETE -> deleteMessages(set)
            ON_COPY -> copyMessages(set)
            ON_SAVE -> {
                if(message is MmsMessageRecord) saveAttachmentsIfPossible(setOf(message))
            }
        }
    }

    override fun showMessageDetail(messages: Set<MessageRecord>) {
        Intent(this, MessageDetailActivity::class.java)
            .apply { putExtra(MessageDetailActivity.MESSAGE_ID, messages.first().let {
                MessageId(it.id, it.isMms)
            }) }
            .let {
                handleMessageDetail.launch(it)
                overridePendingTransition(R.anim.slide_from_right, R.anim.slide_to_left)
            }

        endActionMode()
    }

    private fun saveAttachments(message: MmsMessageRecord) {
        val attachments: List<SaveAttachmentTask.Attachment?> = Stream.of(message.slideDeck.slides)
            .filter { s: Slide -> s.uri != null && (s.hasImage() || s.hasVideo() || s.hasAudio() || s.hasDocument()) }
            .map { s: Slide -> SaveAttachmentTask.Attachment(s.uri!!, s.contentType, message.dateReceived, s.filename) }
            .toList()
        if (attachments.isNotEmpty()) {
            val saveTask = SaveAttachmentTask(this)
            saveTask.executeOnExecutor(AsyncTask.THREAD_POOL_EXECUTOR, *attachments.toTypedArray())
            if (!message.isOutgoing) { sendMediaSavedNotification() }
            return
        }
        // Implied else that there were no attachment(s)
        Toast.makeText(this, resources.getString(R.string.attachmentsSaveError), Toast.LENGTH_LONG).show()
    }

    private fun hasPermission(permission: String): Boolean {
        val result = ContextCompat.checkSelfPermission(this, permission)
        return result == PackageManager.PERMISSION_GRANTED
    }

    override fun saveAttachmentsIfPossible(messages: Set<MessageRecord>) {
        val message = messages.first() as MmsMessageRecord

        // Note: The save option is only added to the menu in ConversationReactionOverlay.getMenuActionItems
        // if the attachment has finished downloading, so we don't really have to check for message.isMediaPending
        // here - but we'll do it anyway and bail should that be the case as a defensive programming strategy.
        if (message.isMediaPending) {
            Log.w(TAG, "Somehow we were asked to download an attachment before it had finished downloading - aborting download.")
            return
        }

        // Before saving an attachment, regardless of Android API version or permissions, we always want to ensure
        // that we've warned the user just _once_ that any attachments they save can be accessed by other apps.
        val haveWarned = TextSecurePreferences.getHaveWarnedUserAboutSavingAttachments(this)
        if (haveWarned) {
            // On Android versions below 29 we require the WRITE_EXTERNAL_STORAGE permission to save attachments.
            if (Build.VERSION.SDK_INT <= Build.VERSION_CODES.P) {
                // Save the attachment(s) then bail if we already have permission to do so
                if (hasPermission(Manifest.permission.WRITE_EXTERNAL_STORAGE)) {
                    saveAttachments(message)
                    return
                } else {
                    /* If we don't have the permission then do nothing - which means we continue on to the SaveAttachmentTask part below where we ask for permissions */
                }
            } else {
                // On more modern versions of Android on API 30+ WRITE_EXTERNAL_STORAGE is no longer used and we can just
                // save files to the public directories like "Downloads", "Pictures" etc.
                saveAttachments(message)
                return
            }
        }

        // ..otherwise we must ask for it first (only on Android APIs up to 28).
        SaveAttachmentTask.showOneTimeWarningDialogOrSave(this) {
            Permissions.with(this)
                .request(Manifest.permission.WRITE_EXTERNAL_STORAGE)
                .maxSdkVersion(Build.VERSION_CODES.P) // P is 28
                .withPermanentDenialDialog(Phrase.from(applicationContext, R.string.permissionsStorageDeniedLegacy)
                    .put(APP_NAME_KEY, getString(R.string.app_name))
                    .format().toString())
                .onAnyDenied {
                    endActionMode()

                    // If permissions were denied inform the user that we can't proceed without them and offer to take the user to Settings
                    showSessionDialog {
                        title(R.string.permissionsRequired)

                        val txt = Phrase.from(applicationContext, R.string.permissionsStorageDeniedLegacy)
                            .put(APP_NAME_KEY, getString(R.string.app_name))
                            .format().toString()
                        text(txt)

                        // Take the user directly to the settings app for Session to grant the permission if they
                        // initially denied it but then have a change of heart when they realise they can't
                        // proceed without it.
                        dangerButton(R.string.theContinue) {
                            val intent = Intent(Settings.ACTION_APPLICATION_DETAILS_SETTINGS)
                            intent.addFlags(Intent.FLAG_ACTIVITY_NEW_TASK)
                            val uri = Uri.fromParts("package", packageName, null)
                            intent.setData(uri)
                            startActivity(intent)
                        }

                        button(R.string.cancel)
                    }
                }
                .onAllGranted {
                    endActionMode()
                    saveAttachments(message)
                }
                .execute()
        }
    }

    override fun reply(messages: Set<MessageRecord>) {
        val recipient = viewModel.recipient

        // hide search if open
        if(binding.searchBottomBar.isVisible) onSearchClosed()

        messages.firstOrNull()?.let { binding.inputBar.draftQuote(recipient, it, glide) }
        endActionMode()
    }

    override fun destroyActionMode() {
        this.actionMode = null
    }

    private fun sendScreenshotNotification() {
        val recipient = viewModel.recipient
        if (recipient.isGroupOrCommunityRecipient) return
        val kind = DataExtractionNotification.Kind.Screenshot()
        val message = DataExtractionNotification(kind)
        MessageSender.send(message, recipient.address)
    }

    private fun sendMediaSavedNotification() {
        val recipient = viewModel.recipient
        if (recipient.isGroupOrCommunityRecipient) { return }
        val timestamp = SnodeAPI.nowWithOffset
        val kind = DataExtractionNotification.Kind.MediaSaved(timestamp)
        val message = DataExtractionNotification(kind)
        MessageSender.send(message, recipient.address)
    }

    private fun endActionMode() {
        actionMode?.finish()
        actionMode = null
    }
    // endregion

    // region General
    private fun getMessageBody(): String {
        return mentionViewModel.normalizeMessageBody()
    }
    // endregion

    // region Search
    private fun setUpSearchResultObserver() {
        searchViewModel.searchResults.observe(this, Observer { result: SearchViewModel.SearchResult? ->
            if (result == null) return@Observer
            if (result.getResults().isNotEmpty()) {
                result.getResults()[result.position]?.let {
                    jumpToMessage(it.messageRecipient.address, it.sentTimestampMs, true) {
                        searchViewModel.onMissingResult()
                    }
                }
            }

            binding.searchBottomBar.setData(result.position, result.getResults().size, searchViewModel.searchQuery.value)
        })
    }

    fun onSearchOpened() {
        viewModel.onSearchOpened()
        searchViewModel.onSearchOpened()
        binding.searchBottomBar.visibility = View.VISIBLE
        binding.searchBottomBar.setData(0, 0, searchViewModel.searchQuery.value)
        binding.inputBar.visibility = View.GONE
        binding.root.requestApplyInsets()

    }

    fun onSearchClosed() {
        viewModel.onSearchClosed()
        searchViewModel.onSearchClosed()
        binding.searchBottomBar.visibility = View.GONE
        binding.inputBar.visibility = View.VISIBLE
        binding.root.requestApplyInsets()
        adapter.onSearchQueryUpdated(null)
        invalidateOptionsMenu()
    }

    fun onSearchQueryUpdated(query: String) {
        binding.searchBottomBar.showLoading()
        searchViewModel.onQueryUpdated(query, viewModel.threadId)
        adapter.onSearchQueryUpdated(query.takeUnless { it.length < 2 })
    }

    override fun onSearchMoveUpPressed() {
        this.searchViewModel.onMoveUp()
    }

    override fun onSearchMoveDownPressed() {
        this.searchViewModel.onMoveDown()
    }

    private fun jumpToMessage(author: Address, timestamp: Long, highlight: Boolean, onMessageNotFound: Runnable?) {
        SimpleTask.run(lifecycle, {
            mmsSmsDb.getMessagePositionInConversation(viewModel.threadId, timestamp, author, false)
        }) { p: Int -> moveToMessagePosition(p, highlight, onMessageNotFound) }
    }

    private fun moveToMessagePosition(position: Int, highlight: Boolean, onMessageNotFound: Runnable?) {
        if (position >= 0) {
            binding.conversationRecyclerView.scrollToPosition(position)

            if (highlight) {
                runOnUiThread {
                    highlightViewAtPosition(position)
                }
            }
        } else {
            onMessageNotFound?.run()
        }
    }
    // endregion

    inner class ReactionsToolbarListener constructor(val message: MessageRecord) : OnActionSelectedListener {

        override fun onActionSelected(action: ConversationReactionOverlay.Action) {
            val selectedItems = setOf(message)
            when (action) {
                ConversationReactionOverlay.Action.REPLY -> reply(selectedItems)
                ConversationReactionOverlay.Action.RESYNC -> resyncMessage(selectedItems)
                ConversationReactionOverlay.Action.RESEND -> resendMessage(selectedItems)
                ConversationReactionOverlay.Action.DOWNLOAD -> saveAttachmentsIfPossible(selectedItems)
                ConversationReactionOverlay.Action.COPY_MESSAGE -> copyMessages(selectedItems)
                ConversationReactionOverlay.Action.VIEW_INFO -> showMessageDetail(selectedItems)
                ConversationReactionOverlay.Action.SELECT -> selectMessages(selectedItems)
                ConversationReactionOverlay.Action.DELETE -> deleteMessages(selectedItems)
                ConversationReactionOverlay.Action.BAN_AND_DELETE_ALL -> banAndDeleteAll(selectedItems)
                ConversationReactionOverlay.Action.BAN_USER -> banUser(selectedItems)
                ConversationReactionOverlay.Action.COPY_ACCOUNT_ID -> copyAccountID(selectedItems)
            }
        }
    }

    // AdapterDataObserver implementation to scroll us to the bottom of the ConversationRecyclerView
    // when we're already near the bottom and we send or receive a message.
    inner class ConversationAdapterDataObserver(val recyclerView: ConversationRecyclerView, val adapter: ConversationAdapter) : RecyclerView.AdapterDataObserver() {
        override fun onChanged() {
            super.onChanged()
            // scrolled to bottom has a leniency of 50dp, so if we are within the 50dp but not fully at the bottom, scroll down
            if (recyclerView.isNearBottom && !recyclerView.isFullyScrolled) {
                recyclerView.smoothScrollToPosition(adapter.itemCount)
            }
        }
    }

}<|MERGE_RESOLUTION|>--- conflicted
+++ resolved
@@ -1996,24 +1996,10 @@
     }
 
     override fun onReactionLongClicked(messageId: MessageId, emoji: String?) {
-<<<<<<< HEAD
         if (viewModel.recipient.isGroupOrCommunityRecipient) {
             val isUserCommunityModerator = viewModel.recipient.takeIf { it.isCommunityRecipient }?.currentUserRole?.canModerate == true
             val fragment = ReactionsDialogFragment.create(messageId, isUserCommunityModerator, emoji, viewModel.canRemoveReaction)
-            fragment.show(supportFragmentManager, null)
-=======
-        if (viewModel.recipient?.isGroupOrCommunityRecipient == true) {
-            val isUserModerator = viewModel.openGroup?.let { openGroup ->
-                val userPublicKey = textSecurePreferences.getLocalNumber() ?: return@let false
-                openGroupManager.isUserModerator(
-                    openGroup.id,
-                    userPublicKey,
-                    viewModel.blindedPublicKey
-                )
-            } ?: false
-            val fragment = ReactionsDialogFragment.create(messageId, isUserModerator, emoji, viewModel.canRemoveReaction)
             fragment.show(supportFragmentManager, TAG_REACTION_FRAGMENT)
->>>>>>> a773a30f
         }
     }
 
