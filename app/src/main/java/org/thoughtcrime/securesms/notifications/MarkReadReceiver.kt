package org.thoughtcrime.securesms.notifications

import android.content.BroadcastReceiver
import android.content.Context
import android.content.Intent
import androidx.core.app.NotificationManagerCompat
import dagger.hilt.android.AndroidEntryPoint
import kotlinx.coroutines.GlobalScope
import kotlinx.coroutines.launch
import org.session.libsession.database.StorageProtocol
import org.session.libsession.database.userAuth
import org.session.libsession.messaging.MessagingModuleConfiguration
import org.session.libsession.messaging.MessagingModuleConfiguration.Companion.shared
import org.session.libsession.messaging.messages.control.ReadReceipt
import org.session.libsession.messaging.sending_receiving.MessageSender.send
import org.session.libsession.snode.SnodeAPI
import org.session.libsession.snode.SnodeAPI.nowWithOffset
import org.session.libsession.snode.SnodeClock
import org.session.libsession.utilities.TextSecurePreferences.Companion.isReadReceiptsEnabled
import org.session.libsession.utilities.associateByNotNull
import org.session.libsession.utilities.recipients.BasicRecipient
import org.session.libsession.utilities.recipients.isGroupOrCommunityRecipient
import org.session.libsignal.utilities.Log
import org.thoughtcrime.securesms.conversation.disappearingmessages.ExpiryType
import org.thoughtcrime.securesms.database.MarkedMessageInfo
import org.thoughtcrime.securesms.database.model.content.DisappearingMessageUpdate
import org.thoughtcrime.securesms.dependencies.DatabaseComponent
import javax.inject.Inject

@AndroidEntryPoint
class MarkReadReceiver : BroadcastReceiver() {
    @Inject
    lateinit var storage: StorageProtocol

    @Inject
    lateinit var clock: SnodeClock

    override fun onReceive(context: Context, intent: Intent) {
        if (CLEAR_ACTION != intent.action) return
        val threadIds = intent.getLongArrayExtra(THREAD_IDS_EXTRA) ?: return
        NotificationManagerCompat.from(context).cancel(intent.getIntExtra(NOTIFICATION_ID_EXTRA, -1))
        GlobalScope.launch {
            val currentTime = clock.currentTimeMills()
            threadIds.forEach {
                Log.i(TAG, "Marking as read: $it")
                storage.markConversationAsRead(
                    threadId = it,
                    lastSeenTime = currentTime,
                    force = true
                )
            }
        }
    }

    companion object {
        private val TAG = MarkReadReceiver::class.java.simpleName
        const val CLEAR_ACTION = "network.loki.securesms.notifications.CLEAR"
        const val THREAD_IDS_EXTRA = "thread_ids"
        const val NOTIFICATION_ID_EXTRA = "notification_id"

        @JvmStatic
        fun process(
            context: Context,
            markedReadMessages: List<MarkedMessageInfo>
        ) {
            if (markedReadMessages.isEmpty()) return

            sendReadReceipts(context, markedReadMessages)

            val mmsSmsDatabase = DatabaseComponent.get(context).mmsSmsDatabase()

            val threadDb = DatabaseComponent.get(context).threadDatabase()

            // start disappear after read messages except TimerUpdates in groups.
            markedReadMessages
                .asSequence()
                .filter { it.expiryType == ExpiryType.AFTER_READ }
                .filter { mmsSmsDatabase.getMessageById(it.expirationInfo.id)?.run {
<<<<<<< HEAD
                    isExpirationTimerUpdate && threadDb.getRecipientForThreadId(threadId)?.isGroupOrCommunity == true } == false
=======
                    (messageContent is DisappearingMessageUpdate)
                            && threadDb.getRecipientForThreadId(threadId)?.isGroupOrCommunityRecipient == true } == false
                }
                .forEach {
                    val db = if (it.expirationInfo.id.mms) {
                        DatabaseComponent.get(context).mmsDatabase()
                    } else {
                        DatabaseComponent.get(context).smsDatabase()
                    }

                    db.markExpireStarted(it.expirationInfo.id.id, nowWithOffset)
>>>>>>> f639dd3d
                }

            hashToDisappearAfterReadMessage(context, markedReadMessages)?.let { hashToMessages ->
                GlobalScope.launch {
                    try {
                        shortenExpiryOfDisappearingAfterRead(hashToMessages)
                    } catch (e: Exception) {
                        Log.e(TAG, "Failed to fetch updated expiries and schedule deletion", e)
                    }
                }
            }
        }

        private fun hashToDisappearAfterReadMessage(
            context: Context,
            markedReadMessages: List<MarkedMessageInfo>
        ): Map<String, MarkedMessageInfo>? {
            val loki = DatabaseComponent.get(context).lokiMessageDatabase()

            return markedReadMessages
                .filter { it.expiryType == ExpiryType.AFTER_READ }
                .associateByNotNull { it.expirationInfo.run { loki.getMessageServerHash(id) } }
                .takeIf { it.isNotEmpty() }
        }

        private fun shortenExpiryOfDisappearingAfterRead(
            hashToMessage: Map<String, MarkedMessageInfo>
        ) {
            hashToMessage.entries
                .groupBy(
                    keySelector =  { it.value.expirationInfo.expiresIn },
                    valueTransform = { it.key }
                ).forEach { (expiresIn, hashes) ->
                    SnodeAPI.alterTtl(
                        messageHashes = hashes,
                        newExpiry = nowWithOffset + expiresIn,
                        auth = checkNotNull(shared.storage.userAuth) { "No authorized user" },
                        shorten = true
                    )
                }
        }

        private val BasicRecipient.shouldSendReadReceipt: Boolean
            get() = when (this) {
                is BasicRecipient.Contact -> approved && !blocked
                is BasicRecipient.Generic -> !isGroupOrCommunityRecipient && !blocked
                else -> false
            }

        private fun sendReadReceipts(
            context: Context,
            markedReadMessages: List<MarkedMessageInfo>
        ) {
            if (!isReadReceiptsEnabled(context)) return

            val recipientRepository = MessagingModuleConfiguration.shared.recipientRepository

            markedReadMessages.map { it.syncMessageId }
                .filter { recipientRepository.getBasicRecipientFast(it.address)?.shouldSendReadReceipt == true }
                .groupBy { it.address }
                .forEach { (address, messages) ->
                    messages.map { it.timetamp }
                        .let(::ReadReceipt)
                        .apply { sentTimestamp = nowWithOffset }
                        .let { send(it, address) }
                }
        }
    }
}<|MERGE_RESOLUTION|>--- conflicted
+++ resolved
@@ -76,11 +76,8 @@
                 .asSequence()
                 .filter { it.expiryType == ExpiryType.AFTER_READ }
                 .filter { mmsSmsDatabase.getMessageById(it.expirationInfo.id)?.run {
-<<<<<<< HEAD
-                    isExpirationTimerUpdate && threadDb.getRecipientForThreadId(threadId)?.isGroupOrCommunity == true } == false
-=======
                     (messageContent is DisappearingMessageUpdate)
-                            && threadDb.getRecipientForThreadId(threadId)?.isGroupOrCommunityRecipient == true } == false
+                            && threadDb.getRecipientForThreadId(threadId)?.isGroupOrCommunity == true } == false
                 }
                 .forEach {
                     val db = if (it.expirationInfo.id.mms) {
@@ -90,7 +87,6 @@
                     }
 
                     db.markExpireStarted(it.expirationInfo.id.id, nowWithOffset)
->>>>>>> f639dd3d
                 }
 
             hashToDisappearAfterReadMessage(context, markedReadMessages)?.let { hashToMessages ->
