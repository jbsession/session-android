--- conflicted
+++ resolved
@@ -13,13 +13,8 @@
 import androidx.work.WorkerParameters
 import dagger.assisted.Assisted
 import dagger.assisted.AssistedInject
-import kotlinx.coroutines.CancellationException
 import kotlinx.coroutines.Deferred
-import kotlinx.coroutines.GlobalScope
-import kotlinx.coroutines.SupervisorJob
 import kotlinx.coroutines.async
-import kotlinx.coroutines.cancelAndJoin
-import kotlinx.coroutines.launch
 import kotlinx.coroutines.supervisorScope
 import org.session.libsession.database.StorageProtocol
 import org.session.libsession.database.userAuth
@@ -100,56 +95,13 @@
 
         try {
             Log.v(TAG, "Performing background poll for ${requestTargets.joinToString { it.name }}.")
-            // The polling process is independent from the worker's lifecycle, once it's started
-            // it can't be safely cancelled.
-            // This is fixed on dev and we can discard the workaround.
-            GlobalScope.async(SupervisorJob()) {
+            supervisorScope {
                 val tasks = mutableListOf<Deferred<*>>()
 
                 // DMs
                 if (requestTargets.contains(Target.ONE_TO_ONE)) {
                     tasks += async {
                         Log.d(TAG, "Polling messages.")
-<<<<<<< HEAD
-                        val params = SnodeAPI.getMessages(userAuth).await().map { (envelope, serverHash) ->
-                            MessageReceiveParameters(envelope.toByteArray(), serverHash, null)
-                        }
-
-                        // FIXME: Using a job here seems like a bad idea...
-                        BatchMessageReceiveJob(params).executeAsync("background")
-                        Log.d(TAG, "Polling messages finished.")
-                    }
-                }
-
-                // Legacy groups
-                if (requestTargets.contains(Target.LEGACY_GROUPS)) {
-                    val poller = LegacyClosedGroupPollerV2(storage, deprecationManager)
-
-                    storage.getAllLegacyGroupPublicKeys()
-                        .mapTo(tasks) { key ->
-                            async {
-                                Log.d(TAG, "Polling legacy group ${key.substring(0, 8)}...")
-                                poller.poll(key)
-                                Log.d(TAG, "Polling legacy group finished.")
-                            }
-                        }
-                }
-
-                // Open groups
-                if (requestTargets.contains(Target.OPEN_GROUPS)) {
-                    lokiThreadDatabase.getAllOpenGroups()
-                        .mapTo(hashSetOf()) { it.value.server }
-                        .mapTo(tasks) { server ->
-                            async {
-                                Log.d(TAG, "Polling open group server $server.")
-                                OpenGroupPoller(server, null)
-                                    .apply { hasStarted = true }
-                                    .poll()
-                                    .await()
-                                Log.d(TAG, "Polling Open group finished.")
-                            }
-                        }
-=======
                         pollerManager.pollOnce()
                     }
                 }
@@ -160,7 +112,6 @@
                         Log.d(TAG, "Polling open groups.")
                         openGroupPollerManager.pollAllOpenGroupsOnce()
                     }
->>>>>>> 57cbbca1
                 }
 
                 // Close group
@@ -168,7 +119,6 @@
                     tasks += async {
                         Log.d(TAG, "Polling all groups.")
                         groupPollerManager.pollAllGroupsOnce()
-                        Log.d(TAG, "Polling groups finished.")
                     }
                 }
 
@@ -186,14 +136,10 @@
                 if (caughtException != null) {
                     throw caughtException
                 }
-            }.await()
+            }
 
             return Result.success()
-        } catch (c: CancellationException) {
-            Log.v(TAG, "Background poll cancelled")
-            throw c
-        }
-        catch (exception: Exception) {
+        } catch (exception: Exception) {
             Log.e(TAG, "Background poll failed due to error: ${exception.message}.", exception)
             return Result.retry()
         }
