/* Copyright (C) 2013 Open Whisper Systems
 *
 * This program is free software: you can redistribute it and/or modify
 * it under the terms of the GNU General Public License as published by
 * the Free Software Foundation, either version 3 of the License, or
 * (at your option) any later version.
 *
 * This program is distributed in the hope that it will be useful,
 * but WITHOUT ANY WARRANTY; without even the implied warranty of
 * MERCHANTABILITY or FITNESS FOR A PARTICULAR PURPOSE.  See the
 * GNU General Public License for more details.
 *
 * You should have received a copy of the GNU General Public License
 * along with this program.  If not, see <http://www.gnu.org/licenses/>.
 */
package org.thoughtcrime.securesms

import android.app.Application
import android.content.Context
import android.content.Intent
import android.os.AsyncTask
import android.os.Handler
import android.os.HandlerThread
import android.widget.Toast
import androidx.annotation.StringRes
import androidx.core.content.pm.ShortcutInfoCompat
import androidx.core.content.pm.ShortcutManagerCompat
import androidx.core.graphics.drawable.IconCompat
import androidx.hilt.work.HiltWorkerFactory
import androidx.lifecycle.DefaultLifecycleObserver
import androidx.lifecycle.LifecycleOwner
import androidx.lifecycle.ProcessLifecycleOwner
import androidx.work.Configuration
import com.squareup.phrase.Phrase
import dagger.Lazy
import dagger.hilt.EntryPoints
import dagger.hilt.android.HiltAndroidApp
import network.loki.messenger.BuildConfig
import network.loki.messenger.R
import network.loki.messenger.libsession_util.util.Logger.initLogger
import nl.komponents.kovenant.android.startKovenant
import nl.komponents.kovenant.android.stopKovenant
import org.conscrypt.Conscrypt
import org.session.libsession.database.MessageDataProvider
import org.session.libsession.messaging.MessagingModuleConfiguration
import org.session.libsession.messaging.MessagingModuleConfiguration.Companion.configure
import org.session.libsession.messaging.groups.GroupManagerV2
import org.session.libsession.messaging.groups.LegacyGroupDeprecationManager
import org.session.libsession.messaging.notifications.TokenFetcher
import org.session.libsession.messaging.sending_receiving.notifications.MessageNotifier
import org.session.libsession.messaging.sending_receiving.pollers.LegacyClosedGroupPollerV2
import org.session.libsession.messaging.sending_receiving.pollers.Poller
import org.session.libsession.snode.SnodeClock
import org.session.libsession.snode.SnodeModule.Companion.configure
import org.session.libsession.utilities.Device
import org.session.libsession.utilities.Environment
import org.session.libsession.utilities.ProfilePictureUtilities.resubmitProfilePictureIfNeeded
import org.session.libsession.utilities.SSKEnvironment.Companion.configure
import org.session.libsession.utilities.SSKEnvironment.ProfileManagerProtocol
import org.session.libsession.utilities.TextSecurePreferences
import org.session.libsession.utilities.TextSecurePreferences.Companion.pushSuffix
import org.session.libsession.utilities.Toaster
import org.session.libsession.utilities.UsernameUtils
import org.session.libsession.utilities.WindowDebouncer
import org.session.libsignal.utilities.HTTP.isConnectedToNetwork
import org.session.libsignal.utilities.JsonUtil
import org.session.libsignal.utilities.Log
import org.session.libsignal.utilities.ThreadUtils.queue
import org.signal.aesgcmprovider.AesGcmProvider
import org.thoughtcrime.securesms.AppContext.configureKovenant
import org.thoughtcrime.securesms.components.TypingStatusSender
import org.thoughtcrime.securesms.configs.ConfigUploader
import org.thoughtcrime.securesms.database.EmojiSearchDatabase
import org.thoughtcrime.securesms.database.LastSentTimestampCache
import org.thoughtcrime.securesms.database.LokiAPIDatabase
import org.thoughtcrime.securesms.database.Storage
import org.thoughtcrime.securesms.database.model.EmojiSearchData
import org.thoughtcrime.securesms.debugmenu.DebugActivity
import org.thoughtcrime.securesms.dependencies.AppComponent
import org.thoughtcrime.securesms.dependencies.ConfigFactory
import org.thoughtcrime.securesms.dependencies.DatabaseComponent
import org.thoughtcrime.securesms.dependencies.DatabaseModule.init
import org.thoughtcrime.securesms.emoji.EmojiSource.Companion.refresh
import org.thoughtcrime.securesms.groups.ExpiredGroupManager
import org.thoughtcrime.securesms.groups.GroupPollerManager
import org.thoughtcrime.securesms.groups.OpenGroupManager.startPolling
import org.thoughtcrime.securesms.groups.OpenGroupManager.stopPolling
import org.thoughtcrime.securesms.groups.handler.AdminStateSync
import org.thoughtcrime.securesms.groups.handler.CleanupInvitationHandler
import org.thoughtcrime.securesms.groups.handler.DestroyedGroupSync
import org.thoughtcrime.securesms.groups.handler.RemoveGroupMemberHandler
import org.thoughtcrime.securesms.jobmanager.impl.NetworkConstraint
import org.thoughtcrime.securesms.logging.AndroidLogger
import org.thoughtcrime.securesms.logging.PersistentLogger
import org.thoughtcrime.securesms.logging.UncaughtExceptionLogger
import org.thoughtcrime.securesms.notifications.BackgroundPollManager
import org.thoughtcrime.securesms.notifications.NotificationChannels
import org.thoughtcrime.securesms.notifications.PushRegistrationHandler
import org.thoughtcrime.securesms.providers.BlobProvider
import org.thoughtcrime.securesms.service.ExpiringMessageManager
import org.thoughtcrime.securesms.service.KeyCachingService
import org.thoughtcrime.securesms.sskenvironment.ReadReceiptManager
import org.thoughtcrime.securesms.sskenvironment.TypingStatusRepository
import org.thoughtcrime.securesms.util.AppVisibilityManager
import org.thoughtcrime.securesms.util.Broadcaster
import org.thoughtcrime.securesms.util.VersionDataFetcher
import org.thoughtcrime.securesms.webrtc.CallMessageProcessor
import org.thoughtcrime.securesms.webrtc.WebRtcCallBridge
import org.webrtc.PeerConnectionFactory
import org.webrtc.PeerConnectionFactory.InitializationOptions
import java.io.IOException
import java.security.Security
import java.util.Arrays
import java.util.Timer
import java.util.concurrent.Executors
import javax.inject.Inject
import kotlin.concurrent.Volatile

/**
 * Will be called once when the TextSecure process is created.
 *
 *
 * We're using this as an insertion point to patch up the Android PRNG disaster,
 * to initialize the job manager, and to check for GCM registration freshness.
 *
 * @author Moxie Marlinspike
 */
@HiltAndroidApp
class ApplicationContext : Application(), DefaultLifecycleObserver,
    Toaster, Configuration.Provider {
    @JvmField
    var poller: Poller? = null
    var broadcaster: Broadcaster? = null
    var conversationListDebouncer: WindowDebouncer? = null
        get() {
            if (field == null) {
                field = WindowDebouncer(1000, Timer())
            }
            return field
        }
        private set
    private var conversationListHandlerThread: HandlerThread? = null
    private var conversationListHandler: Handler? = null
    lateinit var persistentLogger: PersistentLogger

    @Inject lateinit var workerFactory: HiltWorkerFactory
    @Inject lateinit var lokiAPIDatabase: LokiAPIDatabase
    @Inject lateinit var storage: Storage
    @Inject lateinit var device: Device
    @Inject lateinit var messageDataProvider: MessageDataProvider
    @Inject lateinit var textSecurePreferences: TextSecurePreferences
    @Inject lateinit var configFactory: ConfigFactory
    @Inject lateinit var lastSentTimestampCache: LastSentTimestampCache
    @Inject lateinit var versionDataFetcher: VersionDataFetcher
    @Inject lateinit var pushRegistrationHandler: PushRegistrationHandler
    @Inject lateinit var tokenFetcher: TokenFetcher
    @Inject lateinit var groupManagerV2: GroupManagerV2
    @Inject lateinit var profileManager: ProfileManagerProtocol
    @Inject lateinit var callMessageProcessor: CallMessageProcessor
    private var messagingModuleConfiguration: MessagingModuleConfiguration? = null

    @Inject lateinit var configUploader: ConfigUploader
    @Inject lateinit var adminStateSync: AdminStateSync
    @Inject lateinit var destroyedGroupSync: DestroyedGroupSync
    @Inject lateinit var removeGroupMemberHandler: RemoveGroupMemberHandler // Exists here only to start upon app starts
    @Inject lateinit var snodeClock: SnodeClock

    @get:Deprecated(message = "Use proper DI to inject this component")
    @Inject
    lateinit var expiringMessageManager: ExpiringMessageManager

    @get:Deprecated(message = "Use proper DI to inject this component")
    @Inject
    lateinit var typingStatusRepository: TypingStatusRepository

    @get:Deprecated(message = "Use proper DI to inject this component")
    @Inject
    lateinit var typingStatusSender: TypingStatusSender

    @get:Deprecated(message = "Use proper DI to inject this component")
    @Inject
    lateinit var readReceiptManager: ReadReceiptManager

    @Inject lateinit var messageNotifierLazy: Lazy<MessageNotifier>
    @Inject lateinit var apiDB: LokiAPIDatabase
    @Inject lateinit var emojiSearchDb: EmojiSearchDatabase
    @Inject lateinit var webRtcCallBridge: WebRtcCallBridge
    @Inject lateinit var legacyClosedGroupPollerV2: LegacyClosedGroupPollerV2
    @Inject lateinit var legacyGroupDeprecationManager: LegacyGroupDeprecationManager
    @Inject lateinit var cleanupInvitationHandler: CleanupInvitationHandler
    @Inject lateinit var usernameUtils: UsernameUtils

    @Inject
    lateinit var backgroundPollManager: BackgroundPollManager // Exists here only to start upon app starts

    @Inject
    lateinit var appVisibilityManager: AppVisibilityManager // Exists here only to start upon app starts

    @Inject
    lateinit var groupPollerManager: GroupPollerManager // Exists here only to start upon app starts

    @Inject
    lateinit var expiredGroupManager: ExpiredGroupManager // Exists here only to start upon app starts

    @Volatile
    var isAppVisible: Boolean = false

<<<<<<< HEAD
    override fun getSystemService(name: String): Any? {
=======
    override val workManagerConfiguration: Configuration
        get() = Configuration.Builder()
            .setWorkerFactory(workerFactory)
            .build()

    override fun getSystemService(name: String): Any {
>>>>>>> dbcffbd2
        if (MessagingModuleConfiguration.MESSAGING_MODULE_SERVICE == name) {
            return messagingModuleConfiguration!!
        }
        return super.getSystemService(name)
    }

    @get:Deprecated(message = "Use proper DI to inject this component")
    val prefs: TextSecurePreferences
        get() = EntryPoints.get(
            applicationContext,
            AppComponent::class.java
        ).getPrefs()

    @get:Deprecated(message = "Use proper DI to inject this component")
    val databaseComponent: DatabaseComponent
        get() = EntryPoints.get(
            applicationContext,
            DatabaseComponent::class.java
        )

    @get:Deprecated(message = "Use proper DI to inject this component")
    val messageNotifier: MessageNotifier
        get() = messageNotifierLazy.get()

    val conversationListNotificationHandler: Handler
        get() {
            if (this.conversationListHandlerThread == null) {
                conversationListHandlerThread = HandlerThread("ConversationListHandler")
                conversationListHandlerThread!!.start()
            }
            if (this.conversationListHandler == null) {
                conversationListHandler =
                    Handler(conversationListHandlerThread!!.looper)
            }
            return conversationListHandler!!
        }

    override fun toast(
        @StringRes stringRes: Int,
        toastLength: Int,
        parameters: Map<String, String>
    ) {
        val builder = Phrase.from(this, stringRes)
        for ((key, value) in parameters) {
            builder.put(key, value)
        }
        Toast.makeText(this, builder.format(), toastLength).show()
    }

    override fun toast(message: CharSequence, toastLength: Int) {
        Toast.makeText(this, message, toastLength).show()
    }

    override fun onCreate() {
        pushSuffix = BuildConfig.PUSH_KEY_SUFFIX

        init(this)
        configure(this)
        super<Application>.onCreate()

        messagingModuleConfiguration = MessagingModuleConfiguration(
            this,
            storage,
            device,
            messageDataProvider,
            configFactory,
            lastSentTimestampCache,
            this,
            tokenFetcher,
            groupManagerV2,
            snodeClock,
            textSecurePreferences,
            legacyClosedGroupPollerV2,
            legacyGroupDeprecationManager,
            usernameUtils
        )

        startKovenant()
        initializeSecurityProvider()
        initializeLogging()
        initializeCrashHandling()
        NotificationChannels.create(this)
        ProcessLifecycleOwner.get().lifecycle.addObserver(this)
        configureKovenant()
        broadcaster = Broadcaster(this)
        val useTestNet = textSecurePreferences.getEnvironment() == Environment.TEST_NET
        configure(apiDB, broadcaster!!, useTestNet)
        configure(
            typingStatusRepository, readReceiptManager, profileManager,
            messageNotifier, expiringMessageManager
        )
        initializeWebRtc()
        initializeBlobProvider()
        resubmitProfilePictureIfNeeded()
        loadEmojiSearchIndexIfNeeded()
        refresh()

        val networkConstraint = NetworkConstraint.Factory(this).create()
        isConnectedToNetwork = { networkConstraint.isMet }

        snodeClock.start()
        pushRegistrationHandler.run()
        configUploader.start()
        destroyedGroupSync.start()
        adminStateSync.start()
        cleanupInvitationHandler.start()

        // add our shortcut debug menu if we are not in a release build
        if (BuildConfig.BUILD_TYPE != "release") {
            // add the config settings shortcut
            val intent = Intent(this, DebugActivity::class.java)
            intent.setAction(Intent.ACTION_VIEW)

            val shortcut = ShortcutInfoCompat.Builder(this, "shortcut_debug_menu")
                .setShortLabel("Debug Menu")
                .setLongLabel("Debug Menu")
                .setIcon(IconCompat.createWithResource(this, R.drawable.ic_settings))
                .setIntent(intent)
                .build()

            ShortcutManagerCompat.pushDynamicShortcut(this, shortcut)
        }
    }

    override fun onStart(owner: LifecycleOwner) {
        isAppVisible = true
        Log.i(TAG, "App is now visible.")
        KeyCachingService.onAppForegrounded(this)

        // If the user account hasn't been created or onboarding wasn't finished then don't start
        // the pollers
        if (textSecurePreferences.getLocalNumber() == null) {
            return
        }

        startPollingIfNeeded()

        queue {
            startPolling()
            Unit
        }

        // fetch last version data
        versionDataFetcher.startTimedVersionCheck()
    }

    override fun onStop(owner: LifecycleOwner) {
        isAppVisible = false
        Log.i(TAG, "App is no longer visible.")
        KeyCachingService.onAppBackgrounded(this)
        messageNotifier.setVisibleThread(-1)
        if (poller != null) {
            poller!!.stopIfNeeded()
        }
        legacyClosedGroupPollerV2.stopAll()
        versionDataFetcher.stopTimedVersionCheck()
    }

    override fun onTerminate() {
        stopKovenant() // Loki
        stopPolling()
        versionDataFetcher.stopTimedVersionCheck()
        super.onTerminate()
    }


    // Loki
    private fun initializeSecurityProvider() {
        try {
            Class.forName("org.signal.aesgcmprovider.AesGcmCipher")
        } catch (e: ClassNotFoundException) {
            Log.e(TAG, "Failed to find AesGcmCipher class")
            throw ProviderInitializationException()
        }

        val aesPosition = Security.insertProviderAt(AesGcmProvider(), 1)
        Log.i(
            TAG,
            "Installed AesGcmProvider: $aesPosition"
        )

        if (aesPosition < 0) {
            Log.e(TAG, "Failed to install AesGcmProvider()")
            throw ProviderInitializationException()
        }

        val conscryptPosition = Security.insertProviderAt(Conscrypt.newProvider(), 2)
        Log.i(
            TAG,
            "Installed Conscrypt provider: $conscryptPosition"
        )

        if (conscryptPosition < 0) {
            Log.w(TAG, "Did not install Conscrypt provider. May already be present.")
        }
    }

    private fun initializeLogging() {
        persistentLogger = PersistentLogger(this)
        Log.initialize(AndroidLogger(), persistentLogger)
        initLogger()
    }

    private fun initializeCrashHandling() {
        val originalHandler = Thread.getDefaultUncaughtExceptionHandler()
        Thread.setDefaultUncaughtExceptionHandler(UncaughtExceptionLogger(originalHandler!!))
    }

    private fun initializeWebRtc() {
        try {
            PeerConnectionFactory.initialize(
                InitializationOptions.builder(this).createInitializationOptions()
            )
        } catch (e: UnsatisfiedLinkError) {
            Log.w(TAG, e)
        }
    }

    private fun initializeBlobProvider() {
        AsyncTask.THREAD_POOL_EXECUTOR.execute {
            BlobProvider.getInstance().onSessionStart(this)
        }
    }

    private class ProviderInitializationException : RuntimeException()

    private fun setUpPollingIfNeeded() {
        val userPublicKey = textSecurePreferences!!.getLocalNumber() ?: return
        if (poller == null) {
            poller = Poller(configFactory!!, storage!!, lokiAPIDatabase!!)
        }
    }

    fun startPollingIfNeeded() {
        setUpPollingIfNeeded()
        if (poller != null) {
            poller!!.startIfNeeded()
        }
        legacyClosedGroupPollerV2!!.start()
    }

    fun retrieveUserProfile() {
        setUpPollingIfNeeded()
        if (poller != null) {
            poller!!.retrieveUserProfile()
        }
    }

    private fun resubmitProfilePictureIfNeeded() {
        resubmitProfilePictureIfNeeded(this)
    }

    private fun loadEmojiSearchIndexIfNeeded() {
        Executors.newSingleThreadExecutor().execute {
            if (emojiSearchDb.query("face", 1).isEmpty()) {
                try {
                    assets.open("emoji/emoji_search_index.json").use { inputStream ->
                        val searchIndex = Arrays.asList(
                            *JsonUtil.fromJson(
                                inputStream,
                                Array<EmojiSearchData>::class.java
                            )
                        )
                        emojiSearchDb.setSearchIndex(searchIndex)
                    }
                } catch (e: IOException) {
                    Log.e(
                        "Loki",
                        "Failed to load emoji search index"
                    )
                }
            }
        }
    } // endregion

    companion object {
        const val PREFERENCES_NAME: String = "SecureSMS-Preferences"

        private val TAG: String = ApplicationContext::class.java.simpleName

        @JvmStatic
        fun getInstance(context: Context): ApplicationContext {
            return context.applicationContext as ApplicationContext
        }
    }
}<|MERGE_RESOLUTION|>--- conflicted
+++ resolved
@@ -205,16 +205,12 @@
     @Volatile
     var isAppVisible: Boolean = false
 
-<<<<<<< HEAD
-    override fun getSystemService(name: String): Any? {
-=======
     override val workManagerConfiguration: Configuration
         get() = Configuration.Builder()
             .setWorkerFactory(workerFactory)
             .build()
 
-    override fun getSystemService(name: String): Any {
->>>>>>> dbcffbd2
+    override fun getSystemService(name: String): Any? {
         if (MessagingModuleConfiguration.MESSAGING_MODULE_SERVICE == name) {
             return messagingModuleConfiguration!!
         }
