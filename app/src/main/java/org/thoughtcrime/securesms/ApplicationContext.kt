--- conflicted
+++ resolved
@@ -187,11 +187,8 @@
     @Inject lateinit var legacyGroupDeprecationManager: Lazy<LegacyGroupDeprecationManager>
     @Inject lateinit var cleanupInvitationHandler: Lazy<CleanupInvitationHandler>
     @Inject lateinit var pollerManager: Lazy<PollerManager>
-<<<<<<< HEAD
+    @Inject lateinit var proStatusManager: Lazy<ProStatusManager>
     @Inject lateinit var recipientRepository: Lazy<RecipientRepository>
-=======
-    @Inject lateinit var proStatusManager: Lazy<ProStatusManager>
->>>>>>> ea40ebee
 
     @Inject
     lateinit var backgroundPollManager: Lazy<BackgroundPollManager> // Exists here only to start upon app starts
@@ -292,12 +289,8 @@
             clock = snodeClock.get(),
             preferences = textSecurePreferences.get(),
             deprecationManager = legacyGroupDeprecationManager.get(),
-<<<<<<< HEAD
             recipientRepository = recipientRepository.get(),
-=======
-            usernameUtils = usernameUtils.get(),
             proStatusManager = proStatusManager.get()
->>>>>>> ea40ebee
         )
 
         startKovenant()
