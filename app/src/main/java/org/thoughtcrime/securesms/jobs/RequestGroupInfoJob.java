--- conflicted
+++ resolved
@@ -81,13 +81,8 @@
                                                                .build();
 
     messageSender.sendMessage(0, new SignalServiceAddress(source),
-<<<<<<< HEAD
                               UnidentifiedAccessUtil.getAccessFor(context, Recipient.from(context, Address.fromExternal(context, source), false)),
-                              message);
-=======
-                              UnidentifiedAccessUtil.getAccessFor(context, Recipient.from(context, Address.Companion.fromExternal(context, source), false)),
                               message, false);
->>>>>>> 851efb6f
   }
 
   @Override
