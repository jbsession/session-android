package org.thoughtcrime.securesms.preferences

import android.Manifest
import android.app.Activity
import android.content.BroadcastReceiver
import android.content.Context
import android.content.Intent
import android.content.IntentFilter
import android.net.Uri
import android.os.Bundle
import android.os.Parcelable
import android.util.SparseArray
import android.view.ActionMode
import android.view.Menu
import android.view.MenuItem
import android.view.View
import android.view.inputmethod.EditorInfo
import android.view.inputmethod.InputMethodManager
import android.widget.Toast
import androidx.compose.animation.AnimatedVisibility
import androidx.compose.foundation.layout.Arrangement
import androidx.compose.foundation.layout.Column
import androidx.compose.foundation.layout.Row
import androidx.compose.foundation.layout.Spacer
import androidx.compose.foundation.layout.height
import androidx.compose.foundation.layout.padding
import androidx.compose.material.Text
import androidx.compose.runtime.Composable
import androidx.compose.runtime.DisposableEffect
import androidx.compose.runtime.getValue
import androidx.compose.runtime.mutableStateOf
import androidx.compose.runtime.remember
import androidx.compose.runtime.setValue
import androidx.compose.ui.Modifier
import androidx.compose.ui.platform.LocalContext
import androidx.compose.ui.res.stringResource
import androidx.compose.ui.unit.dp
import androidx.core.view.isInvisible
import androidx.core.view.isVisible
import androidx.lifecycle.lifecycleScope
import androidx.localbroadcastmanager.content.LocalBroadcastManager
import dagger.hilt.android.AndroidEntryPoint
import kotlinx.coroutines.Dispatchers
import kotlinx.coroutines.launch
import kotlinx.coroutines.withContext
import network.loki.messenger.BuildConfig
import network.loki.messenger.R
import network.loki.messenger.databinding.ActivitySettingsBinding
import network.loki.messenger.libsession_util.util.UserPic
import nl.komponents.kovenant.Promise
import nl.komponents.kovenant.all
import nl.komponents.kovenant.ui.alwaysUi
import nl.komponents.kovenant.ui.successUi
import org.session.libsession.avatars.AvatarHelper
import org.session.libsession.avatars.ProfileContactPhoto
import org.session.libsession.messaging.MessagingModuleConfiguration
import org.session.libsession.snode.OnionRequestAPI
import org.session.libsession.snode.SnodeAPI
import org.session.libsession.utilities.Address
import org.session.libsession.utilities.ProfileKeyUtil
import org.session.libsession.utilities.ProfilePictureUtilities
import org.session.libsession.utilities.SSKEnvironment.ProfileManagerProtocol
import org.session.libsession.utilities.TextSecurePreferences
import org.session.libsession.utilities.recipients.Recipient
<<<<<<< HEAD
import org.session.libsession.utilities.truncateIdForDisplay
import org.session.libsignal.utilities.Log
=======
import org.session.libsignal.utilities.getProperty
>>>>>>> fbc82d78
import org.thoughtcrime.securesms.PassphraseRequiredActionBarActivity
import org.thoughtcrime.securesms.avatar.AvatarSelection
import org.thoughtcrime.securesms.components.ProfilePictureView
import org.thoughtcrime.securesms.dependencies.ConfigFactory
import org.thoughtcrime.securesms.home.PathActivity
import org.thoughtcrime.securesms.messagerequests.MessageRequestsActivity
import org.thoughtcrime.securesms.onboarding.recoverypassword.RecoveryPasswordActivity
import org.thoughtcrime.securesms.permissions.Permissions
import org.thoughtcrime.securesms.preferences.appearance.AppearanceSettingsActivity
import org.thoughtcrime.securesms.profiles.ProfileMediaConstraints
import org.thoughtcrime.securesms.showSessionDialog
import org.thoughtcrime.securesms.ui.AppTheme
import org.thoughtcrime.securesms.ui.Cell
import org.thoughtcrime.securesms.ui.Divider
import org.thoughtcrime.securesms.ui.ItemButton
import org.thoughtcrime.securesms.ui.ItemButtonWithDrawable
import org.thoughtcrime.securesms.ui.components.OutlineButton
import org.thoughtcrime.securesms.ui.components.TemporaryStateButton
import org.thoughtcrime.securesms.ui.destructiveButtonColors
import org.thoughtcrime.securesms.util.BitmapDecodingException
import org.thoughtcrime.securesms.util.BitmapUtil
import org.thoughtcrime.securesms.util.ConfigurationMessageUtilities
import org.thoughtcrime.securesms.util.push
import org.thoughtcrime.securesms.util.show
import java.io.File
import java.security.SecureRandom
import javax.inject.Inject

private const val TAG = "SettingsActivity"

@AndroidEntryPoint
class SettingsActivity : PassphraseRequiredActionBarActivity() {

    @Inject
    lateinit var configFactory: ConfigFactory
    @Inject
    lateinit var prefs: TextSecurePreferences

    private lateinit var binding: ActivitySettingsBinding
    private var displayNameEditActionMode: ActionMode? = null
        set(value) { field = value; handleDisplayNameEditActionModeChanged() }
    private var tempFile: File? = null

    private val hexEncodedPublicKey: String get() = TextSecurePreferences.getLocalNumber(this)!!

    companion object {
        private const val SCROLL_STATE = "SCROLL_STATE"
    }

    // region Lifecycle
    override fun onCreate(savedInstanceState: Bundle?, isReady: Boolean) {
        super.onCreate(savedInstanceState, isReady)
        binding = ActivitySettingsBinding.inflate(layoutInflater)
        setContentView(binding.root)
    }

    override fun onStart() {
        super.onStart()

        binding.run {
            setupProfilePictureView(profilePictureView)
            profilePictureView.setOnClickListener { showEditProfilePictureUI() }
            ctnGroupNameSection.setOnClickListener { startActionMode(DisplayNameEditActionModeCallback()) }
            btnGroupNameDisplay.text = getDisplayName()
            publicKeyTextView.text = hexEncodedPublicKey
<<<<<<< HEAD
            versionTextView.text = String.format(getString(R.string.version_s), "${BuildConfig.VERSION_NAME} (${BuildConfig.VERSION_CODE})")
=======
            copyButton.setOnClickListener { copyPublicKey() }
            shareButton.setOnClickListener { sharePublicKey() }
            pathButton.setOnClickListener { showPath() }
            pathContainer.disableClipping()
            privacyButton.setOnClickListener { showPrivacySettings() }
            notificationsButton.setOnClickListener { showNotificationSettings() }
            messageRequestsButton.setOnClickListener { showMessageRequests() }
            chatsButton.setOnClickListener { showChatSettings() }
            appearanceButton.setOnClickListener { showAppearanceSettings() }
            inviteFriendButton.setOnClickListener { sendInvitation() }
            helpButton.setOnClickListener { showHelp() }
            seedButton.setOnClickListener { showSeed() }
            clearAllDataButton.setOnClickListener { clearAllData() }

            val gitCommitFirstSixChars = BuildConfig.GIT_HASH.take(6)
            versionTextView.text = String.format(getString(R.string.version_s), "${BuildConfig.VERSION_NAME} (${BuildConfig.VERSION_CODE} - $gitCommitFirstSixChars)")
>>>>>>> fbc82d78
        }

        binding.composeView.setContent {
            AppTheme {
                Buttons()
            }
        }
    }

    private fun getDisplayName(): String =
        TextSecurePreferences.getProfileName(this) ?: truncateIdForDisplay(hexEncodedPublicKey)

    private fun setupProfilePictureView(view: ProfilePictureView) {
        view.apply {
            publicKey = hexEncodedPublicKey
            displayName = getDisplayName()
            isLarge = true
            update()
        }
    }

    override fun onSaveInstanceState(outState: Bundle) {
        super.onSaveInstanceState(outState)
        val scrollBundle = SparseArray<Parcelable>()
        binding.scrollView.saveHierarchyState(scrollBundle)
        outState.putSparseParcelableArray(SCROLL_STATE, scrollBundle)
    }

    override fun onRestoreInstanceState(savedInstanceState: Bundle) {
        super.onRestoreInstanceState(savedInstanceState)
        savedInstanceState.getSparseParcelableArray<Parcelable>(SCROLL_STATE)?.let { scrollBundle ->
            binding.scrollView.restoreHierarchyState(scrollBundle)
        }
    }

    override fun onCreateOptionsMenu(menu: Menu): Boolean {
        menuInflater.inflate(R.menu.settings_general, menu)
        return true
    }

    override fun onOptionsItemSelected(item: MenuItem): Boolean {
        return when (item.itemId) {
            R.id.action_qr_code -> {
                push<QRCodeActivity>()
                true
            }
            else -> super.onOptionsItemSelected(item)
        }
    }

    @Deprecated("Deprecated in Java")
    override fun onActivityResult(requestCode: Int, resultCode: Int, data: Intent?) {
        super.onActivityResult(requestCode, resultCode, data)
        if (resultCode != Activity.RESULT_OK) return
        when (requestCode) {
            AvatarSelection.REQUEST_CODE_AVATAR -> {
                val outputFile = Uri.fromFile(File(cacheDir, "cropped"))
                val inputFile: Uri? = data?.data ?: tempFile?.let(Uri::fromFile)
                AvatarSelection.circularCropImage(this, inputFile, outputFile, R.string.CropImageActivity_profile_avatar)
            }
            AvatarSelection.REQUEST_CODE_CROP_IMAGE -> {
                lifecycleScope.launch(Dispatchers.IO) {
                    try {
                        val profilePictureToBeUploaded = BitmapUtil.createScaledBytes(this@SettingsActivity, AvatarSelection.getResultUri(data), ProfileMediaConstraints()).bitmap
                        launch(Dispatchers.Main) {
                            updateProfile(true, profilePictureToBeUploaded)
                        }
                    } catch (e: BitmapDecodingException) {
                        Log.e(TAG, e)
                    }
                }
            }
        }
    }

    override fun onRequestPermissionsResult(requestCode: Int, permissions: Array<out String>, grantResults: IntArray) {
        super.onRequestPermissionsResult(requestCode, permissions, grantResults)
        Permissions.onRequestPermissionsResult(this, requestCode, permissions, grantResults)
    }
    // endregion

    // region Updating
    private fun handleDisplayNameEditActionModeChanged() {
        val isEditingDisplayName = this.displayNameEditActionMode != null

        binding.btnGroupNameDisplay.isInvisible = isEditingDisplayName
        binding.displayNameEditText.isInvisible = !isEditingDisplayName

        val inputMethodManager = getSystemService(Context.INPUT_METHOD_SERVICE) as InputMethodManager
        if (isEditingDisplayName) {
            binding.displayNameEditText.setText(binding.btnGroupNameDisplay.text)
            binding.displayNameEditText.selectAll()
            binding.displayNameEditText.requestFocus()
            inputMethodManager.showSoftInput(binding.displayNameEditText, 0)

            // Save the updated display name when the user presses enter on the soft keyboard
            binding.displayNameEditText.setOnEditorActionListener { v, actionId, event ->
                when (actionId) {
                    // Note: IME_ACTION_DONE is how we've configured the soft keyboard to respond,
                    // while IME_ACTION_UNSPECIFIED is what triggers when we hit enter on a
                    // physical keyboard.
                    EditorInfo.IME_ACTION_DONE, EditorInfo.IME_ACTION_UNSPECIFIED -> {
                        saveDisplayName()
                        displayNameEditActionMode?.finish()
                        true
                    }
                    else -> false
                }
            }
        } else {
            inputMethodManager.hideSoftInputFromWindow(binding.displayNameEditText.windowToken, 0)
        }
    }

    private fun updateProfile(
        isUpdatingProfilePicture: Boolean,
        profilePicture: ByteArray? = null,
        displayName: String? = null
    ) {
        binding.loader.isVisible = true
        val promises = mutableListOf<Promise<*, Exception>>()
        if (displayName != null) {
            TextSecurePreferences.setProfileName(this, displayName)
            configFactory.user?.setName(displayName)
        }
        val encodedProfileKey = ProfileKeyUtil.generateEncodedProfileKey(this)
        if (isUpdatingProfilePicture) {
            if (profilePicture != null) {
                promises.add(ProfilePictureUtilities.upload(profilePicture, encodedProfileKey, this))
            } else {
                MessagingModuleConfiguration.shared.storage.clearUserPic()
            }
        }
        all(promises) successUi { // Do this on the UI thread so that it happens before the alwaysUi clause below
            val userConfig = configFactory.user
            if (isUpdatingProfilePicture) {
                AvatarHelper.setAvatar(this, Address.fromSerialized(TextSecurePreferences.getLocalNumber(this)!!), profilePicture)
                prefs.setProfileAvatarId(profilePicture?.let { SecureRandom().nextInt() } ?: 0 )
                ProfileKeyUtil.setEncodedProfileKey(this, encodedProfileKey)
                // new config
                val url = TextSecurePreferences.getProfilePictureURL(this)
                val profileKey = ProfileKeyUtil.getProfileKey(this)
                if (profilePicture == null) {
                    userConfig?.setPic(UserPic.DEFAULT)
                } else if (!url.isNullOrEmpty() && profileKey.isNotEmpty()) {
                    userConfig?.setPic(UserPic(url, profileKey))
                }
            }
            if (userConfig != null && userConfig.needsDump()) {
                configFactory.persist(userConfig, SnodeAPI.nowWithOffset)
            }
            ConfigurationMessageUtilities.forceSyncConfigurationNowIfNeeded(this@SettingsActivity)
        } alwaysUi {
            if (displayName != null) {
                binding.btnGroupNameDisplay.text = displayName
            }
            if (isUpdatingProfilePicture) {
                binding.profilePictureView.recycle() // Clear the cached image before updating
                binding.profilePictureView.update()
            }
            binding.loader.isVisible = false
        }
    }
    // endregion

    // region Interaction

    /**
     * @return true if the update was successful.
     */
    private fun saveDisplayName(): Boolean {
        val displayName = binding.displayNameEditText.text.toString().trim()
        if (displayName.isEmpty()) {
            Toast.makeText(this, R.string.activity_settings_display_name_missing_error, Toast.LENGTH_SHORT).show()
            return false
        }
        if (displayName.toByteArray().size > ProfileManagerProtocol.Companion.NAME_PADDED_LENGTH) {
            Toast.makeText(this, R.string.activity_settings_display_name_too_long_error, Toast.LENGTH_SHORT).show()
            return false
        }
        updateProfile(false, displayName = displayName)
        return true
    }

    private fun showEditProfilePictureUI() {
        showSessionDialog {
            title(R.string.activity_settings_set_display_picture)
            view(R.layout.dialog_change_avatar)
            button(R.string.activity_settings_upload) { startAvatarSelection() }
            if (prefs.getProfileAvatarId() != 0) {
                button(R.string.activity_settings_remove) { removeAvatar() }
            }
            cancelButton()
        }.apply {
            val profilePic = findViewById<ProfilePictureView>(R.id.profile_picture_view)
                ?.also(::setupProfilePictureView)

            val pictureIcon = findViewById<View>(R.id.ic_pictures)

            val recipient = Recipient.from(context, Address.fromSerialized(hexEncodedPublicKey), false)

            val photoSet = (recipient.contactPhoto as ProfileContactPhoto).avatarObject !in setOf("0", "")

            profilePic?.isVisible = photoSet
            pictureIcon?.isVisible = !photoSet
        }
    }

    private fun removeAvatar() {
        updateProfile(true)
    }

    private fun startAvatarSelection() {
        // Ask for an optional camera permission.
        Permissions.with(this)
            .request(Manifest.permission.CAMERA)
            .onAnyResult {
                tempFile = AvatarSelection.startAvatarSelection(this, false, true)
            }
            .execute()
    }
    // endregion

    private inner class DisplayNameEditActionModeCallback: ActionMode.Callback {

        override fun onCreateActionMode(mode: ActionMode, menu: Menu): Boolean {
            mode.title = getString(R.string.activity_settings_display_name_edit_text_hint)
            mode.menuInflater.inflate(R.menu.menu_apply, menu)
            this@SettingsActivity.displayNameEditActionMode = mode
            return true
        }

        override fun onPrepareActionMode(mode: ActionMode, menu: Menu): Boolean {
            return false
        }

        override fun onDestroyActionMode(mode: ActionMode) {
            this@SettingsActivity.displayNameEditActionMode = null
        }

        override fun onActionItemClicked(mode: ActionMode, item: MenuItem): Boolean {
            when (item.itemId) {
                R.id.applyButton -> {
                    if (this@SettingsActivity.saveDisplayName()) {
                        mode.finish()
                    }
                    return true
                }
            }
            return false
        }
    }

    @Composable
    fun Buttons() {
        Column {
            Row(
                modifier = Modifier.padding(horizontal = 24.dp).padding(top = 8.dp),
                horizontalArrangement = Arrangement.spacedBy(16.dp),
            ) {
                OutlineButton(
                    modifier = Modifier.weight(1f),
                    onClick = { sendInvitation() }
                ) {
                    Text(stringResource(R.string.share))
                }

                TemporaryStateButton { source, temporary ->
                    OutlineButton(
                        modifier = Modifier.weight(1f),
                        interactionSource = source,
                        onClick = { copyPublicKey() },
                    ) {
                        AnimatedVisibility(temporary) { Text(stringResource(R.string.copied)) }
                        AnimatedVisibility(!temporary) { Text(stringResource(R.string.copy)) }
                    }
                }
            }
            
            Spacer(modifier = Modifier.height(24.dp))

            var hasPaths by remember {
                mutableStateOf(false)
            }

            CheckPaths { hasPaths = it }

            Cell {
                Column {
                    ItemButtonWithDrawable(R.string.activity_path_title, icon = if (hasPaths) R.drawable.ic_status else R.drawable.ic_path_yellow) { show<PathActivity>() }
                    Divider()
                    ItemButton(R.string.activity_settings_privacy_button_title, icon = R.drawable.ic_privacy_icon) { show<PrivacySettingsActivity>() }
                    Divider()
                    ItemButton(R.string.activity_settings_notifications_button_title, icon = R.drawable.ic_speaker, contentDescription = R.string.AccessibilityId_notifications) { show<NotificationSettingsActivity>() }
                    Divider()
                    ItemButton(R.string.activity_settings_conversations_button_title, icon = R.drawable.ic_conversations, contentDescription = R.string.AccessibilityId_conversations) { show<ChatSettingsActivity>() }
                    Divider()
                    ItemButton(R.string.activity_settings_message_requests_button_title, icon = R.drawable.ic_message_requests, contentDescription = R.string.AccessibilityId_message_requests) { show<MessageRequestsActivity>() }
                    Divider()
                    ItemButton(R.string.activity_settings_message_appearance_button_title, icon = R.drawable.ic_appearance, contentDescription = R.string.AccessibilityId_appearance) { show<AppearanceSettingsActivity>() }
                    Divider()
                    ItemButton(R.string.activity_settings_invite_button_title, icon = R.drawable.ic_invite_friend, contentDescription = R.string.AccessibilityId_invite_friend) { sendInvitation() }
                    Divider()
                    if (!prefs.getHidePassword()) {
                        ItemButton(R.string.sessionRecoveryPassword, icon = R.drawable.ic_recovery_phrase, contentDescription = R.string.AccessibilityId_recovery_password_menu_item) { show<RecoveryPasswordActivity>() }
                        Divider()
                    }
                    ItemButton(R.string.activity_settings_help_button, icon = R.drawable.ic_help, contentDescription = R.string.AccessibilityId_help) { show<HelpSettingsActivity>() }
                    Divider()
                    ItemButton(R.string.activity_settings_clear_all_data_button_title, colors = destructiveButtonColors(), icon = R.drawable.ic_clear_data, contentDescription = R.string.AccessibilityId_clear_data) { ClearAllDataDialog().show(supportFragmentManager, "Clear All Data Dialog") }
                }
            }
        }
    }

    @Composable
    fun CheckPaths(setHasPaths: (Boolean) -> Unit) {
        val context = LocalContext.current
        val manager = LocalBroadcastManager.getInstance(context)

        fun update() {
            lifecycleScope.launch {
                val paths = withContext(Dispatchers.IO) { OnionRequestAPI.paths }
                setHasPaths(paths.isNotEmpty())
            }
        }

        fun addReceiver(action: String): BroadcastReceiver = createReceiver { update() }.also { manager.registerReceiver(it, IntentFilter(action)) }

        val receivers = listOf("buildingPaths", "pathsBuilt").map(::addReceiver)

        DisposableEffect(Unit) {
            onDispose {
                receivers.forEach(manager::unregisterReceiver)
            }
        }
    }
}

fun createReceiver(update: () -> Unit) = object : BroadcastReceiver() {
    override fun onReceive(context: Context, intent: Intent) { update() }
}<|MERGE_RESOLUTION|>--- conflicted
+++ resolved
@@ -62,12 +62,9 @@
 import org.session.libsession.utilities.SSKEnvironment.ProfileManagerProtocol
 import org.session.libsession.utilities.TextSecurePreferences
 import org.session.libsession.utilities.recipients.Recipient
-<<<<<<< HEAD
 import org.session.libsession.utilities.truncateIdForDisplay
 import org.session.libsignal.utilities.Log
-=======
 import org.session.libsignal.utilities.getProperty
->>>>>>> fbc82d78
 import org.thoughtcrime.securesms.PassphraseRequiredActionBarActivity
 import org.thoughtcrime.securesms.avatar.AvatarSelection
 import org.thoughtcrime.securesms.components.ProfilePictureView
@@ -133,26 +130,8 @@
             ctnGroupNameSection.setOnClickListener { startActionMode(DisplayNameEditActionModeCallback()) }
             btnGroupNameDisplay.text = getDisplayName()
             publicKeyTextView.text = hexEncodedPublicKey
-<<<<<<< HEAD
-            versionTextView.text = String.format(getString(R.string.version_s), "${BuildConfig.VERSION_NAME} (${BuildConfig.VERSION_CODE})")
-=======
-            copyButton.setOnClickListener { copyPublicKey() }
-            shareButton.setOnClickListener { sharePublicKey() }
-            pathButton.setOnClickListener { showPath() }
-            pathContainer.disableClipping()
-            privacyButton.setOnClickListener { showPrivacySettings() }
-            notificationsButton.setOnClickListener { showNotificationSettings() }
-            messageRequestsButton.setOnClickListener { showMessageRequests() }
-            chatsButton.setOnClickListener { showChatSettings() }
-            appearanceButton.setOnClickListener { showAppearanceSettings() }
-            inviteFriendButton.setOnClickListener { sendInvitation() }
-            helpButton.setOnClickListener { showHelp() }
-            seedButton.setOnClickListener { showSeed() }
-            clearAllDataButton.setOnClickListener { clearAllData() }
-
             val gitCommitFirstSixChars = BuildConfig.GIT_HASH.take(6)
             versionTextView.text = String.format(getString(R.string.version_s), "${BuildConfig.VERSION_NAME} (${BuildConfig.VERSION_CODE} - $gitCommitFirstSixChars)")
->>>>>>> fbc82d78
         }
 
         binding.composeView.setContent {
@@ -431,7 +410,7 @@
                     }
                 }
             }
-            
+
             Spacer(modifier = Modifier.height(24.dp))
 
             var hasPaths by remember {
