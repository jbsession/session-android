--- conflicted
+++ resolved
@@ -46,14 +46,9 @@
     private val prefs: TextSecurePreferences,
     private val configFactory: ConfigFactory,
     private val connectivity: NetworkConnectivity,
-<<<<<<< HEAD
     private val avatarUtils: AvatarUtils,
     private val recipientRepository: RecipientRepository,
-=======
-    private val usernameUtils: UsernameUtils,
-    private val avatarUtils: AvatarUtils,
-    private val proStatusManager: ProStatusManager
->>>>>>> f712bdc3
+    private val proStatusManager: ProStatusManager,
 ) : ViewModel() {
     private val TAG = "SettingsViewModel"
 
