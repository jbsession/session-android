package org.thoughtcrime.securesms.ui

import android.content.Context
import androidx.annotation.DrawableRes
import androidx.annotation.StringRes
import androidx.appcompat.content.res.AppCompatResources
import androidx.compose.animation.AnimatedVisibility
<<<<<<< HEAD
=======
import androidx.compose.animation.animateContentSize
>>>>>>> 78674d4c
import androidx.compose.animation.core.animateFloatAsState
import androidx.compose.animation.core.tween
import androidx.compose.foundation.Canvas
import androidx.compose.foundation.Image
import androidx.compose.foundation.ScrollState
import androidx.compose.foundation.background
<<<<<<< HEAD
import androidx.compose.foundation.border
=======

>>>>>>> 78674d4c
import androidx.compose.foundation.clickable
import androidx.compose.foundation.layout.Box
import androidx.compose.foundation.layout.BoxScope
import androidx.compose.foundation.layout.Column
import androidx.compose.foundation.layout.PaddingValues
import androidx.compose.foundation.layout.Row
import androidx.compose.foundation.layout.RowScope
import androidx.compose.foundation.layout.Spacer
import androidx.compose.foundation.layout.fillMaxWidth
import androidx.compose.foundation.layout.height
import androidx.compose.foundation.layout.heightIn
import androidx.compose.foundation.layout.padding
import androidx.compose.foundation.layout.size
import androidx.compose.foundation.layout.widthIn
import androidx.compose.foundation.layout.wrapContentHeight
import androidx.compose.foundation.layout.wrapContentSize
import androidx.compose.foundation.lazy.LazyColumn
import androidx.compose.foundation.lazy.itemsIndexed
import androidx.compose.foundation.rememberScrollState
import androidx.compose.foundation.shape.RoundedCornerShape
import androidx.compose.foundation.text.BasicTextField
import androidx.compose.foundation.verticalScroll
import androidx.compose.material3.ButtonColors
import androidx.compose.material3.Card
import androidx.compose.material3.CardDefaults
import androidx.compose.material3.HorizontalDivider
import androidx.compose.material3.Icon
import androidx.compose.material3.LocalContentColor
import androidx.compose.material3.MaterialTheme
import androidx.compose.material3.Text
import androidx.compose.material3.TextButton
import androidx.compose.runtime.Composable
import androidx.compose.runtime.LaunchedEffect
import androidx.compose.runtime.getValue
<<<<<<< HEAD
=======
import androidx.compose.runtime.mutableStateOf
import androidx.compose.runtime.remember
>>>>>>> 78674d4c
import androidx.compose.runtime.rememberCoroutineScope
import androidx.compose.runtime.setValue
import androidx.compose.ui.Alignment
import androidx.compose.ui.Alignment.Companion.CenterHorizontally
import androidx.compose.ui.Modifier
import androidx.compose.ui.draw.clip
import androidx.compose.ui.draw.drawWithContent
import androidx.compose.ui.geometry.CornerRadius
import androidx.compose.ui.geometry.Offset
import androidx.compose.ui.geometry.Size
import androidx.compose.ui.graphics.Brush
import androidx.compose.ui.graphics.Color
import androidx.compose.ui.graphics.ColorFilter
import androidx.compose.ui.graphics.Path
import androidx.compose.ui.graphics.RectangleShape
import androidx.compose.ui.graphics.Shape
import androidx.compose.ui.graphics.SolidColor
import androidx.compose.ui.graphics.StrokeCap
import androidx.compose.ui.graphics.TileMode
import androidx.compose.ui.graphics.drawscope.Stroke
<<<<<<< HEAD
import androidx.compose.ui.graphics.toArgb
import androidx.compose.ui.layout.ContentScale
=======
import androidx.compose.ui.platform.LocalConfiguration
>>>>>>> 78674d4c
import androidx.compose.ui.platform.LocalContext
import androidx.compose.ui.platform.LocalDensity
import androidx.compose.ui.res.painterResource
import androidx.compose.ui.res.stringResource
import androidx.compose.ui.semantics.contentDescription
import androidx.compose.ui.semantics.semantics
<<<<<<< HEAD
=======
import androidx.compose.ui.text.TextLayoutResult
>>>>>>> 78674d4c
import androidx.compose.ui.text.AnnotatedString
import androidx.compose.ui.text.TextStyle
import androidx.compose.ui.text.style.TextAlign
import androidx.compose.ui.text.style.TextOverflow
import androidx.compose.ui.tooling.preview.Preview
import androidx.compose.ui.unit.Dp
import androidx.compose.ui.unit.DpSize
import androidx.compose.ui.unit.IntOffset
import androidx.compose.ui.unit.IntRect
import androidx.compose.ui.unit.IntSize
import androidx.compose.ui.unit.LayoutDirection
import androidx.compose.ui.unit.dp
<<<<<<< HEAD
import androidx.compose.ui.viewinterop.AndroidView
=======
>>>>>>> 78674d4c
import androidx.compose.ui.window.Popup
import androidx.compose.ui.window.PopupPositionProvider
import com.google.accompanist.drawablepainter.rememberDrawablePainter
import kotlinx.coroutines.CoroutineScope
import kotlinx.coroutines.Dispatchers
import kotlinx.coroutines.launch
import network.loki.messenger.R
import org.thoughtcrime.securesms.ui.components.PrimaryOutlineButton
import org.thoughtcrime.securesms.ui.components.SmallCircularProgressIndicator
import org.thoughtcrime.securesms.ui.components.TitledRadioButton
import org.thoughtcrime.securesms.ui.theme.LocalColors
import org.thoughtcrime.securesms.ui.theme.LocalDimensions
import org.thoughtcrime.securesms.ui.theme.LocalType
import org.thoughtcrime.securesms.ui.theme.PreviewTheme
import org.thoughtcrime.securesms.ui.theme.transparentButtonColors
import kotlin.math.roundToInt

data class RadioOption<T>(
    val value: T,
    val title: GetString,
    val subtitle: GetString? = null,
    @DrawableRes val iconRes: Int? = null,
    val qaTag: GetString? = null,
    val selected: Boolean = false,
    val enabled: Boolean = true,
)

data class OptionsCardData<T>(
    val title: GetString?,
    val options: List<RadioOption<T>>
) {
    constructor(title: GetString, vararg options: RadioOption<T>): this(title, options.asList())
    constructor(@StringRes title: Int, vararg options: RadioOption<T>): this(GetString(title), options.asList())
}

@Composable
fun <T> OptionsCard(card: OptionsCardData<T>, onOptionSelected: (T) -> Unit) {
    Column {
        if (card.title != null && card.title.string().isNotEmpty()) {
            Text(
                modifier = Modifier.padding(start = LocalDimensions.current.smallSpacing),
                text = card.title.string(),
                style = LocalType.current.base,
                color = LocalColors.current.textSecondary
            )

            Spacer(modifier = Modifier.height(LocalDimensions.current.xsSpacing))
        }

        Cell {
            LazyColumn(
                modifier = Modifier.heightIn(max = 5000.dp)
            ) {
                itemsIndexed(card.options) { i, it ->
                    if (i != 0) Divider()
                    TitledRadioButton(option = it) { onOptionSelected(it.value) }
                }
            }
        }
    }
}

@Composable
fun LargeItemButtonWithDrawable(
    @StringRes textId: Int,
    @DrawableRes icon: Int,
    modifier: Modifier = Modifier,
    subtitle: String? = null,
    @StringRes subtitleQaTag: Int? = null,
    colors: ButtonColors = transparentButtonColors(),
    shape: Shape = RectangleShape,
    onClick: () -> Unit
) {
    ItemButtonWithDrawable(
        textId, icon, modifier,
        subtitle = subtitle,
        subtitleQaTag = subtitleQaTag,
        textStyle = LocalType.current.h8,
        colors = colors,
        shape = shape,
        onClick = onClick
    )
}

@Composable
fun ItemButtonWithDrawable(
    @StringRes textId: Int,
    @DrawableRes icon: Int,
    modifier: Modifier = Modifier,
    subtitle: String? = null,
    @StringRes subtitleQaTag: Int? = null,
    textStyle: TextStyle = LocalType.current.xl,
    colors: ButtonColors = transparentButtonColors(),
    shape: Shape = RectangleShape,
    onClick: () -> Unit
) {
    val context = LocalContext.current

    ItemButton(
        annotatedStringText = AnnotatedString(stringResource(textId)),
        modifier = modifier,
        icon = {
            Image(
                painter = rememberDrawablePainter(drawable = AppCompatResources.getDrawable(context, icon)),
                contentDescription = null,
                modifier = Modifier.align(Alignment.Center)
            )
        },
        textStyle = textStyle,
        subtitle = subtitle,
        subtitleQaTag = subtitleQaTag,
        colors = colors,
        shape = shape,
        onClick = onClick
    )
}

@Composable
fun LargeItemButton(
    @StringRes textId: Int,
    @DrawableRes icon: Int,
    modifier: Modifier = Modifier,
    subtitle: String? = null,
    @StringRes subtitleQaTag: Int? = null,
    colors: ButtonColors = transparentButtonColors(),
    shape: Shape = RectangleShape,
    onClick: () -> Unit
) {
    ItemButton(
        textId = textId,
        icon = icon,
        modifier = modifier,
        subtitle = subtitle,
        subtitleQaTag = subtitleQaTag,
        minHeight = LocalDimensions.current.minLargeItemButtonHeight,
        textStyle = LocalType.current.h8,
        colors = colors,
        shape = shape,
        onClick = onClick
    )
}

@Composable
fun LargeItemButton(
    text: String,
    @DrawableRes icon: Int,
    modifier: Modifier = Modifier,
    subtitle: String? = null,
    @StringRes subtitleQaTag: Int? = null,
    colors: ButtonColors = transparentButtonColors(),
    shape: Shape = RectangleShape,
    onClick: () -> Unit
) {
    ItemButton(
        text = text,
        icon = icon,
        modifier = modifier,
        subtitle = subtitle,
        subtitleQaTag = subtitleQaTag,
        minHeight = LocalDimensions.current.minLargeItemButtonHeight,
        textStyle = LocalType.current.h8,
        colors = colors,
        shape = shape,
        onClick = onClick
    )
}

@Composable
fun LargeItemButton(
    annotatedStringText: AnnotatedString,
    @DrawableRes icon: Int,
    modifier: Modifier = Modifier,
    colors: ButtonColors = transparentButtonColors(),
    shape: Shape = RectangleShape,
    onClick: () -> Unit
) {
    ItemButton(
        modifier = modifier,
        annotatedStringText = annotatedStringText,
        icon = icon,
        minHeight = LocalDimensions.current.minLargeItemButtonHeight,
        textStyle = LocalType.current.h8,
        colors = colors,
        shape = shape,
        onClick = onClick
    )
}

@Composable
fun LargeItemButton(
    annotatedStringText: AnnotatedString,
    @DrawableRes icon: Int,
    modifier: Modifier = Modifier,
    colors: ButtonColors = transparentButtonColors(),
    shape: Shape = RectangleShape,
    onClick: () -> Unit
) {
    ItemButton(
        modifier = modifier,
        annotatedStringText = annotatedStringText,
        icon = icon,
        minHeight = LocalDimensions.current.minLargeItemButtonHeight,
        textStyle = LocalType.current.h8,
        colors = colors,
        shape = shape,
        onClick = onClick
    )
}

@Composable
fun ItemButton(
    text: String,
    @DrawableRes icon: Int,
    modifier: Modifier,
    subtitle: String? = null,
    @StringRes subtitleQaTag: Int? = null,
    minHeight: Dp = LocalDimensions.current.minItemButtonHeight,
    textStyle: TextStyle = LocalType.current.xl,
    colors: ButtonColors = transparentButtonColors(),
    shape: Shape = RectangleShape,
    onClick: () -> Unit
) {
    ItemButton(
        annotatedStringText = AnnotatedString(text),
        modifier = modifier,
        icon = icon,
        minHeight = minHeight,
        textStyle = textStyle,
        shape = shape,
        colors = colors,
        subtitle = subtitle,
        subtitleQaTag = subtitleQaTag,
        onClick = onClick,
    )
}

/**
 * Courtesy [ItemButton] implementation that takes a [DrawableRes] for the [icon]
 */
@Composable
fun ItemButton(
    @StringRes textId: Int,
    @DrawableRes icon: Int,
    modifier: Modifier = Modifier,
    subtitle: String? = null,
    @StringRes subtitleQaTag: Int? = null,
    minHeight: Dp = LocalDimensions.current.minItemButtonHeight,
    textStyle: TextStyle = LocalType.current.xl,
    colors: ButtonColors = transparentButtonColors(),
    shape: Shape = RectangleShape,
    onClick: () -> Unit
) {
    ItemButton(
        annotatedStringText = AnnotatedString(stringResource(textId)),
        modifier = modifier,
        icon = icon,
        minHeight = minHeight,
        textStyle = textStyle,
        shape = shape,
        colors = colors,
        subtitle = subtitle,
        subtitleQaTag = subtitleQaTag,
        onClick = onClick
    )
}

@Composable
fun ItemButton(
    annotatedStringText: AnnotatedString,
    icon: Int,
    modifier: Modifier,
    subtitle: String? = null,
    @StringRes subtitleQaTag: Int? = null,
    minHeight: Dp = LocalDimensions.current.minItemButtonHeight,
    textStyle: TextStyle = LocalType.current.xl,
    colors: ButtonColors = transparentButtonColors(),
    shape: Shape = RectangleShape,
    onClick: () -> Unit
) {
    ItemButton(
<<<<<<< HEAD
        annotatedStringText = AnnotatedString(stringResource(textId)),
        modifier = modifier,
        icon = icon,
        minHeight = minHeight,
        textStyle = textStyle,
        shape = shape,
        colors = colors,
        onClick = onClick
    )
}

@Composable
fun ItemButton(
    annotatedStringText: AnnotatedString,
    icon: Int,
    modifier: Modifier,
    minHeight: Dp = LocalDimensions.current.minItemButtonHeight,
    textStyle: TextStyle = LocalType.current.xl,
    colors: ButtonColors = transparentButtonColors(),
    shape: Shape = RectangleShape,
    onClick: () -> Unit
) {
    ItemButton(
=======
>>>>>>> 78674d4c
        annotatedStringText = annotatedStringText,
        modifier = modifier,
        subtitle = subtitle,
        subtitleQaTag = subtitleQaTag,
        icon = {
            Icon(
                painter = painterResource(id = icon),
                contentDescription = null,
                modifier = Modifier.align(Alignment.Center)
            )
        },
        minHeight = minHeight,
        textStyle = textStyle,
        colors = colors,
        shape = shape,
        onClick = onClick
    )
}

/**
 * Base [ItemButton] implementation using an AnnotatedString rather than a plain String.
 *
 * A button to be used in a list of buttons, usually in a [Cell] or [Card]
 */
// THIS IS THE FINAL DEEP LEVEL ANNOTATED STRING BUTTON
@Composable
fun ItemButton(
    annotatedStringText: AnnotatedString,
    icon: @Composable BoxScope.() -> Unit,
    modifier: Modifier = Modifier,
    subtitle: String? = null,
    @StringRes subtitleQaTag: Int? = null,
    minHeight: Dp = LocalDimensions.current.minLargeItemButtonHeight,
    textStyle: TextStyle = LocalType.current.xl,
    colors: ButtonColors = transparentButtonColors(),
    shape: Shape = RectangleShape,
    onClick: () -> Unit
) {
    TextButton(
        modifier = modifier.fillMaxWidth(),
        colors = colors,
        onClick = onClick,
        contentPadding = PaddingValues(),
        shape = shape,
    ) {
        Box(
            modifier = Modifier
                .padding(horizontal = LocalDimensions.current.xxsSpacing)
                .size(minHeight)
                .align(Alignment.CenterVertically),
            content = icon
        )

<<<<<<< HEAD
        Text(
            annotatedStringText,
            Modifier
                .fillMaxWidth()
                .align(Alignment.CenterVertically),
            style = textStyle
        )
=======
        Column(
            modifier = Modifier.fillMaxWidth()
                .align(Alignment.CenterVertically)
        ) {
            Text(
                annotatedStringText,
                Modifier
                    .fillMaxWidth(),
                style = textStyle
            )

            subtitle?.let {
                Text(
                    text = it,
                    modifier = Modifier.fillMaxWidth()
                        .qaTag(subtitleQaTag),
                    style = LocalType.current.small,
                )
            }
        }
>>>>>>> 78674d4c
    }
}

@Preview
@Composable
fun PreviewItemButton() {
    PreviewTheme {
        ItemButton(
            textId = R.string.groupCreate,
            icon = R.drawable.ic_users_group_custom,
            onClick = {}
        )
    }
}

@Preview
@Composable
fun PreviewLargeItemButton() {
    PreviewTheme {
        LargeItemButton(
            textId = R.string.groupCreate,
            icon = R.drawable.ic_users_group_custom,
            onClick = {}
        )
    }
}

@Composable
fun Cell(
    modifier: Modifier = Modifier,
    content: @Composable () -> Unit
) {
    Box(
        modifier = modifier
            .clip(MaterialTheme.shapes.small)
            .background(
                color = LocalColors.current.backgroundSecondary,
            )
            .wrapContentHeight()
            .fillMaxWidth()
    ) {
        content()
    }
}

@Composable
fun getCellTopShape() = RoundedCornerShape(
    topStart = LocalDimensions.current.shapeSmall,
    topEnd = LocalDimensions.current.shapeSmall,
    bottomEnd = 0.dp,
    bottomStart = 0.dp
)

@Composable
fun getCellBottomShape() = RoundedCornerShape(
    topStart =  0.dp,
    topEnd = 0.dp,
    bottomEnd = LocalDimensions.current.shapeSmall,
    bottomStart = LocalDimensions.current.shapeSmall
)

@Composable
fun Modifier.contentDescription(text: GetString?): Modifier {
    return text?.let {
        val context = LocalContext.current
        semantics { contentDescription = it(context) }
    } ?: this
}

@Composable
fun Modifier.contentDescription(@StringRes id: Int?): Modifier {
    val context = LocalContext.current
    return id?.let { semantics { contentDescription = context.getString(it) } } ?: this
}

@Composable
fun Modifier.contentDescription(text: String?): Modifier {
    return text?.let { semantics { contentDescription = it } } ?: this
}

@Composable
fun BottomFadingEdgeBox(
    modifier: Modifier = Modifier,
    fadingEdgeHeight: Dp = LocalDimensions.current.spacing,
    fadingColor: Color = LocalColors.current.background,
    content: @Composable BoxScope.(bottomContentPadding: Dp) -> Unit,
) {
    Box(modifier) {
        this.content(fadingEdgeHeight)

        Box(
            modifier = Modifier
                .fillMaxWidth()
                .align(Alignment.BottomCenter)
                .height(fadingEdgeHeight)
                .background(
                    Brush.verticalGradient(
                        0f to Color.Transparent,
                        1f to fadingColor,
                        tileMode = TileMode.Repeated
                    )
                )
        )
    }
}

@Preview
@Composable
private fun BottomFadingEdgeBoxPreview() {
    Column(modifier = Modifier.background(LocalColors.current.background)) {
        BottomFadingEdgeBox(
            modifier = Modifier
                .height(600.dp)
                .background(LocalColors.current.backgroundSecondary),
            content = { bottomContentPadding ->
                LazyColumn(contentPadding = PaddingValues(bottom = bottomContentPadding)) {
                    items(200) {
                        Text("Item $it",
                            color = LocalColors.current.text,
                            style = LocalType.current.base)
                    }
                }
            },
        )

        PrimaryOutlineButton(
            modifier = Modifier
                .align(Alignment.CenterHorizontally),
            text = "Do stuff", onClick = {}
        )
    }
}

@Composable
fun Divider(modifier: Modifier = Modifier, startIndent: Dp = 0.dp) {
    HorizontalDivider(
        modifier = modifier
            .padding(horizontal = LocalDimensions.current.smallSpacing)
            .padding(start = startIndent),
        color = LocalColors.current.borders,
    )
}

@Composable
fun ProgressArc(progress: Float, modifier: Modifier = Modifier) {
    val text = (progress * 100).roundToInt()

    Box(modifier = modifier) {
        Arc(percentage = progress, modifier = Modifier.align(Alignment.Center))
        Text(
            "${text}%",
            color = Color.White,
            modifier = Modifier.align(Alignment.Center),
            style = LocalType.current.h2
        )
    }
}

@Composable
fun Arc(
    modifier: Modifier = Modifier,
    percentage: Float = 0.25f,
    fillColor: Color = LocalColors.current.primary,
    backgroundColor: Color = LocalColors.current.borders,
    strokeWidth: Dp = 18.dp,
    sweepAngle: Float = 310f,
    startAngle: Float = (360f - sweepAngle) / 2 + 90f
) {
    Canvas(
        modifier = modifier
            .padding(strokeWidth)
            .size(186.dp)
    ) {
        // Background Line
        drawArc(
            color = backgroundColor,
            startAngle,
            sweepAngle,
            false,
            style = Stroke(strokeWidth.toPx(), cap = StrokeCap.Round),
            size = Size(size.width, size.height)
        )

        drawArc(
            color = fillColor,
            startAngle,
            percentage * sweepAngle,
            false,
            style = Stroke(strokeWidth.toPx(), cap = StrokeCap.Round),
            size = Size(size.width, size.height)
        )
    }
}

@Composable
fun RowScope.SessionShieldIcon() {
    Icon(
        painter = painterResource(R.drawable.ic_recovery_password_custom),
        contentDescription = null,
        modifier = Modifier
            .align(Alignment.CenterVertically)
            .size(16.dp)
            .wrapContentSize(unbounded = true)
    )
}

@Composable
fun LaunchedEffectAsync(block: suspend CoroutineScope.() -> Unit) {
    val scope = rememberCoroutineScope()
    LaunchedEffect(Unit) { scope.launch(Dispatchers.IO) { block() } }
}

@Composable
fun LoadingArcOr(loading: Boolean, content: @Composable () -> Unit) {
    AnimatedVisibility(loading) {
        SmallCircularProgressIndicator(color = LocalContentColor.current)
    }
    AnimatedVisibility(!loading) {
        content()
    }
}

// Permanently visible vertical scrollbar.
// Note: This scrollbar modifier was adapted from Mardann's fantastic solution at: https://stackoverflow.com/a/78453760/24337669
@Composable
fun Modifier.verticalScrollbar(
    state: ScrollState,
    scrollbarWidth: Dp = 6.dp,
    barColour: Color = LocalColors.current.textSecondary,
    backgroundColour: Color = LocalColors.current.borders,
    edgePadding: Dp = LocalDimensions.current.xxsSpacing
): Modifier {
    // Calculate the viewport and content heights
    val viewHeight    = state.viewportSize.toFloat()
    val contentHeight = state.maxValue + viewHeight

    // Determine if the scrollbar is needed
    val isScrollbarNeeded = contentHeight > viewHeight

    // Set the target alpha based on whether scrolling is possible
    val alphaTarget = when {
        !isScrollbarNeeded       -> 0f // No scrollbar needed, set alpha to 0f
        state.isScrollInProgress -> 1f
        else                     -> 0.2f
    }

    // Animate the alpha value smoothly
    val alpha by animateFloatAsState(
        targetValue   = alphaTarget,
        animationSpec = tween(400, delayMillis = if (state.isScrollInProgress) 0 else 700),
        label         = "VerticalScrollbarAnimation"
    )

    return this.then(Modifier.drawWithContent {
        drawContent()

        // Only proceed if the scrollbar is needed
        if (isScrollbarNeeded) {
            val minScrollBarHeight = 10.dp.toPx()
            val maxScrollBarHeight = viewHeight
            val scrollbarHeight = (viewHeight * (viewHeight / contentHeight)).coerceIn(
                minOf(minScrollBarHeight, maxScrollBarHeight)..maxOf(minScrollBarHeight, maxScrollBarHeight)
            )
            val variableZone = viewHeight - scrollbarHeight
            val scrollbarYoffset = (state.value.toFloat() / state.maxValue) * variableZone

            // Calculate the horizontal offset with padding
            val scrollbarXOffset = size.width - scrollbarWidth.toPx() - edgePadding.toPx()

            // Draw the missing section of the scrollbar track
            drawRoundRect(
                color = backgroundColour,
                topLeft = Offset(scrollbarXOffset, 0f),
                size = Size(scrollbarWidth.toPx(), viewHeight),
                cornerRadius = CornerRadius(scrollbarWidth.toPx() / 2),
                alpha = alpha
            )

            // Draw the scrollbar thumb
            drawRoundRect(
                color = barColour,
                topLeft = Offset(scrollbarXOffset, scrollbarYoffset),
                size = Size(scrollbarWidth.toPx(), scrollbarHeight),
                cornerRadius = CornerRadius(scrollbarWidth.toPx() / 2),
                alpha = alpha
            )
        }
    })
}

@Composable
fun SimplePopup(
    arrowSize: DpSize = DpSize(
        LocalDimensions.current.smallSpacing,
        LocalDimensions.current.xsSpacing
    ),
    onDismiss: () -> Unit,
    content: @Composable () -> Unit
) {
    val popupBackgroundColour = LocalColors.current.backgroundBubbleReceived

    Popup(
        popupPositionProvider = AboveCenterPositionProvider(),
        onDismissRequest = onDismiss
    ) {
        Box(
            modifier = Modifier.clickable { onDismiss() },
            contentAlignment = Alignment.Center
        ) {
            Column(
                horizontalAlignment = CenterHorizontally
            ) {
                // Speech bubble card
                Card(
                    shape = RoundedCornerShape(LocalDimensions.current.spacing),
                    colors = CardDefaults.cardColors(
                        containerColor = popupBackgroundColour
                    ),
                    elevation = CardDefaults.elevatedCardElevation(4.dp)
                ) {
                    content()
                }

                // Triangle below the card to make it look like a speech bubble
                Canvas(
                    modifier = Modifier.size(arrowSize)
                ) {
                    val path = Path().apply {
                        moveTo(0f, 0f)
                        lineTo(size.width, 0f)
                        lineTo(size.width / 2, size.height)
                        close()
                    }
                    drawPath(
                        path = path,
                        color = popupBackgroundColour
                    )
                }
            }
        }
    }
}

/**
 * Positions the popup above/centered from its parent
 */
class AboveCenterPositionProvider() : PopupPositionProvider {
    override fun calculatePosition(
        anchorBounds: IntRect,
        windowSize: IntSize,
        layoutDirection: LayoutDirection,
        popupContentSize: IntSize
    ): IntOffset {
        return IntOffset(
            anchorBounds.topCenter.x - (popupContentSize.width / 2),
            anchorBounds.topCenter.y - popupContentSize.height
        )
    }
}

@Composable
fun SearchBar(
    query: String,
    onValueChanged: (String) -> Unit,
    onClear: () -> Unit,
    modifier: Modifier = Modifier,
    placeholder: String? = null,
    enabled: Boolean = true,
    backgroundColor: Color = LocalColors.current.background
) {
    BasicTextField(
        singleLine = true,
        value = query,
        onValueChange = onValueChanged,
        enabled = enabled,
        decorationBox = { innerTextField ->
            Row(
                verticalAlignment = Alignment.CenterVertically,
                modifier = Modifier
                    .fillMaxWidth()
                    .heightIn(min = LocalDimensions.current.minSearchInputHeight)
                    .background(backgroundColor, MaterialTheme.shapes.small)
            ) {
                Image(
                    painterResource(id = R.drawable.ic_search),
                    contentDescription = null,
                    colorFilter = ColorFilter.tint(
                        LocalColors.current.textSecondary
                    ),
                    modifier = Modifier
                        .padding(
                            horizontal = LocalDimensions.current.smallSpacing,
                            vertical = LocalDimensions.current.xxsSpacing
                        )
                        .size(LocalDimensions.current.iconSmall)
                )

                Box(modifier = Modifier.weight(1f)) {
                    innerTextField()
                    if (query.isEmpty() && placeholder != null) {
                        Text(
                            modifier = Modifier.qaTag(R.string.qa_conversation_search_input),
                            text = placeholder,
                            color = LocalColors.current.textSecondary,
                            style = LocalType.current.xl
                        )
                    }
                }

                Image(
                    painterResource(id = R.drawable.ic_x),
                    contentDescription = stringResource(R.string.clear),
                    colorFilter = ColorFilter.tint(
                        LocalColors.current.textSecondary
                    ),
                    modifier = Modifier.qaTag(R.string.qa_conversation_search_clear)
                        .padding(
                            horizontal = LocalDimensions.current.smallSpacing,
                            vertical = LocalDimensions.current.xxsSpacing
                        )
                        .size(LocalDimensions.current.iconSmall)
                        .clickable {
                            onClear()
                        }
                )
            }
        },
        textStyle = LocalType.current.base.copy(color = LocalColors.current.text),
        modifier = modifier,
        cursorBrush = SolidColor(LocalColors.current.text)
    )
}

@Preview
@Composable
fun PreviewSearchBar() {
    PreviewTheme {
        SearchBar(
            query = "",
            onValueChanged = {},
            onClear = {},
            placeholder = "Search"
        )
    }
}

/**
 * The convenience based expandable text which handles some internal state
 */
@Composable
fun ExpandableText(
    text: String,
    modifier: Modifier = Modifier,
    textStyle: TextStyle = LocalType.current.base,
    buttonTextStyle: TextStyle = LocalType.current.base,
    textColor: Color = LocalColors.current.text,
    buttonTextColor: Color = LocalColors.current.text,
    textAlign: TextAlign = TextAlign.Start,
    @StringRes qaTag: Int? = null,
    collapsedMaxLines: Int = 2,
    expandedMaxLines: Int = Int.MAX_VALUE,
    expandButtonText: String = stringResource(id = R.string.viewMore),
    collapseButtonText: String = stringResource(id = R.string.viewLess),
){
    var expanded by remember { mutableStateOf(false) }
    var showButton by remember { mutableStateOf(false) }
    var maxHeight by remember { mutableStateOf(Dp.Unspecified) }

    val density = LocalDensity.current

    val enableScrolling = expanded && maxHeight != Dp.Unspecified

    BaseExpandableText(
        text = text,
        modifier = modifier,
        textStyle = textStyle,
        buttonTextStyle = buttonTextStyle,
        textColor = textColor,
        buttonTextColor = buttonTextColor,
        textAlign = textAlign,
        qaTag = qaTag,
        collapsedMaxLines = collapsedMaxLines,
        expandedMaxHeight = maxHeight ?: Dp.Unspecified,
        expandButtonText = expandButtonText,
        collapseButtonText = collapseButtonText,
        showButton = showButton,
        expanded = expanded,
        showScroll = enableScrolling,
        onTextMeasured = { textLayoutResult ->
            showButton = expanded || textLayoutResult.hasVisualOverflow
            val lastVisible = (expandedMaxLines - 1).coerceAtMost(textLayoutResult.lineCount - 1)
            val px = textLayoutResult.getLineBottom(lastVisible)          // bottom of that line in px
            maxHeight = with(density) { px.toDp() }
        },
        onTap = if(showButton){ // only expand if there is enough text
            { expanded = !expanded }
        } else null
    )
}

@Preview
@Composable
private fun PreviewExpandedTextShort() {
    PreviewTheme {
        ExpandableText(
            text = "This is a short description"
        )
    }
}

@Preview
@Composable
private fun PreviewExpandedTextLongExpanded() {
    PreviewTheme {
        ExpandableText(
            text = "This is a long description with a lot of text that should be more than 2 lines and should be truncated but you never know, it depends on size and such things dfkjdfklj asjdlkj lkjdf lkjsa dlkfjlk asdflkjlksdfjklasdfjasdlkfjasdflk dfkjdfklj asjdlkj lkjdf lkjsa dlkfjlk asdflkjlksdfjklasdfjasdlkfjasdflk dfkjdfklj asjdlkj lkjdf lkjsa dlkfjlk asdflkjlksdfjklasdfjasdlkfjasdflk dfkjdfklj asjdlkj lkjdf lkjsa dlkfjlk asdflkjlksdfjklasdfjasdlkfjasdflk dfkjdfklj asjdlkj lkjdf lkjsa dlkfjlk asdflkjlksdfjklasdfjasdlkfjasdflk dfkjdfklj asjdlkj lkjdf lkjsa dlkfjlk asdflkjlksdfjklasdfjasdlkfjasdflk dfkjdfklj asjdlkj lkjdf lkjsa dlkfjlk asdflkjlksdfjklasdfjasdlkfjasdflk dfkjdfklj asjdlkj lkjdf lkjsa dlkfjlk asdflkjlksdfjklasdfjasdlkfjasdflk dfkjdfklj asjdlkj lkjdf lkjsa dlkfjlk asdflkjlksdfjklasdfjasdlkfjasdflk dfkjdfklj asjdlkj lkjdf lkjsa dlkfjlk asdflkjlksdfjklasdfjasdlkfjasdflk dfkjdfklj asjdlkj lkjdf lkjsa dlkfjlk asdflkjlksdfjklasdfjasdlkfjasdflk dfkjdfklj asjdlkj lkjdf lkjsa dlkfjlk asdflkjlksdfjklasdfjasdlkfjasdflk dfkjdfklj asjdlkj lkjdf lkjsa dlkfjlk asdflkjlksdfjklasdfjasdlkfjasdflk dfkjdfklj asjdlkj lkjdf lkjsa dlkfjlk asdflkjlksdfjklasdfjasdlkfjasdflk dfkjdfklj asjdlkj lkjdf lkjsa dlkfjlk asdflkjlksdfjklasdfjasdlkfjasdflk dfkjdfklj asjdlkj lkjdf lkjsa dlkfjlk asdflkjlksdfjklasdfjasdlkfjasdflk dfkjdfklj asjdlkj lkjdf lkjsa dlkfjlk asdflkjlksdfjklasdfjasdlkfjasdflk dfkjdfklj asjdlkj lkjdf lkjsa dlkfjlk asdflkjlksdfjklasdfjasdlkfjasdflk dfkjdfklj asjdlkj lkjdf lkjsa dlkfjlk asdflkjlksdfjklasdfjasdlkfjasdflk dfkjdfklj asjdlkj lkjdf lkjsa dlkfjlk asdflkjlksdfjklasdfjasdlkfjasdflk dfkjdfklj asjdlkj lkjdf lkjsa dlkfjlk asdflkjlksdfjklasdfjasdlkfjasdflk dfkjdfklj asjdlkj lkjdf lkjsa dlkfjlk asdflkjlksdfjklasdfjasdlkfjasdflk lkasdjfalsdkfjasdklfj lsadkfjalsdkfjsadklf lksdjfalsdkfjasdlkfjasdlkf asldkfjasdlkfja and this is the end",
        )
    }
}

@Preview
@Composable
private fun PreviewExpandedTextLongMaxLinesExpanded() {
    PreviewTheme {
        ExpandableText(
            text = "This is a long description with a lot of text that should be more than 2 lines and should be truncated but you never know, it depends on size and such things dfkjdfklj asjdlkj lkjdf lkjsa dlkfjlk asdflkjlksdfjklasdfjasdlkfjasdflk dfkjdfklj asjdlkj lkjdf lkjsa dlkfjlk asdflkjlksdfjklasdfjasdlkfjasdflk dfkjdfklj asjdlkj lkjdf lkjsa dlkfjlk asdflkjlksdfjklasdfjasdlkfjasdflk dfkjdfklj asjdlkj lkjdf lkjsa dlkfjlk asdflkjlksdfjklasdfjasdlkfjasdflk dfkjdfklj asjdlkj lkjdf lkjsa dlkfjlk asdflkjlksdfjklasdfjasdlkfjasdflk dfkjdfklj asjdlkj lkjdf lkjsa dlkfjlk asdflkjlksdfjklasdfjasdlkfjasdflk dfkjdfklj asjdlkj lkjdf lkjsa dlkfjlk asdflkjlksdfjklasdfjasdlkfjasdflk dfkjdfklj asjdlkj lkjdf lkjsa dlkfjlk asdflkjlksdfjklasdfjasdlkfjasdflk dfkjdfklj asjdlkj lkjdf lkjsa dlkfjlk asdflkjlksdfjklasdfjasdlkfjasdflk dfkjdfklj asjdlkj lkjdf lkjsa dlkfjlk asdflkjlksdfjklasdfjasdlkfjasdflk dfkjdfklj asjdlkj lkjdf lkjsa dlkfjlk asdflkjlksdfjklasdfjasdlkfjasdflk dfkjdfklj asjdlkj lkjdf lkjsa dlkfjlk asdflkjlksdfjklasdfjasdlkfjasdflk dfkjdfklj asjdlkj lkjdf lkjsa dlkfjlk asdflkjlksdfjklasdfjasdlkfjasdflk dfkjdfklj asjdlkj lkjdf lkjsa dlkfjlk asdflkjlksdfjklasdfjasdlkfjasdflk dfkjdfklj asjdlkj lkjdf lkjsa dlkfjlk asdflkjlksdfjklasdfjasdlkfjasdflk dfkjdfklj asjdlkj lkjdf lkjsa dlkfjlk asdflkjlksdfjklasdfjasdlkfjasdflk dfkjdfklj asjdlkj lkjdf lkjsa dlkfjlk asdflkjlksdfjklasdfjasdlkfjasdflk dfkjdfklj asjdlkj lkjdf lkjsa dlkfjlk asdflkjlksdfjklasdfjasdlkfjasdflk dfkjdfklj asjdlkj lkjdf lkjsa dlkfjlk asdflkjlksdfjklasdfjasdlkfjasdflk dfkjdfklj asjdlkj lkjdf lkjsa dlkfjlk asdflkjlksdfjklasdfjasdlkfjasdflk dfkjdfklj asjdlkj lkjdf lkjsa dlkfjlk asdflkjlksdfjklasdfjasdlkfjasdflk dfkjdfklj asjdlkj lkjdf lkjsa dlkfjlk asdflkjlksdfjklasdfjasdlkfjasdflk lkasdjfalsdkfjasdklfj lsadkfjalsdkfjsadklf lksdjfalsdkfjasdlkfjasdlkf asldkfjasdlkfja and this is the end",
            expandedMaxLines = 10
        )
    }
}

/**
 * The base stateless version of the expandable text
 */
@Composable
fun BaseExpandableText(
    text: String,
    modifier: Modifier = Modifier,
    textStyle: TextStyle = LocalType.current.base,
    buttonTextStyle: TextStyle = LocalType.current.base,
    textColor: Color = LocalColors.current.text,
    buttonTextColor: Color = LocalColors.current.text,
    textAlign: TextAlign = TextAlign.Start,
    @StringRes qaTag: Int? = null,
    collapsedMaxLines: Int = 2,
    expandedMaxHeight: Dp = Dp.Unspecified,
    expandButtonText: String = stringResource(id = R.string.viewMore),
    collapseButtonText: String = stringResource(id = R.string.viewLess),
    showButton: Boolean = false,
    expanded: Boolean = false,
    showScroll: Boolean = false,
    onTextMeasured: (TextLayoutResult) -> Unit = {},
    onTap: (() -> Unit)? = null
){
    var textModifier: Modifier = Modifier
    if(qaTag != null) textModifier = textModifier.qaTag(qaTag)
    if(expanded) textModifier = textModifier.height(expandedMaxHeight)
    if(showScroll){
        val scrollState = rememberScrollState()
        val scrollEdge = LocalDimensions.current.xxxsSpacing
        val scrollWidth = 2.dp
        textModifier = textModifier
            .verticalScrollbar(
                state = scrollState,
                scrollbarWidth = scrollWidth,
                edgePadding = scrollEdge
            )
            .verticalScroll(scrollState)
            .padding(end = scrollWidth + scrollEdge*2)
    }

    Column(
        modifier = modifier.then(
            if(onTap != null) Modifier.clickable { onTap() } else Modifier
        ),
        horizontalAlignment = Alignment.CenterHorizontally
    ) {
        Text(
            modifier = textModifier.animateContentSize(),
            onTextLayout = {
                onTextMeasured(it)
            },
            text = text,
            textAlign = textAlign,
            style = textStyle,
            color = textColor,
            maxLines = if (expanded) Int.MAX_VALUE else collapsedMaxLines,
            overflow = if (expanded) TextOverflow.Clip else TextOverflow.Ellipsis
        )

        if(showButton) {
            Spacer(modifier = Modifier.height(LocalDimensions.current.xxsSpacing))
            Text(
                text = if (expanded) collapseButtonText else expandButtonText,
                style = buttonTextStyle,
                color = buttonTextColor
            )
        }
    }
}


@Preview
@Composable
private fun PreviewBaseExpandedTextShort() {
    PreviewTheme {
        BaseExpandableText(
            text = "This is a short description"
        )
    }
}

@Preview
@Composable
private fun PreviewBaseExpandedTextLong() {
    PreviewTheme {
        BaseExpandableText(
            text = "This is a long description with a lot of text that should be more than 2 lines and should be truncated but you never know, it depends on size and such things dfkjdfklj asjdlkj lkjdf lkjsa dlkfjlk asdflkjlksdfjklasdfjasdlkfjasdflk dfkjdfklj asjdlkj lkjdf lkjsa dlkfjlk asdflkjlksdfjklasdfjasdlkfjasdflk dfkjdfklj asjdlkj lkjdf lkjsa dlkfjlk asdflkjlksdfjklasdfjasdlkfjasdflk dfkjdfklj asjdlkj lkjdf lkjsa dlkfjlk asdflkjlksdfjklasdfjasdlkfjasdflk dfkjdfklj asjdlkj lkjdf lkjsa dlkfjlk asdflkjlksdfjklasdfjasdlkfjasdflk dfkjdfklj asjdlkj lkjdf lkjsa dlkfjlk asdflkjlksdfjklasdfjasdlkfjasdflk dfkjdfklj asjdlkj lkjdf lkjsa dlkfjlk asdflkjlksdfjklasdfjasdlkfjasdflk dfkjdfklj asjdlkj lkjdf lkjsa dlkfjlk asdflkjlksdfjklasdfjasdlkfjasdflk dfkjdfklj asjdlkj lkjdf lkjsa dlkfjlk asdflkjlksdfjklasdfjasdlkfjasdflk dfkjdfklj asjdlkj lkjdf lkjsa dlkfjlk asdflkjlksdfjklasdfjasdlkfjasdflk dfkjdfklj asjdlkj lkjdf lkjsa dlkfjlk asdflkjlksdfjklasdfjasdlkfjasdflk dfkjdfklj asjdlkj lkjdf lkjsa dlkfjlk asdflkjlksdfjklasdfjasdlkfjasdflk dfkjdfklj asjdlkj lkjdf lkjsa dlkfjlk asdflkjlksdfjklasdfjasdlkfjasdflk dfkjdfklj asjdlkj lkjdf lkjsa dlkfjlk asdflkjlksdfjklasdfjasdlkfjasdflk dfkjdfklj asjdlkj lkjdf lkjsa dlkfjlk asdflkjlksdfjklasdfjasdlkfjasdflk dfkjdfklj asjdlkj lkjdf lkjsa dlkfjlk asdflkjlksdfjklasdfjasdlkfjasdflk dfkjdfklj asjdlkj lkjdf lkjsa dlkfjlk asdflkjlksdfjklasdfjasdlkfjasdflk dfkjdfklj asjdlkj lkjdf lkjsa dlkfjlk asdflkjlksdfjklasdfjasdlkfjasdflk dfkjdfklj asjdlkj lkjdf lkjsa dlkfjlk asdflkjlksdfjklasdfjasdlkfjasdflk dfkjdfklj asjdlkj lkjdf lkjsa dlkfjlk asdflkjlksdfjklasdfjasdlkfjasdflk dfkjdfklj asjdlkj lkjdf lkjsa dlkfjlk asdflkjlksdfjklasdfjasdlkfjasdflk dfkjdfklj asjdlkj lkjdf lkjsa dlkfjlk asdflkjlksdfjklasdfjasdlkfjasdflk lkasdjfalsdkfjasdklfj lsadkfjalsdkfjsadklf lksdjfalsdkfjasdlkfjasdlkf asldkfjasdlkfja and this is the end",
            showButton = true
        )
    }
}

@Preview
@Composable
private fun PreviewBaseExpandedTextLongExpanded() {
    PreviewTheme {
        BaseExpandableText(
            text = "This is a long description with a lot of text that should be more than 2 lines and should be truncated but you never know, it depends on size and such things dfkjdfklj asjdlkj lkjdf lkjsa dlkfjlk asdflkjlksdfjklasdfjasdlkfjasdflk dfkjdfklj asjdlkj lkjdf lkjsa dlkfjlk asdflkjlksdfjklasdfjasdlkfjasdflk dfkjdfklj asjdlkj lkjdf lkjsa dlkfjlk asdflkjlksdfjklasdfjasdlkfjasdflk dfkjdfklj asjdlkj lkjdf lkjsa dlkfjlk asdflkjlksdfjklasdfjasdlkfjasdflk dfkjdfklj asjdlkj lkjdf lkjsa dlkfjlk asdflkjlksdfjklasdfjasdlkfjasdflk dfkjdfklj asjdlkj lkjdf lkjsa dlkfjlk asdflkjlksdfjklasdfjasdlkfjasdflk dfkjdfklj asjdlkj lkjdf lkjsa dlkfjlk asdflkjlksdfjklasdfjasdlkfjasdflk dfkjdfklj asjdlkj lkjdf lkjsa dlkfjlk asdflkjlksdfjklasdfjasdlkfjasdflk dfkjdfklj asjdlkj lkjdf lkjsa dlkfjlk asdflkjlksdfjklasdfjasdlkfjasdflk dfkjdfklj asjdlkj lkjdf lkjsa dlkfjlk asdflkjlksdfjklasdfjasdlkfjasdflk dfkjdfklj asjdlkj lkjdf lkjsa dlkfjlk asdflkjlksdfjklasdfjasdlkfjasdflk dfkjdfklj asjdlkj lkjdf lkjsa dlkfjlk asdflkjlksdfjklasdfjasdlkfjasdflk dfkjdfklj asjdlkj lkjdf lkjsa dlkfjlk asdflkjlksdfjklasdfjasdlkfjasdflk dfkjdfklj asjdlkj lkjdf lkjsa dlkfjlk asdflkjlksdfjklasdfjasdlkfjasdflk dfkjdfklj asjdlkj lkjdf lkjsa dlkfjlk asdflkjlksdfjklasdfjasdlkfjasdflk dfkjdfklj asjdlkj lkjdf lkjsa dlkfjlk asdflkjlksdfjklasdfjasdlkfjasdflk dfkjdfklj asjdlkj lkjdf lkjsa dlkfjlk asdflkjlksdfjklasdfjasdlkfjasdflk dfkjdfklj asjdlkj lkjdf lkjsa dlkfjlk asdflkjlksdfjklasdfjasdlkfjasdflk dfkjdfklj asjdlkj lkjdf lkjsa dlkfjlk asdflkjlksdfjklasdfjasdlkfjasdflk dfkjdfklj asjdlkj lkjdf lkjsa dlkfjlk asdflkjlksdfjklasdfjasdlkfjasdflk dfkjdfklj asjdlkj lkjdf lkjsa dlkfjlk asdflkjlksdfjklasdfjasdlkfjasdflk dfkjdfklj asjdlkj lkjdf lkjsa dlkfjlk asdflkjlksdfjklasdfjasdlkfjasdflk lkasdjfalsdkfjasdklfj lsadkfjalsdkfjsadklf lksdjfalsdkfjasdlkfjasdlkf asldkfjasdlkfja and this is the end",
            showButton = true,
            expanded = true
        )
    }
}

@Preview
@Composable
private fun PreviewBaseExpandedTextLongExpandedMaxLines() {
    PreviewTheme {
        BaseExpandableText(
            text = "This is a long description with a lot of text that should be more than 2 lines and should be truncated but you never know, it depends on size and such things dfkjdfklj asjdlkj lkjdf lkjsa dlkfjlk asdflkjlksdfjklasdfjasdlkfjasdflk dfkjdfklj asjdlkj lkjdf lkjsa dlkfjlk asdflkjlksdfjklasdfjasdlkfjasdflk dfkjdfklj asjdlkj lkjdf lkjsa dlkfjlk asdflkjlksdfjklasdfjasdlkfjasdflk dfkjdfklj asjdlkj lkjdf lkjsa dlkfjlk asdflkjlksdfjklasdfjasdlkfjasdflk dfkjdfklj asjdlkj lkjdf lkjsa dlkfjlk asdflkjlksdfjklasdfjasdlkfjasdflk dfkjdfklj asjdlkj lkjdf lkjsa dlkfjlk asdflkjlksdfjklasdfjasdlkfjasdflk dfkjdfklj asjdlkj lkjdf lkjsa dlkfjlk asdflkjlksdfjklasdfjasdlkfjasdflk dfkjdfklj asjdlkj lkjdf lkjsa dlkfjlk asdflkjlksdfjklasdfjasdlkfjasdflk dfkjdfklj asjdlkj lkjdf lkjsa dlkfjlk asdflkjlksdfjklasdfjasdlkfjasdflk dfkjdfklj asjdlkj lkjdf lkjsa dlkfjlk asdflkjlksdfjklasdfjasdlkfjasdflk dfkjdfklj asjdlkj lkjdf lkjsa dlkfjlk asdflkjlksdfjklasdfjasdlkfjasdflk dfkjdfklj asjdlkj lkjdf lkjsa dlkfjlk asdflkjlksdfjklasdfjasdlkfjasdflk dfkjdfklj asjdlkj lkjdf lkjsa dlkfjlk asdflkjlksdfjklasdfjasdlkfjasdflk dfkjdfklj asjdlkj lkjdf lkjsa dlkfjlk asdflkjlksdfjklasdfjasdlkfjasdflk dfkjdfklj asjdlkj lkjdf lkjsa dlkfjlk asdflkjlksdfjklasdfjasdlkfjasdflk dfkjdfklj asjdlkj lkjdf lkjsa dlkfjlk asdflkjlksdfjklasdfjasdlkfjasdflk dfkjdfklj asjdlkj lkjdf lkjsa dlkfjlk asdflkjlksdfjklasdfjasdlkfjasdflk dfkjdfklj asjdlkj lkjdf lkjsa dlkfjlk asdflkjlksdfjklasdfjasdlkfjasdflk dfkjdfklj asjdlkj lkjdf lkjsa dlkfjlk asdflkjlksdfjklasdfjasdlkfjasdflk dfkjdfklj asjdlkj lkjdf lkjsa dlkfjlk asdflkjlksdfjklasdfjasdlkfjasdflk dfkjdfklj asjdlkj lkjdf lkjsa dlkfjlk asdflkjlksdfjklasdfjasdlkfjasdflk dfkjdfklj asjdlkj lkjdf lkjsa dlkfjlk asdflkjlksdfjklasdfjasdlkfjasdflk lkasdjfalsdkfjasdklfj lsadkfjalsdkfjsadklf lksdjfalsdkfjasdlkfjasdlkf asldkfjasdlkfja and this is the end",
            showButton = true,
            expanded = true,
            expandedMaxHeight = 200.dp,
            showScroll = true
        )
    }
}

/**
 * Applies an opinionated safety width on content based our design decisions:
 * - Max width of maxContentWidth
 * - Extra horizontal padding
 * - Smaller extra padding for small devices (arbitrarily decided as devices below 380 width
 */
@Composable
fun Modifier.safeContentWidth(
    regularExtraPadding: Dp = LocalDimensions.current.mediumSpacing,
    smallExtraPadding: Dp = LocalDimensions.current.xsSpacing,
): Modifier {
    val screenWidthDp = LocalConfiguration.current.screenWidthDp.dp

    return this.widthIn(max = LocalDimensions.current.maxContentWidth)
        .padding(
            horizontal = when {
                screenWidthDp < 380.dp -> smallExtraPadding
                else -> regularExtraPadding
            }
        )
}<|MERGE_RESOLUTION|>--- conflicted
+++ resolved
@@ -5,21 +5,14 @@
 import androidx.annotation.StringRes
 import androidx.appcompat.content.res.AppCompatResources
 import androidx.compose.animation.AnimatedVisibility
-<<<<<<< HEAD
-=======
 import androidx.compose.animation.animateContentSize
->>>>>>> 78674d4c
 import androidx.compose.animation.core.animateFloatAsState
 import androidx.compose.animation.core.tween
 import androidx.compose.foundation.Canvas
 import androidx.compose.foundation.Image
 import androidx.compose.foundation.ScrollState
 import androidx.compose.foundation.background
-<<<<<<< HEAD
-import androidx.compose.foundation.border
-=======
-
->>>>>>> 78674d4c
+
 import androidx.compose.foundation.clickable
 import androidx.compose.foundation.layout.Box
 import androidx.compose.foundation.layout.BoxScope
@@ -54,11 +47,8 @@
 import androidx.compose.runtime.Composable
 import androidx.compose.runtime.LaunchedEffect
 import androidx.compose.runtime.getValue
-<<<<<<< HEAD
-=======
 import androidx.compose.runtime.mutableStateOf
 import androidx.compose.runtime.remember
->>>>>>> 78674d4c
 import androidx.compose.runtime.rememberCoroutineScope
 import androidx.compose.runtime.setValue
 import androidx.compose.ui.Alignment
@@ -79,22 +69,14 @@
 import androidx.compose.ui.graphics.StrokeCap
 import androidx.compose.ui.graphics.TileMode
 import androidx.compose.ui.graphics.drawscope.Stroke
-<<<<<<< HEAD
-import androidx.compose.ui.graphics.toArgb
-import androidx.compose.ui.layout.ContentScale
-=======
 import androidx.compose.ui.platform.LocalConfiguration
->>>>>>> 78674d4c
 import androidx.compose.ui.platform.LocalContext
 import androidx.compose.ui.platform.LocalDensity
 import androidx.compose.ui.res.painterResource
 import androidx.compose.ui.res.stringResource
 import androidx.compose.ui.semantics.contentDescription
 import androidx.compose.ui.semantics.semantics
-<<<<<<< HEAD
-=======
 import androidx.compose.ui.text.TextLayoutResult
->>>>>>> 78674d4c
 import androidx.compose.ui.text.AnnotatedString
 import androidx.compose.ui.text.TextStyle
 import androidx.compose.ui.text.style.TextAlign
@@ -107,10 +89,6 @@
 import androidx.compose.ui.unit.IntSize
 import androidx.compose.ui.unit.LayoutDirection
 import androidx.compose.ui.unit.dp
-<<<<<<< HEAD
-import androidx.compose.ui.viewinterop.AndroidView
-=======
->>>>>>> 78674d4c
 import androidx.compose.ui.window.Popup
 import androidx.compose.ui.window.PopupPositionProvider
 import com.google.accompanist.drawablepainter.rememberDrawablePainter
@@ -300,27 +278,6 @@
 }
 
 @Composable
-fun LargeItemButton(
-    annotatedStringText: AnnotatedString,
-    @DrawableRes icon: Int,
-    modifier: Modifier = Modifier,
-    colors: ButtonColors = transparentButtonColors(),
-    shape: Shape = RectangleShape,
-    onClick: () -> Unit
-) {
-    ItemButton(
-        modifier = modifier,
-        annotatedStringText = annotatedStringText,
-        icon = icon,
-        minHeight = LocalDimensions.current.minLargeItemButtonHeight,
-        textStyle = LocalType.current.h8,
-        colors = colors,
-        shape = shape,
-        onClick = onClick
-    )
-}
-
-@Composable
 fun ItemButton(
     text: String,
     @DrawableRes icon: Int,
@@ -336,7 +293,13 @@
     ItemButton(
         annotatedStringText = AnnotatedString(text),
         modifier = modifier,
-        icon = icon,
+        icon = {
+            Icon(
+                painter = painterResource(id = icon),
+                contentDescription = null,
+                modifier = Modifier.align(Alignment.Center)
+            )
+        },
         minHeight = minHeight,
         textStyle = textStyle,
         shape = shape,
@@ -391,32 +354,6 @@
     onClick: () -> Unit
 ) {
     ItemButton(
-<<<<<<< HEAD
-        annotatedStringText = AnnotatedString(stringResource(textId)),
-        modifier = modifier,
-        icon = icon,
-        minHeight = minHeight,
-        textStyle = textStyle,
-        shape = shape,
-        colors = colors,
-        onClick = onClick
-    )
-}
-
-@Composable
-fun ItemButton(
-    annotatedStringText: AnnotatedString,
-    icon: Int,
-    modifier: Modifier,
-    minHeight: Dp = LocalDimensions.current.minItemButtonHeight,
-    textStyle: TextStyle = LocalType.current.xl,
-    colors: ButtonColors = transparentButtonColors(),
-    shape: Shape = RectangleShape,
-    onClick: () -> Unit
-) {
-    ItemButton(
-=======
->>>>>>> 78674d4c
         annotatedStringText = annotatedStringText,
         modifier = modifier,
         subtitle = subtitle,
@@ -470,15 +407,6 @@
             content = icon
         )
 
-<<<<<<< HEAD
-        Text(
-            annotatedStringText,
-            Modifier
-                .fillMaxWidth()
-                .align(Alignment.CenterVertically),
-            style = textStyle
-        )
-=======
         Column(
             modifier = Modifier.fillMaxWidth()
                 .align(Alignment.CenterVertically)
@@ -499,7 +427,6 @@
                 )
             }
         }
->>>>>>> 78674d4c
     }
 }
 
