--- conflicted
+++ resolved
@@ -6,8 +6,6 @@
 import android.view.View
 import android.view.ViewTreeObserver
 import androidx.annotation.StringRes
-<<<<<<< HEAD
-=======
 import androidx.compose.animation.AnimatedVisibility
 import androidx.compose.animation.AnimatedVisibilityScope
 import androidx.compose.animation.core.FiniteAnimationSpec
@@ -15,10 +13,8 @@
 import androidx.compose.animation.core.spring
 import androidx.compose.animation.fadeIn
 import androidx.compose.animation.fadeOut
->>>>>>> e7e49a5f
 import androidx.compose.runtime.Composable
 import androidx.compose.runtime.LaunchedEffect
-import androidx.compose.ui.ExperimentalComposeUiApi
 import androidx.compose.ui.Modifier
 import androidx.compose.ui.platform.ComposeView
 import androidx.compose.ui.platform.testTag
@@ -102,7 +98,6 @@
 }
 
 @Composable
-<<<<<<< HEAD
 fun Modifier.qaTag(@StringRes tagResId: Int?): Modifier {
     if (tagResId == null) return this
     return this.semantics { testTagsAsResourceId = true }.testTag(stringResource(tagResId))
@@ -126,10 +121,8 @@
                 flow.collect(onEvent)
             }
         }
-=======
-fun Modifier.qaTag(@StringRes tagResId: Int) = semantics { testTagsAsResourceId = true }.testTag(
-    stringResource(tagResId)
-)
+    }
+}
 
 @Composable
 fun AnimateFade(
@@ -146,6 +139,5 @@
         exit = fadeOut(animationSpec = fadeOutAnimationSpec)
     ) {
         content()
->>>>>>> e7e49a5f
     }
 }