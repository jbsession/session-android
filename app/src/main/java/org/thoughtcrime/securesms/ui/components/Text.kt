--- conflicted
+++ resolved
@@ -36,10 +36,7 @@
 import androidx.compose.ui.Alignment
 import androidx.compose.ui.Modifier
 import androidx.compose.ui.graphics.Color
-<<<<<<< HEAD
-=======
 import androidx.compose.ui.graphics.ColorFilter
->>>>>>> 78674d4c
 import androidx.compose.ui.graphics.Shape
 import androidx.compose.ui.graphics.SolidColor
 import androidx.compose.ui.res.painterResource
@@ -141,22 +138,17 @@
     modifier: Modifier = Modifier,
     onChange: (String) -> Unit = {},
     textStyle: TextStyle = LocalType.current.base,
-    singleLine: Boolean = false,
     innerPadding: PaddingValues = PaddingValues(LocalDimensions.current.spacing),
     borderShape: Shape = MaterialTheme.shapes.small,
     placeholder: String = "",
     onContinue: () -> Unit = {},
     error: String? = null,
     isTextErrorColor: Boolean = error != null,
-<<<<<<< HEAD
-    enabled: Boolean = true
-=======
     enabled: Boolean = true,
     singleLine: Boolean = false,
     maxLines: Int = if (singleLine) 1 else Int.MAX_VALUE,
     minLines: Int = 1,
     showClear: Boolean = false,
->>>>>>> 78674d4c
 ) {
     // in order to allow the cursor to be at the end of the text by default
     // we need o handle the TextFieldValue manually here
@@ -180,10 +172,6 @@
         modifier = modifier,
         textStyle = textStyle.copy(
             color = if (enabled) LocalColors.current.text(isTextErrorColor) else LocalColors.current.textSecondary),
-<<<<<<< HEAD
-        singleLine = singleLine,
-=======
->>>>>>> 78674d4c
         cursorBrush = SolidColor(LocalColors.current.text(isTextErrorColor)),
         enabled = enabled,
         keyboardOptions = KeyboardOptions.Default.copy(
@@ -196,12 +184,9 @@
             onSearch = { onContinue() },
             onSend = { onContinue() },
         ),
-<<<<<<< HEAD
-=======
         singleLine = singleLine,
         maxLines = maxLines,
         minLines = minLines,
->>>>>>> 78674d4c
         decorationBox = { innerTextField ->
             Column(modifier = Modifier.animateContentSize()) {
                 Box(
