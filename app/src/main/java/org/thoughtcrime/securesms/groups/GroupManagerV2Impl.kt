package org.thoughtcrime.securesms.groups

import android.content.Context
import com.google.protobuf.ByteString
import dagger.hilt.android.qualifiers.ApplicationContext
import kotlinx.coroutines.Dispatchers
import kotlinx.coroutines.SupervisorJob
import kotlinx.coroutines.async
import kotlinx.coroutines.flow.filter
import kotlinx.coroutines.flow.first
import kotlinx.coroutines.withContext
import kotlinx.coroutines.withTimeout
import network.loki.messenger.R
import network.loki.messenger.libsession_util.ConfigBase.Companion.PRIORITY_VISIBLE
import network.loki.messenger.libsession_util.util.Conversation
import network.loki.messenger.libsession_util.util.ExpiryMode
import network.loki.messenger.libsession_util.util.GroupInfo
import network.loki.messenger.libsession_util.util.GroupMember
import network.loki.messenger.libsession_util.util.UserPic
import org.session.libsession.database.MessageDataProvider
import org.session.libsession.database.StorageProtocol
import org.session.libsession.database.userAuth
import org.session.libsession.messaging.groups.GroupInviteException
import org.session.libsession.messaging.groups.GroupManagerV2
import org.session.libsession.messaging.groups.GroupScope
import org.session.libsession.messaging.jobs.InviteContactsJob
import org.session.libsession.messaging.jobs.JobQueue
import org.session.libsession.messaging.messages.Destination
import org.session.libsession.messaging.messages.control.GroupUpdated
import org.session.libsession.messaging.messages.visible.Profile
import org.session.libsession.messaging.sending_receiving.MessageSender
import org.session.libsession.messaging.utilities.MessageAuthentication.buildDeleteMemberContentSignature
import org.session.libsession.messaging.utilities.MessageAuthentication.buildInfoChangeSignature
import org.session.libsession.messaging.utilities.MessageAuthentication.buildMemberChangeSignature
import org.session.libsession.messaging.utilities.SodiumUtilities
import org.session.libsession.messaging.utilities.UpdateMessageData
import org.session.libsession.snode.OwnedSwarmAuth
import org.session.libsession.snode.SnodeAPI
import org.session.libsession.snode.SnodeClock
import org.session.libsession.snode.SnodeMessage
import org.session.libsession.snode.model.BatchResponse
import org.session.libsession.snode.utilities.await
import org.session.libsession.utilities.Address
import org.session.libsession.utilities.SSKEnvironment
import org.session.libsession.utilities.getGroup
import org.session.libsession.utilities.recipients.Recipient
import org.session.libsession.utilities.waitUntilGroupConfigsPushed
import org.session.libsignal.protos.SignalServiceProtos.DataMessage
import org.session.libsignal.protos.SignalServiceProtos.DataMessage.GroupUpdateDeleteMemberContentMessage
import org.session.libsignal.protos.SignalServiceProtos.DataMessage.GroupUpdateInfoChangeMessage
import org.session.libsignal.protos.SignalServiceProtos.DataMessage.GroupUpdateInviteResponseMessage
import org.session.libsignal.protos.SignalServiceProtos.DataMessage.GroupUpdateMemberChangeMessage
import org.session.libsignal.protos.SignalServiceProtos.DataMessage.GroupUpdateMessage
import org.session.libsignal.utilities.AccountId
import org.session.libsignal.utilities.Base64
import org.session.libsignal.utilities.Log
import org.session.libsignal.utilities.Namespace
import org.thoughtcrime.securesms.configs.ConfigUploader
import org.thoughtcrime.securesms.database.LokiAPIDatabase
import org.thoughtcrime.securesms.database.LokiMessageDatabase
import org.thoughtcrime.securesms.database.MmsSmsDatabase
import org.thoughtcrime.securesms.database.ThreadDatabase
import org.thoughtcrime.securesms.dependencies.ConfigFactory
import org.thoughtcrime.securesms.util.SessionMetaProtocol
import java.util.concurrent.TimeUnit
import javax.inject.Inject
import javax.inject.Singleton

private const val TAG = "GroupManagerV2Impl"

@Singleton
class GroupManagerV2Impl @Inject constructor(
    private val storage: StorageProtocol,
    private val configFactory: ConfigFactory,
    private val mmsSmsDatabase: MmsSmsDatabase,
    private val lokiDatabase: LokiMessageDatabase,
    private val threadDatabase: ThreadDatabase,
    private val profileManager: SSKEnvironment.ProfileManagerProtocol,
    @ApplicationContext val application: Context,
    private val clock: SnodeClock,
    private val messageDataProvider: MessageDataProvider,
    private val lokiAPIDatabase: LokiAPIDatabase,
    private val configUploader: ConfigUploader,
    private val scope: GroupScope,
    private val groupPollerManager: GroupPollerManager,
) : GroupManagerV2 {
    private val dispatcher = Dispatchers.Default

    /**
     * Require admin access to a group, and return the admin key.
     *
     * @throws IllegalArgumentException if the group does not exist or no admin key is found.
     */
    private fun requireAdminAccess(group: AccountId): ByteArray {
        return checkNotNull(
            configFactory.getGroup(group)
                ?.adminKey
                ?.takeIf { it.isNotEmpty() }
        ) { "Only admin is allowed to invite members" }
    }

    override suspend fun createGroup(
        groupName: String,
        groupDescription: String,
        members: Set<AccountId>
    ): Recipient = withContext(dispatcher) {
        val ourAccountId =
            requireNotNull(storage.getUserPublicKey()) { "Our account ID is not available" }
        val ourProfile = storage.getUserProfile()

        val groupCreationTimestamp = clock.currentTimeMills()

        // Create a group in the user groups config
        val group = configFactory.withUserConfigs { configs ->
            configs.userGroups.createGroup()
                .copy(
                    name = groupName,
                    joinedAtSecs = TimeUnit.MILLISECONDS.toSeconds(groupCreationTimestamp)
                )
        }

        val adminKey = checkNotNull(group.adminKey) { "Admin key is null for new group creation." }
        val groupId = group.groupAccountId

        val memberAsRecipients = members.map {
            Recipient.from(application, Address.fromSerialized(it.hexString), false)
        }

        try {
<<<<<<< HEAD
            configFactory.withMutableGroupConfigs(groupId) { configs ->
                // Update group's information
                configs.groupInfo.setName(groupName)
                configs.groupInfo.setDescription(groupDescription)

                // Add members
                for (member in memberAsRecipients) {
                    configs.groupMembers.set(
                        configs.groupMembers.getOrConstruct(member.address.toString()).apply {
                            setName(member.name)
                            setProfilePic(member.profileAvatar?.let { url ->
                                member.profileKey?.let { key -> UserPic(url, key) }
                            } ?: UserPic.DEFAULT)
                        }
                    )
                }

                // Add ourselves as admin
                configs.groupMembers.set(
                    configs.groupMembers.getOrConstruct(ourAccountId).apply {
                        setName(ourProfile.displayName.orEmpty())
                        setProfilePic(ourProfile.profilePicture ?: UserPic.DEFAULT)
                        setPromotionAccepted()
=======
            val newGroupConfigs = configFactory.createGroupConfigs(groupId, adminKey)

            // Update group's information
            newGroupConfigs.groupInfo.setName(groupName)
            newGroupConfigs.groupInfo.setDescription(groupDescription)

            // Add members
            for (member in memberAsRecipients) {
                newGroupConfigs.groupMembers.set(
                    newGroupConfigs.groupMembers.getOrConstruct(member.address.serialize()).apply {
                        setName(member.name)
                        setProfilePic(member.profileAvatar?.let { url ->
                            member.profileKey?.let { key -> UserPic(url, key) }
                        } ?: UserPic.DEFAULT)
>>>>>>> bcabdc4f
                    }
                )
            }

            // Add ourselves as admin
            newGroupConfigs.groupMembers.set(
                newGroupConfigs.groupMembers.getOrConstruct(ourAccountId).apply {
                    setName(ourProfile.displayName.orEmpty())
                    setProfilePic(ourProfile.profilePicture ?: UserPic.DEFAULT)
                    setPromotionAccepted()
                }
            )

            // Manually re-key to prevent issue with linked admin devices
            newGroupConfigs.rekey()

            // Make sure the initial group configs are pushed
            configUploader.pushGroupConfigsChangesIfNeeded(adminKey = adminKey, groupId = groupId, groupConfigAccess = { access ->
                access(newGroupConfigs)
            })

            // Now we can save it to our factory for further access
            configFactory.saveGroupConfigs(groupId, newGroupConfigs)

            // Once the group configs are created successfully, we add it to our config
            configFactory.withMutableUserConfigs { configs ->
                configs.userGroups.set(group)

                configs.convoInfoVolatile.set(
                    Conversation.ClosedGroup(
                        groupId.hexString,
                        groupCreationTimestamp,
                        false
                    )
                )
            }

            // Make sure a thread exists at this point as we will need it for successfully sending
            // control messages. Normally the thread will be created automatically but it's done
            // in the background. We have no way to know about the state of that async background process
            // hence we will need to create it manually here.
            check(storage.getOrCreateThreadIdFor(Address.fromSerialized(groupId.hexString)) != -1L) {
                "Failed to create a thread for the group"
            }

            val recipient =
                Recipient.from(application, Address.fromSerialized(groupId.hexString), false)

            // Apply various data locally
            profileManager.setName(application, recipient, groupName)
            storage.setRecipientApprovedMe(recipient, true)
            storage.setRecipientApproved(recipient, true)

            // Invite members
            JobQueue.shared.add(
                InviteContactsJob(
                    groupSessionId = groupId.hexString,
                    memberSessionIds = members.map { it.hexString }.toTypedArray()
                )
            )

            // Also send a group update message
            sendGroupUpdateForAddingMembers(groupId, adminKey, members)

            recipient
        } catch (e: Exception) {
            Log.e(TAG, "Failed to create group", e)

            throw e
        }
    }


    override suspend fun inviteMembers(
        group: AccountId,
        newMembers: List<AccountId>,
        shareHistory: Boolean,
        isReinvite: Boolean
    ): Unit = scope.launchAndWait(group, "Invite members") {
        val adminKey = requireAdminAccess(group)
        val groupAuth = OwnedSwarmAuth.ofClosedGroup(group, adminKey)

        val batchRequests = mutableListOf<SnodeAPI.SnodeBatchRequestInfo>()

        // Construct the new members in our config
        val subAccountTokens = configFactory.withMutableGroupConfigs(group) { configs ->
            // Construct the new members in the config
            for (newMember in newMembers) {
                val toSet = configs.groupMembers.get(newMember.hexString)
                    ?.also { existing ->
                        val status = configs.groupMembers.status(existing)
                        if (status == GroupMember.Status.INVITE_FAILED || status == GroupMember.Status.INVITE_SENT) {
                            existing.setSupplement(shareHistory)
                        }
                    }
                    ?: configs.groupMembers.getOrConstruct(newMember.hexString).also { member ->
                        val contact = configFactory.withUserConfigs { configs ->
                            configs.contacts.get(newMember.hexString)
                        }

                        member.setName(contact?.name.orEmpty())
                        member.setProfilePic(contact?.profilePicture ?: UserPic.DEFAULT)
                        member.setSupplement(shareHistory)
                    }

                toSet.setInvited()
                configs.groupMembers.set(toSet)
            }

            if (shareHistory) {
                val memberKey = configs.groupKeys.supplementFor(newMembers.map { it.hexString })
                batchRequests.add(
                    SnodeAPI.buildAuthenticatedStoreBatchInfo(
                        namespace = Namespace.GROUP_KEYS(),
                        message = SnodeMessage(
                            recipient = group.hexString,
                            data = Base64.encodeBytes(memberKey),
                            ttl = SnodeMessage.CONFIG_TTL,
                            timestamp = clock.currentTimeMills(),
                        ),
                        auth = groupAuth,
                    )
                )
            }

            configs.rekey()
            newMembers.map { configs.groupKeys.getSubAccountToken(it) }
        }

        // Call un-revocate API on new members, in case they have been removed before
        batchRequests += SnodeAPI.buildAuthenticatedUnrevokeSubKeyBatchRequest(
            groupAdminAuth = groupAuth,
            subAccountTokens = subAccountTokens
        )

        // Call the API
        try {
            val swarmNode = SnodeAPI.getSingleTargetSnode(group.hexString).await()
            val response = SnodeAPI.getBatchResponse(swarmNode, group.hexString, batchRequests)

            // Make sure every request is successful
            response.requireAllRequestsSuccessful("Failed to invite members")

            // Wait for the group configs to be pushed
            configFactory.waitUntilGroupConfigsPushed(group)
        } catch (e: Exception) {
            // Update every member's status to "invite failed" and return group name
            val groupName = configFactory.withMutableGroupConfigs(group) { configs ->
                for (newMember in newMembers) {
                    configs.groupMembers.get(newMember.hexString)?.apply {
                        setInviteFailed()
                        configs.groupMembers.set(this)
                    }
                }

                configs.groupInfo.getName().orEmpty()
            }

            throw GroupInviteException(
                isPromotion = false,
                inviteeAccountIds = newMembers.map { it.hexString },
                groupName = groupName,
                underlying = e
            )
        } finally {
            // Send a group update message to the group telling members someone has been invited
            if (!isReinvite) {
                sendGroupUpdateForAddingMembers(group, adminKey, newMembers)
            }
        }

        // Send the invitation message to the new members
        JobQueue.shared.add(
            InviteContactsJob(
                group.hexString,
                newMembers.map { it.hexString }.toTypedArray()
            )
        )
    }

    /**
     * Send a group update message to the group telling members someone has been invited.
     */
    private fun sendGroupUpdateForAddingMembers(
        group: AccountId,
        adminKey: ByteArray,
        newMembers: Collection<AccountId>,
    ) {
        val timestamp = clock.currentTimeMills()
        val signature = SodiumUtilities.sign(
            buildMemberChangeSignature(GroupUpdateMemberChangeMessage.Type.ADDED, timestamp),
            adminKey
        )

        val updatedMessage = GroupUpdated(
            GroupUpdateMessage.newBuilder()
                .setMemberChangeMessage(
                    GroupUpdateMemberChangeMessage.newBuilder()
                        .addAllMemberSessionIds(newMembers.map { it.hexString })
                        .setType(GroupUpdateMemberChangeMessage.Type.ADDED)
                        .setAdminSignature(ByteString.copyFrom(signature))
                )
                .build()
        ).apply { this.sentTimestamp = timestamp }

        storage.insertGroupInfoChange(updatedMessage, group)

        MessageSender.send(updatedMessage, Address.fromSerialized(group.hexString))
    }

    override suspend fun removeMembers(
        groupAccountId: AccountId,
        removedMembers: List<AccountId>,
        removeMessages: Boolean
    ) {
        val adminKey = requireAdminAccess(groupAccountId)

        // Update the config to mark this member as "removed"
        flagMembersForRemoval(
            group = groupAccountId,
            groupAdminKey = adminKey,
            members = removedMembers,
            alsoRemoveMembersMessage = removeMessages,
        )

        val timestamp = clock.currentTimeMills()
        val signature = SodiumUtilities.sign(
            buildMemberChangeSignature(
                GroupUpdateMemberChangeMessage.Type.REMOVED,
                timestamp
            ),
            adminKey
        )

        val updateMessage = GroupUpdateMessage.newBuilder()
            .setMemberChangeMessage(
                GroupUpdateMemberChangeMessage.newBuilder()
                    .addAllMemberSessionIds(removedMembers.map { it.hexString })
                    .setType(GroupUpdateMemberChangeMessage.Type.REMOVED)
                    .setAdminSignature(ByteString.copyFrom(signature))
            )
            .build()
        val message = GroupUpdated(
            updateMessage
        ).apply { sentTimestamp = timestamp }

        MessageSender.send(message, Address.fromSerialized(groupAccountId.hexString))
        storage.insertGroupInfoChange(message, groupAccountId)
    }

    override suspend fun removeMemberMessages(
        groupAccountId: AccountId,
        members: List<AccountId>
    ): Unit = scope.launchAndWait(groupAccountId, "Remove member messages") {
        val messagesToDelete = mutableListOf<String>()

        val threadId = storage.getThreadId(Address.fromSerialized(groupAccountId.hexString))
        if (threadId != null) {
            for (member in members) {
                for (msg in mmsSmsDatabase.getUserMessages(threadId, member.hexString)) {
                    val serverHash = lokiDatabase.getMessageServerHash(msg.id, msg.isMms)
                    if (serverHash != null) {
                        messagesToDelete.add(serverHash)
                    }
                }

                storage.deleteMessagesByUser(threadId, member.hexString)
            }
        }

        if (messagesToDelete.isEmpty()) {
            return@launchAndWait
        }

        val groupAdminAuth = configFactory.getGroup(groupAccountId)?.adminKey?.let {
            OwnedSwarmAuth.ofClosedGroup(groupAccountId, it)
        } ?: return@launchAndWait

        SnodeAPI.deleteMessage(groupAccountId.hexString, groupAdminAuth, messagesToDelete)
    }

    override suspend fun handleMemberLeftMessage(memberId: AccountId, group: AccountId) = scope.launchAndWait(group, "Handle member left message") {
        val closedGroup = configFactory.getGroup(group) ?: return@launchAndWait
        val groupAdminKey = closedGroup.adminKey

        if (groupAdminKey != null) {
            flagMembersForRemoval(
                group = group,
                groupAdminKey = groupAdminKey,
                members = listOf(memberId),
                alsoRemoveMembersMessage = false,
            )
        }
    }

    override suspend fun leaveGroup(groupId: AccountId) {
        scope.launchAndWait(groupId, "Leave group") {
            withContext(SupervisorJob()) {
                val group = configFactory.getGroup(groupId)

                storage.insertGroupInfoLeaving(groupId)

                try {
                    if (group?.destroyed != true) {
                        // Only send the left/left notification group message when we are not kicked and we are not the only admin (only admin has a special treatment)
                        val weAreTheOnlyAdmin = configFactory.withGroupConfigs(groupId) { config ->
                            val allMembers = config.groupMembers.all()
                            allMembers.count { it.admin } == 1 &&
                                    allMembers.first { it.admin }
                                        .accountIdString() == storage.getUserPublicKey()
                        }

                        if (group != null && !group.kicked && !weAreTheOnlyAdmin) {
                            val address = Address.fromSerialized(groupId.hexString)

                            // Always send a "XXX left" message to the group if we can
                            MessageSender.send(
                                GroupUpdated(
                                    GroupUpdateMessage.newBuilder()
                                        .setMemberLeftNotificationMessage(DataMessage.GroupUpdateMemberLeftNotificationMessage.getDefaultInstance())
                                        .build()
                                ),
                                address
                            )

                            // If we are not the only admin, send a left message for other admin to handle the member removal
                            MessageSender.send(
                                GroupUpdated(
                                    GroupUpdateMessage.newBuilder()
                                        .setMemberLeftMessage(DataMessage.GroupUpdateMemberLeftMessage.getDefaultInstance())
                                        .build()
                                ),
                                address,
                            )
                        }

                        // If we are the only admin, leaving this group will destroy the group
                        if (weAreTheOnlyAdmin) {
                            configFactory.withMutableGroupConfigs(groupId) { configs ->
                                configs.groupInfo.destroyGroup()
                            }

                            // Must wait until the config is pushed, otherwise if we go through the rest
                            // of the code it will destroy the conversation, destroying the necessary configs
                            // along the way, we won't be able to push the "destroyed" state anymore.
                            configFactory.waitUntilGroupConfigsPushed(groupId)
                        }
                    }

                    // Delete conversation and group configs
                    storage.getThreadId(Address.fromSerialized(groupId.hexString))
                        ?.let(storage::deleteConversation)
                    configFactory.removeGroup(groupId)
                    lokiAPIDatabase.clearLastMessageHashes(groupId.hexString)
                    lokiAPIDatabase.clearReceivedMessageHashValues(groupId.hexString)
                } catch (e: Exception) {
                    storage.insertGroupInfoErrorQuit(groupId)
                    throw e
                } finally {
                    storage.deleteGroupInfoMessages(groupId, UpdateMessageData.Kind.GroupLeaving::class.java)
                }
            }
        }
    }

    override suspend fun promoteMember(
        group: AccountId,
        members: List<AccountId>,
        isRepromote: Boolean
    ): Unit = scope.launchAndWait(group, "Promote member") {
        withContext(SupervisorJob()) {
            val adminKey = requireAdminAccess(group)
            val groupName = configFactory.withMutableGroupConfigs(group) { configs ->
                // Update the group member's promotion status
                members.asSequence()
                    .mapNotNull { configs.groupMembers.get(it.hexString) }
                    .onEach(GroupMember::setPromoted)
                    .forEach(configs.groupMembers::set)

                configs.groupInfo.getName()
            }

            // Build a group update message to the group telling members someone has been promoted
            val timestamp = clock.currentTimeMills()
            val signature = SodiumUtilities.sign(
                buildMemberChangeSignature(GroupUpdateMemberChangeMessage.Type.PROMOTED, timestamp),
                adminKey
            )

            val message = GroupUpdated(
                GroupUpdateMessage.newBuilder()
                    .setMemberChangeMessage(
                        GroupUpdateMemberChangeMessage.newBuilder()
                            .addAllMemberSessionIds(members.map { it.hexString })
                            .setType(GroupUpdateMemberChangeMessage.Type.PROMOTED)
                            .setAdminSignature(ByteString.copyFrom(signature))
                    )
                    .build()
            ).apply {
                sentTimestamp = timestamp
            }

            if (!isRepromote) {
                // Insert the message locally immediately so we can see the incoming change
                // The same message will be sent later to the group
                storage.insertGroupInfoChange(message, group)
            }

            // Send out the promote message to the members concurrently
            val promoteMessage = GroupUpdated(
                GroupUpdateMessage.newBuilder()
                    .setPromoteMessage(
                        DataMessage.GroupUpdatePromoteMessage.newBuilder()
                            .setGroupIdentitySeed(ByteString.copyFrom(adminKey).substring(0, 32))
                            .setName(groupName)
                    )
                    .build()
            )

            val promotionDeferred = members.associateWith { member ->
                async {
                    // The promotion message shouldn't be persisted to avoid being retried automatically
                    MessageSender.sendNonDurably(
                        message = promoteMessage,
                        address = Address.fromSerialized(member.hexString),
                        isSyncMessage = false,
                    ).await()
                }
            }

            // Wait and gather all the promote message sending result into a result map
            val promotedByMemberIDs = promotionDeferred
                .mapValues {
                    runCatching { it.value.await() }.isSuccess
                }

            // Update each member's status
            configFactory.withMutableGroupConfigs(group) { configs ->
                promotedByMemberIDs.asSequence()
                    .mapNotNull { (member, success) ->
                        configs.groupMembers.get(member.hexString)?.apply {
                            if (success) {
                                setPromotionSent()
                            } else {
                                setPromotionFailed()
                            }
                        }
                    }
                    .forEach(configs.groupMembers::set)
            }


            if (!isRepromote) {
                MessageSender.sendAndAwait(message, Address.fromSerialized(group.hexString))
            }
        }
    }
    /**
     * Mark this member as "removed" in the group config.
     *
     * [RemoveGroupMemberHandler] should be able to pick up the config changes and remove the member from the group.
     */
    private fun flagMembersForRemoval(
        group: AccountId,
        groupAdminKey: ByteArray, // Not used ATM required here for verification purpose
        members: List<AccountId>,
        alsoRemoveMembersMessage: Boolean,
    ) {
        configFactory.withMutableGroupConfigs(group) { configs ->
            for (member in members) {
                val memberConfig = configs.groupMembers.get(member.hexString)
                if (memberConfig != null) {
                    configs.groupMembers.set(memberConfig.apply {
                        setRemoved(alsoRemoveMembersMessage)
                    })
                }
            }
        }
    }

    override suspend fun respondToInvitation(groupId: AccountId, approved: Boolean) =
        scope.launchAndWait(groupId, "Respond to invitation") {
            val group = requireNotNull(
                configFactory.withUserConfigs { it.userGroups.getClosedGroup(groupId.hexString) }
            ) { "User groups config is not available" }

            val threadId =
                checkNotNull(storage.getThreadId(Address.fromSerialized(groupId.hexString))) {
                    "No thread has been created for the group"
                }

            val groupInviteMessageHash = lokiDatabase.groupInviteMessageHash(threadId)

            // Whether approved or not, delete the invite
            lokiDatabase.deleteGroupInviteReferrer(threadId)

            storage.clearMessages(threadId)

            if (approved) {
                approveGroupInvite(group, groupInviteMessageHash)
            } else {
                configFactory.withMutableUserConfigs { it.userGroups.eraseClosedGroup(groupId.hexString) }
                storage.deleteConversation(threadId)

                if (groupInviteMessageHash != null) {
                    val auth = requireNotNull(storage.userAuth)
                    SnodeAPI.deleteMessage(
                        publicKey = auth.accountId.hexString,
                        swarmAuth = auth,
                        serverHashes = listOf(groupInviteMessageHash)
                    )
                }
            }
        }

    private suspend fun approveGroupInvite(
        group: GroupInfo.ClosedGroupInfo,
        inviteMessageHash: String?
    ) {
        val key = requireNotNull(storage.getUserPublicKey()) {
            "Our account ID is not available"
        }

        // Clear the invited flag of the group in the config
        configFactory.withMutableUserConfigs { configs ->
            configs.userGroups.set(group.copy(
                invited = false,
                joinedAtSecs = TimeUnit.MILLISECONDS.toSeconds(clock.currentTimeMills())
            ))
        }

        // We need to wait until we have the first data polled from the poller, otherwise
        // we won't have the necessary configs to send invite response/or do anything else.
        // We can't hang on here forever if things don't work out, bail out if it's the case.
        withTimeout(20_000L) {
            // We must tell the poller to poll once, as we could have received this invitation
            // in the background where the poller isn't running
            groupPollerManager.pollOnce(group.groupAccountId)

            groupPollerManager.watchGroupPollingState(group.groupAccountId)
                .filter { it.hadAtLeastOneSuccessfulPoll }
                .first()
        }

        val adminKey = group.adminKey
        if (adminKey == null) {
            // Send an invite response to the group if we are invited as a regular member
            val inviteResponse = GroupUpdateInviteResponseMessage.newBuilder()
                .setIsApproved(true)
            val responseData = GroupUpdateMessage.newBuilder()
                .setInviteResponse(inviteResponse)
            val responseMessage = GroupUpdated(responseData.build(), profile = storage.getUserProfile())
            // this will fail the first couple of times :)
            MessageSender.sendNonDurably(
                responseMessage,
                Destination.ClosedGroup(group.groupAccountId.hexString),
                isSyncMessage = false
            )
        } else {
            // If we are invited as admin, we can just update the group info ourselves
            configFactory.withMutableGroupConfigs(group.groupAccountId) { configs ->
                configs.groupKeys.loadAdminKey(adminKey)

                configs.groupMembers.get(key)?.let { member ->
                    configs.groupMembers.set(member.apply {
                        setPromotionAccepted()
                    })
                }

                Unit
            }
        }

        // Delete the invite once we have approved
        if (inviteMessageHash != null) {
            val auth = requireNotNull(storage.userAuth)
            SnodeAPI.deleteMessage(
                publicKey = auth.accountId.hexString,
                swarmAuth = auth,
                serverHashes = listOf(inviteMessageHash)
            )
        }
    }

    override suspend fun handleInvitation(
        groupId: AccountId,
        groupName: String,
        authData: ByteArray,
        inviter: AccountId,
        inviterName: String?,
        inviteMessageHash: String,
        inviteMessageTimestamp: Long,
    ): Unit = scope.launchAndWait(groupId, "Handle invitation") {
        handleInvitation(
            groupId = groupId,
            groupName = groupName,
            authDataOrAdminSeed = authData,
            fromPromotion = false,
            inviter = inviter,
            inviterName = inviterName,
            inviteMessageTimestamp = inviteMessageTimestamp,
            inviteMessageHash = inviteMessageHash,
        )
    }

    override suspend fun handlePromotion(
        groupId: AccountId,
        groupName: String,
        adminKeySeed: ByteArray,
        promoter: AccountId,
        promoterName: String?,
        promoteMessageHash: String,
        promoteMessageTimestamp: Long,
    ): Unit = scope.launchAndWait(groupId, "Handle promotion") {
        val userAuth = requireNotNull(storage.userAuth) { "No current user available" }
        val group = configFactory.getGroup(groupId)

        if (group == null) {
            // If we haven't got the group in the config, it could mean that we haven't
            // processed the invitation, or the invitation message is lost. We'll need to
            // go through the invitation process again.
            handleInvitation(
                groupId = groupId,
                groupName = groupName,
                authDataOrAdminSeed = adminKeySeed,
                fromPromotion = true,
                inviter = promoter,
                inviterName = promoterName,
                inviteMessageTimestamp = promoteMessageTimestamp,
                inviteMessageHash = promoteMessageHash
            )
        } else {
            // If we have the group in the config, we can just update the admin key
            val adminKey = GroupInfo.ClosedGroupInfo.adminKeyFromSeed(adminKeySeed)

            configFactory.withMutableUserConfigs {
                it.userGroups.set(group.copy(adminKey = adminKey))
            }

            // Update our promote state
            configFactory.withMutableGroupConfigs(
                groupId = groupId
            ) { configs ->
                configs.groupKeys.loadAdminKey(adminKey)

                configs.groupMembers.get(userAuth.accountId.hexString)?.let { member ->
                    member.setPromotionAccepted()
                    configs.groupMembers.set(member)
                }
            }

            // Remove lastHash so we can receive all the messages in the past
            lokiAPIDatabase.clearLastMessageHashes(groupId.hexString)
        }

        // Delete the promotion message remotely
        SnodeAPI.deleteMessage(
            userAuth.accountId.hexString,
            userAuth,
            listOf(promoteMessageHash)
        )
    }

    /**
     * Handle an invitation to a group.
     *
     * @param groupId the group ID
     * @param groupName the group name
     * @param authDataOrAdminSeed the auth data or admin key. If this is an invitation, this is the auth data, if this is a promotion, this is the admin key.
     * @param fromPromotion true if this is a promotion, false if this is an invitation
     * @param inviter the invite message sender
     * @return The newly created group info if the invitation is processed, null otherwise.
     */
    private suspend fun handleInvitation(
        groupId: AccountId,
        groupName: String,
        authDataOrAdminSeed: ByteArray,
        fromPromotion: Boolean,
        inviter: AccountId,
        inviterName: String?,
        inviteMessageTimestamp: Long,
        inviteMessageHash: String,
    ) {
        val recipient =
            Recipient.from(application, Address.fromSerialized(groupId.hexString), false)

        val shouldAutoApprove =
            storage.getRecipientApproved(Address.fromSerialized(inviter.hexString))
        val closedGroupInfo = GroupInfo.ClosedGroupInfo(
            groupAccountId = groupId,
            adminKey = authDataOrAdminSeed.takeIf { fromPromotion }?.let { GroupInfo.ClosedGroupInfo.adminKeyFromSeed(it) },
            authData = authDataOrAdminSeed.takeIf { !fromPromotion },
            priority = PRIORITY_VISIBLE,
            invited = !shouldAutoApprove,
            name = groupName,
            destroyed = false,
            joinedAtSecs = 0L,
            kicked = false,
        )

        configFactory.withMutableUserConfigs {
            it.userGroups.set(closedGroupInfo)
        }

        profileManager.setName(application, recipient, groupName)
        val groupThreadId = storage.getOrCreateThreadIdFor(recipient.address)
        storage.setRecipientApprovedMe(recipient, true)
        storage.setRecipientApproved(recipient, shouldAutoApprove)

        if (shouldAutoApprove) {
            approveGroupInvite(closedGroupInfo, inviteMessageHash)
        } else {
            lokiDatabase.addGroupInviteReferrer(groupThreadId, inviter.hexString, inviteMessageHash)
            // Clear existing message in the thread whenever we receive an invitation that we can't
            // auto approve
            storage.clearMessages(groupThreadId)

            // In most cases, when we receive invitation, the thread has just been created,
            // and "has_sent" is set to false. But there are cases that we could be "re-invited"
            // to a group, where we need to go through approval process again.
            // For a conversation to be in a unapproved list, "has_sent" must be false, hence
            // setting here explicitly. Details to be seen on ticket SES-2967.
            threadDatabase.setHasSent(groupThreadId, false)
            storage.insertGroupInviteControlMessage(
                sentTimestamp = inviteMessageTimestamp,
                senderPublicKey = inviter.hexString,
                senderName = inviterName,
                closedGroup = groupId,
                groupName = groupName
            )
        }
    }

    override suspend fun handleInviteResponse(
        groupId: AccountId,
        sender: AccountId,
        approved: Boolean
    ): Unit = scope.launchAndWait(groupId, "Handle invite response") {
        if (!approved) {
            // We should only see approved coming through
            return@launchAndWait
        }

        val adminKey = configFactory.getGroup(groupId)?.adminKey
        if (adminKey == null || adminKey.isEmpty()) {
            return@launchAndWait // We don't have the admin key, we can't process the invite response
        }

        configFactory.withMutableGroupConfigs(groupId) { configs ->
            val member = configs.groupMembers.get(sender.hexString)
            if (member != null) {
                configs.groupMembers.set(member.apply {
                    setInviteAccepted()
                })
            } else {
                Log.e(TAG, "User wasn't in the group membership to add!")
            }
        }
    }

    override suspend fun handleKicked(groupId: AccountId): Unit = scope.launchAndWait(groupId, "Handle kicked") {
        Log.d(TAG, "We were kicked from the group, delete and stop polling")

        val userId = requireNotNull(storage.getUserPublicKey()) { "No current user available" }
        val group = configFactory.getGroup(groupId) ?: return@launchAndWait

        // Retrieve the group name one last time from the group info,
        // as we are going to clear the keys, we won't have the chance to
        // read the group name anymore.
        val groupName = configFactory.withGroupConfigs(groupId) { configs ->
            configs.groupInfo.getName()
        } ?: group.name

        configFactory.withMutableUserConfigs {
            it.userGroups.set(
                group.copy(
                    kicked = true,
                    name = groupName
                )
            )
        }

        // Clear all messages in the group
        val threadId = storage.getThreadId(Address.fromSerialized(groupId.hexString))
        if (threadId != null) {
            storage.clearMessages(threadId)
        }

        // Clear all polling states
        lokiAPIDatabase.clearLastMessageHashes(groupId.hexString)
        lokiAPIDatabase.clearReceivedMessageHashValues(groupId.hexString)
        SessionMetaProtocol.clearReceivedMessages()

        configFactory.deleteGroupConfigs(groupId)
    }

    override suspend fun setName(groupId: AccountId, newName: String): Unit =
        scope.launchAndWait(groupId, "Set group name") {
            val adminKey = requireAdminAccess(groupId)

            val nameChanged = configFactory.withMutableGroupConfigs(groupId) { configs ->
                if (configs.groupInfo.getName() != newName) {
                    configs.groupInfo.setName(newName)
                    true
                } else {
                    false
                }
            }

            if (!nameChanged) {
                return@launchAndWait
            }

            val timestamp = clock.currentTimeMills()
            val signature = SodiumUtilities.sign(
                buildInfoChangeSignature(GroupUpdateInfoChangeMessage.Type.NAME, timestamp),
                adminKey
            )

            val message = GroupUpdated(
                GroupUpdateMessage.newBuilder()
                    .setInfoChangeMessage(
                        GroupUpdateInfoChangeMessage.newBuilder()
                            .setUpdatedName(newName)
                            .setType(GroupUpdateInfoChangeMessage.Type.NAME)
                            .setAdminSignature(ByteString.copyFrom(signature))
                    )
                    .build()
            ).apply {
                sentTimestamp = timestamp
            }

            storage.insertGroupInfoChange(message, groupId)
            MessageSender.sendAndAwait(message, Address.fromSerialized(groupId.hexString))
        }

    override suspend fun requestMessageDeletion(
        groupId: AccountId,
        messageHashes: Set<String>
    ): Unit = scope.launchAndWait(groupId, "Request message deletion") {
        // To delete messages from a group, there are a few considerations:
        // 1. Messages are stored on every member's device, we need a way to ask them to delete their stored messages
        // 2. Messages are also stored on the group swarm, only the group admin can delete them
        // So we will send a group message to ask members to delete the messages,
        // meanwhile, if we are admin we can just delete those messages from the group swarm, and otherwise
        // the admins can pick up the group message and delete the messages on our behalf.

        val group = requireNotNull(configFactory.getGroup(groupId)) {
            "Group doesn't exist"
        }
        val userPubKey = requireNotNull(storage.getUserPublicKey()) { "No current user available" }

        // Check if we can actually delete these messages
        check(
            group.hasAdminKey() ||
                    storage.ensureMessageHashesAreSender(
                        messageHashes,
                        userPubKey,
                        groupId.hexString
                    )
        ) {
            "Cannot delete messages that are not sent by us"
        }

        // If we are admin, we can delete the messages from the group swarm
        group.adminKey?.let { adminKey ->
            SnodeAPI.deleteMessage(
                publicKey = groupId.hexString,
                swarmAuth = OwnedSwarmAuth.ofClosedGroup(groupId, adminKey),
                serverHashes = messageHashes.toList()
            )
        }

        // Construct a message to ask members to delete the messages, sign if we are admin, then send
        val timestamp = clock.currentTimeMills()
        val signature = group.adminKey?.let { key ->
            SodiumUtilities.sign(
                buildDeleteMemberContentSignature(
                    memberIds = emptyList(),
                    messageHashes,
                    timestamp
                ),
                key
            )
        }
        val message = GroupUpdated(
            GroupUpdateMessage.newBuilder()
                .setDeleteMemberContent(
                    GroupUpdateDeleteMemberContentMessage.newBuilder()
                        .addAllMessageHashes(messageHashes)
                        .let {
                            if (signature != null) it.setAdminSignature(
                                ByteString.copyFrom(
                                    signature
                                )
                            )
                            else it
                        }
                )
                .build()
        ).apply {
            sentTimestamp = timestamp
        }

        MessageSender.sendAndAwait(message, Address.fromSerialized(groupId.hexString))
    }

    override suspend fun handleDeleteMemberContent(
        groupId: AccountId,
        deleteMemberContent: GroupUpdateDeleteMemberContentMessage,
        timestamp: Long,
        sender: AccountId,
        senderIsVerifiedAdmin: Boolean,
    ): Unit = scope.launchAndWait(groupId, "Handle delete member content") {
        val threadId =
            requireNotNull(storage.getThreadId(Address.fromSerialized(groupId.hexString))) {
                "No thread ID found for the group"
            }

        val hashes = deleteMemberContent.messageHashesList
        val memberIds = deleteMemberContent.memberSessionIdsList

        if (hashes.isNotEmpty()) {
            // If the sender is a verified admin, or the sender is the actual sender of the messages,
            // we can mark them as deleted locally.
            if (senderIsVerifiedAdmin ||
                storage.ensureMessageHashesAreSender(
                    hashes.toSet(),
                    sender.hexString,
                    groupId.hexString
                )) {
                // We'll delete everything the admin says
                messageDataProvider.markMessagesAsDeleted(
                    threadId = threadId,
                    serverHashes = hashes,
                    displayedMessage = application.getString(
                        R.string.deleteMessageDeletedGlobally
                    )
                )
            }
        }

        // To be able to delete a user's messages, the sender must be a verified admin
        if (memberIds.isNotEmpty() && senderIsVerifiedAdmin) {
            for (member in memberIds) {
                messageDataProvider.markUserMessagesAsDeleted(threadId, timestamp, member, application.getString(
                    R.string.deleteMessageDeletedGlobally
                ))
            }
        }

        // Delete from swarm if we are admin
        val adminKey = configFactory.getGroup(groupId)?.adminKey
        if (adminKey != null) {

            // If hashes are given, these are the messages to delete. To be able to delete these
            // messages from the swarm, the deletion request must be sent by an admin, or the messages
            // belong to the requester.
            if (hashes.isNotEmpty() && (
                        senderIsVerifiedAdmin || storage.ensureMessageHashesAreSender(
                            hashes = hashes.toSet(),
                            sender = sender.hexString,
                            closedGroupId = groupId.hexString))
            ) {
                SnodeAPI.deleteMessage(
                    groupId.hexString,
                    OwnedSwarmAuth.ofClosedGroup(groupId, adminKey),
                    hashes
                )
            }

            // If memberIds are given, all messages belong to these members will be deleted on the
            // swarm. These requests must be sent by an admin.
            if (memberIds.isNotEmpty() && senderIsVerifiedAdmin) {
                val userMessageHashes = memberIds.flatMap { memberId ->
                    messageDataProvider.getUserMessageHashes(threadId, memberId)
                }

                if (userMessageHashes.isNotEmpty()) {
                    SnodeAPI.deleteMessage(
                        groupId.hexString,
                        OwnedSwarmAuth.ofClosedGroup(groupId, adminKey),
                        userMessageHashes
                    )
                }
            }
        }
    }

    override fun handleGroupInfoChange(message: GroupUpdated, groupId: AccountId) {
        if (message.inner.hasInfoChangeMessage() && message.inner.infoChangeMessage.hasUpdatedExpiration()) {
            // If we receive a disappearing message update, we need to remove the existing timer control message
            storage.deleteGroupInfoMessages(
                groupId,
                UpdateMessageData.Kind.GroupExpirationUpdated::class.java
            )
        }

        storage.insertGroupInfoChange(message, groupId)
    }

    override fun onBlocked(groupAccountId: AccountId) {
        scope.launch(groupAccountId, "On blocked") {
            respondToInvitation(groupAccountId, false)

            // Remove this group from config regardless
            configFactory.removeGroup(groupAccountId)
        }
    }

    override fun setExpirationTimer(
        groupId: AccountId,
        mode: ExpiryMode,
        expiryChangeTimestampMs: Long
    ) {
        val adminKey = requireAdminAccess(groupId)

        // Construct a message to notify the group members about the expiration timer change
        val timestamp = clock.currentTimeMills()
        val signature = SodiumUtilities.sign(
            buildInfoChangeSignature(GroupUpdateInfoChangeMessage.Type.DISAPPEARING_MESSAGES, timestamp),
            adminKey
        )

        val message = GroupUpdated(
            GroupUpdateMessage.newBuilder()
                .setInfoChangeMessage(
                    GroupUpdateInfoChangeMessage.newBuilder()
                        .setType(GroupUpdateInfoChangeMessage.Type.DISAPPEARING_MESSAGES)
                        .setUpdatedExpiration(mode.expirySeconds.toInt())
                        .setAdminSignature(ByteString.copyFrom(signature))

                )
                .build()
        ).apply {
            sentTimestamp = timestamp
        }

        MessageSender.send(message, Address.fromSerialized(groupId.hexString))

        storage.deleteGroupInfoMessages(groupId, UpdateMessageData.Kind.GroupExpirationUpdated::class.java)
        storage.insertGroupInfoChange(message, groupId)
    }

    private fun BatchResponse.requireAllRequestsSuccessful(errorMessage: String) {
        val firstError = this.results.firstOrNull { it.code != 200 }
        require(firstError == null) { "$errorMessage: ${firstError!!.body}" }
    }

    private val Profile.profilePicture: UserPic?
        get() {
            val url = this.profilePictureURL
            val key = this.profileKey
            return if (url != null && key != null) {
                UserPic(url, key)
            } else {
                null
            }
        }
}<|MERGE_RESOLUTION|>--- conflicted
+++ resolved
@@ -127,31 +127,6 @@
         }
 
         try {
-<<<<<<< HEAD
-            configFactory.withMutableGroupConfigs(groupId) { configs ->
-                // Update group's information
-                configs.groupInfo.setName(groupName)
-                configs.groupInfo.setDescription(groupDescription)
-
-                // Add members
-                for (member in memberAsRecipients) {
-                    configs.groupMembers.set(
-                        configs.groupMembers.getOrConstruct(member.address.toString()).apply {
-                            setName(member.name)
-                            setProfilePic(member.profileAvatar?.let { url ->
-                                member.profileKey?.let { key -> UserPic(url, key) }
-                            } ?: UserPic.DEFAULT)
-                        }
-                    )
-                }
-
-                // Add ourselves as admin
-                configs.groupMembers.set(
-                    configs.groupMembers.getOrConstruct(ourAccountId).apply {
-                        setName(ourProfile.displayName.orEmpty())
-                        setProfilePic(ourProfile.profilePicture ?: UserPic.DEFAULT)
-                        setPromotionAccepted()
-=======
             val newGroupConfigs = configFactory.createGroupConfigs(groupId, adminKey)
 
             // Update group's information
@@ -161,12 +136,11 @@
             // Add members
             for (member in memberAsRecipients) {
                 newGroupConfigs.groupMembers.set(
-                    newGroupConfigs.groupMembers.getOrConstruct(member.address.serialize()).apply {
+                    newGroupConfigs.groupMembers.getOrConstruct(member.address.toString()).apply {
                         setName(member.name)
                         setProfilePic(member.profileAvatar?.let { url ->
                             member.profileKey?.let { key -> UserPic(url, key) }
                         } ?: UserPic.DEFAULT)
->>>>>>> bcabdc4f
                     }
                 )
             }
