--- conflicted
+++ resolved
@@ -38,31 +38,17 @@
     proStatusManager: ProStatusManager,
     groupDatabase: GroupDatabase,
     @Assisted createFromLegacyGroupId: String?,
-<<<<<<< HEAD
     recipientRepository: RecipientRepository,
-): ViewModel() {
-    // Child view model to handle contact selection logic
-    //todo we should probably extend this VM instead of instantiating it here
-    val selectContactsViewModel = SelectContactsViewModel(
-        configFactory = configFactory,
-        excludingAccountIDs = emptySet(),
-        applyDefaultFiltering = true,
-        scope = viewModelScope,
-        avatarUtils = avatarUtils,
-        proStatusManager = proStatusManager,
-        recipientRepository = recipientRepository,
-    )
-=======
 ): SelectContactsViewModel(
     configFactory = configFactory,
     excludingAccountIDs = emptySet(),
     contactFiltering = SelectContactsViewModel.Factory.defaultFiltering,
     appContext = appContext,
     avatarUtils = avatarUtils,
-    proStatusManager = proStatusManager
+    proStatusManager = proStatusManager,
+    recipientRepository = recipientRepository,
 ) {
     // Child view model to handle contact selection logic
->>>>>>> b5ab24f0
 
     // Input: group name
     private val mutableGroupName = MutableStateFlow("")
