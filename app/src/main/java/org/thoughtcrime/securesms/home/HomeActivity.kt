--- conflicted
+++ resolved
@@ -83,10 +83,7 @@
 import org.thoughtcrime.securesms.tokenpage.TokenPageNotificationManager
 import org.thoughtcrime.securesms.ui.setThemedContent
 import org.thoughtcrime.securesms.util.DateUtils
-<<<<<<< HEAD
-=======
 import org.thoughtcrime.securesms.util.applySafeInsetsPaddings
->>>>>>> 78674d4c
 import org.thoughtcrime.securesms.util.disableClipping
 import org.thoughtcrime.securesms.util.fadeIn
 import org.thoughtcrime.securesms.util.fadeOut
@@ -126,10 +123,7 @@
     @Inject lateinit var clock: SnodeClock
     @Inject lateinit var messageNotifier: MessageNotifier
     @Inject lateinit var dateUtils: DateUtils
-<<<<<<< HEAD
-=======
     @Inject lateinit var openGroupManager: OpenGroupManager
->>>>>>> 78674d4c
 
     private val globalSearchViewModel by viewModels<GlobalSearchViewModel>()
     private val homeViewModel by viewModels<HomeViewModel>()
@@ -154,7 +148,6 @@
                                 messageRecipient.address
                             )
                         }
-<<<<<<< HEAD
                     }
 
                     is GlobalSearchAdapter.Model.SavedMessages -> push<ConversationActivityV2> {
@@ -171,24 +164,6 @@
                         )
                     }
 
-=======
-                    }
-
-                    is GlobalSearchAdapter.Model.SavedMessages -> push<ConversationActivityV2> {
-                        putExtra(
-                            ConversationActivityV2.ADDRESS,
-                            Address.fromSerialized(model.currentUserPublicKey)
-                        )
-                    }
-
-                    is GlobalSearchAdapter.Model.Contact -> push<ConversationActivityV2> {
-                        putExtra(
-                            ConversationActivityV2.ADDRESS,
-                            model.contact.hexString.let(Address::fromSerialized)
-                        )
-                    }
-
->>>>>>> 78674d4c
                     is GlobalSearchAdapter.Model.GroupConversation -> model.groupId
                         .let { Recipient.from(this, Address.fromSerialized(it), false) }
                         .let(threadDb::getThreadIdIfExistsFor)
