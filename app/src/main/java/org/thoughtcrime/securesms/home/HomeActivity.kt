--- conflicted
+++ resolved
@@ -437,46 +437,24 @@
             .flatMap { (key, contacts) ->
                 listOf(
                     GlobalSearchAdapter.Model.SubHeader(key)
-<<<<<<< HEAD
                 ) + contacts.sortedBy { it.name ?: it.value.address.address }
                     .map {
                         GlobalSearchAdapter.Model.Contact(
                             contact = it.value,
-                            isSelf = it.value.address.address == publicKey
+                            isSelf = it.value.address.address == publicKey,
+                            showProBadge = proStatusManager.shouldShowProBadge(it.value.address)
                         )
                     }
-=======
-                ) + contacts.sortedBy { it.name ?: it.value.accountID }.map { it.value }.map {
-                    GlobalSearchAdapter.Model.Contact(
-                        contact = it,
-                        isSelf = it.accountID == publicKey,
-                        showProBadge = proStatusManager.shouldShowProBadge(Address.fromSerialized(it.accountID))
-                    )
-                }
->>>>>>> e4f803bd
             }
     }
 
     private val GlobalSearchResult.contactAndGroupList: List<GlobalSearchAdapter.Model> get() =
-<<<<<<< HEAD
-        contacts.map { GlobalSearchAdapter.Model.Contact(it, it.address.address == publicKey) } +
+        contacts.map { GlobalSearchAdapter.Model.Contact(
+            it,
+            it.address.address == publicKey,
+            showProBadge = proStatusManager.shouldShowProBadge(it.address)) } +
             threads.map {
-                GlobalSearchAdapter.Model.GroupConversation(it)
-=======
-        contacts.map {
-            GlobalSearchAdapter.Model.Contact(
-                contact = it,
-                isSelf = it.accountID == publicKey,
-                showProBadge = proStatusManager.shouldShowProBadge(Address.fromSerialized(it.accountID))
-            )
-        } +
-            threads.map {
-                GlobalSearchAdapter.Model.GroupConversation(
-                    context = this@HomeActivity,
-                    groupRecord = it,
-                    showProBadge = proStatusManager.shouldShowProBadge(Address.fromSerialized(it.encodedId))
-                )
->>>>>>> e4f803bd
+                GlobalSearchAdapter.Model.GroupConversation(it, showProBadge = proStatusManager.shouldShowProBadge(it.address))
             }
 
     private val GlobalSearchResult.messageResults: List<GlobalSearchAdapter.Model> get() {
