package org.thoughtcrime.securesms.home

import android.content.BroadcastReceiver
import android.content.Context
import android.content.Intent
import android.content.IntentFilter
import android.content.ClipData
import android.content.ClipboardManager
import android.os.Bundle
import android.text.SpannableString
import android.widget.Toast
import androidx.activity.viewModels
import androidx.core.os.bundleOf
import androidx.core.view.isVisible
import androidx.lifecycle.lifecycleScope
import androidx.localbroadcastmanager.content.LocalBroadcastManager
import androidx.recyclerview.widget.LinearLayoutManager
import androidx.recyclerview.widget.RecyclerView
import dagger.hilt.android.AndroidEntryPoint
import kotlinx.coroutines.Dispatchers
import kotlinx.coroutines.flow.collect
import kotlinx.coroutines.flow.filter
import kotlinx.coroutines.flow.onEach
import kotlinx.coroutines.launch
import kotlinx.coroutines.withContext
import network.loki.messenger.R
import network.loki.messenger.databinding.ActivityHomeBinding
import network.loki.messenger.databinding.ViewMessageRequestBannerBinding
import org.greenrobot.eventbus.EventBus
import org.greenrobot.eventbus.Subscribe
import org.greenrobot.eventbus.ThreadMode
import org.session.libsession.messaging.jobs.JobQueue
import org.session.libsession.messaging.sending_receiving.MessageSender
import org.session.libsession.utilities.Address
import org.session.libsession.utilities.GroupUtil
import org.session.libsession.utilities.ProfilePictureModifiedEvent
import org.session.libsession.utilities.TextSecurePreferences
import org.session.libsession.utilities.recipients.Recipient
import org.session.libsignal.utilities.Log
import org.session.libsignal.utilities.ThreadUtils
import org.session.libsignal.utilities.toHexString
import org.thoughtcrime.securesms.ApplicationContext
import org.thoughtcrime.securesms.PassphraseRequiredActionBarActivity
import org.thoughtcrime.securesms.conversation.start.NewConversationFragment
import org.thoughtcrime.securesms.conversation.v2.ConversationActivityV2
import org.thoughtcrime.securesms.conversation.v2.utilities.NotificationUtils
import org.thoughtcrime.securesms.crypto.IdentityKeyUtil
import org.thoughtcrime.securesms.database.GroupDatabase
import org.thoughtcrime.securesms.database.MmsSmsDatabase
import org.thoughtcrime.securesms.database.RecipientDatabase
import org.thoughtcrime.securesms.database.ThreadDatabase
import org.thoughtcrime.securesms.database.model.ThreadRecord
import org.thoughtcrime.securesms.dependencies.DatabaseComponent
import org.thoughtcrime.securesms.groups.OpenGroupManager
import org.thoughtcrime.securesms.home.search.GlobalSearchAdapter
import org.thoughtcrime.securesms.home.search.GlobalSearchInputLayout
import org.thoughtcrime.securesms.home.search.GlobalSearchViewModel
import org.thoughtcrime.securesms.messagerequests.MessageRequestsActivity
import org.thoughtcrime.securesms.mms.GlideApp
import org.thoughtcrime.securesms.mms.GlideRequests
import org.thoughtcrime.securesms.onboarding.SeedActivity
import org.thoughtcrime.securesms.onboarding.SeedReminderViewDelegate
import org.thoughtcrime.securesms.preferences.SettingsActivity
import org.thoughtcrime.securesms.showSessionDialog
import org.thoughtcrime.securesms.showMuteDialog
import org.thoughtcrime.securesms.util.ConfigurationMessageUtilities
import org.thoughtcrime.securesms.util.DateUtils
import org.thoughtcrime.securesms.util.IP2Country
import org.thoughtcrime.securesms.util.disableClipping
import org.thoughtcrime.securesms.util.push
import org.thoughtcrime.securesms.util.show
import org.thoughtcrime.securesms.util.themeState
import java.io.IOException
import java.util.Locale
import javax.inject.Inject

@AndroidEntryPoint
class HomeActivity : PassphraseRequiredActionBarActivity(),
    ConversationClickListener,
    SeedReminderViewDelegate,
    GlobalSearchInputLayout.GlobalSearchInputLayoutListener {

    private lateinit var binding: ActivityHomeBinding
    private lateinit var glide: GlideRequests
    private var broadcastReceiver: BroadcastReceiver? = null

    @Inject lateinit var threadDb: ThreadDatabase
    @Inject lateinit var mmsSmsDatabase: MmsSmsDatabase
    @Inject lateinit var recipientDatabase: RecipientDatabase
    @Inject lateinit var groupDatabase: GroupDatabase
    @Inject lateinit var textSecurePreferences: TextSecurePreferences

    private val globalSearchViewModel by viewModels<GlobalSearchViewModel>()
    private val homeViewModel by viewModels<HomeViewModel>()

    private val publicKey: String
        get() = textSecurePreferences.getLocalNumber()!!

    private val homeAdapter: HomeAdapter by lazy {
        HomeAdapter(context = this, listener = this)
    }

    private val globalSearchAdapter = GlobalSearchAdapter { model ->
        when (model) {
            is GlobalSearchAdapter.Model.Message -> {
                val threadId = model.messageResult.threadId
                val timestamp = model.messageResult.sentTimestampMs
                val author = model.messageResult.messageRecipient.address

                val intent = Intent(this, ConversationActivityV2::class.java)
                intent.putExtra(ConversationActivityV2.THREAD_ID, threadId)
                intent.putExtra(ConversationActivityV2.SCROLL_MESSAGE_ID, timestamp)
                intent.putExtra(ConversationActivityV2.SCROLL_MESSAGE_AUTHOR, author)
                push(intent)
            }
            is GlobalSearchAdapter.Model.SavedMessages -> {
                val intent = Intent(this, ConversationActivityV2::class.java)
                intent.putExtra(ConversationActivityV2.ADDRESS, Address.fromSerialized(model.currentUserPublicKey))
                push(intent)
            }
            is GlobalSearchAdapter.Model.Contact -> {
                val address = model.contact.sessionID

                val intent = Intent(this, ConversationActivityV2::class.java)
                intent.putExtra(ConversationActivityV2.ADDRESS, Address.fromSerialized(address))
                push(intent)
            }
            is GlobalSearchAdapter.Model.GroupConversation -> {
                val groupAddress = Address.fromSerialized(model.groupRecord.encodedId)
                val threadId = threadDb.getThreadIdIfExistsFor(Recipient.from(this, groupAddress, false))
                if (threadId >= 0) {
                    val intent = Intent(this, ConversationActivityV2::class.java)
                    intent.putExtra(ConversationActivityV2.THREAD_ID, threadId)
                    push(intent)
                }
            }
            else -> {
                Log.d("Loki", "callback with model: $model")
            }
        }
    }

    // region Lifecycle
    override fun onCreate(savedInstanceState: Bundle?, isReady: Boolean) {
        super.onCreate(savedInstanceState, isReady)
        // Set content view
        binding = ActivityHomeBinding.inflate(layoutInflater)
        setContentView(binding.root)
        // Set custom toolbar
        setSupportActionBar(binding.toolbar)
        // Set up Glide
        glide = GlideApp.with(this)
        // Set up toolbar buttons
        binding.profileButton.root.glide = glide
        binding.profileButton.root.setOnClickListener { openSettings() }
        binding.searchViewContainer.setOnClickListener {
            binding.globalSearchInputLayout.requestFocus()
        }
        binding.sessionToolbar.disableClipping()
        // Set up seed reminder view
        val hasViewedSeed = textSecurePreferences.getHasViewedSeed()
        if (!hasViewedSeed) {
            binding.seedReminderView.isVisible = true
            binding.seedReminderView.title = SpannableString("You're almost finished! 80%") // Intentionally not yet translated
            binding.seedReminderView.subtitle = resources.getString(R.string.view_seed_reminder_subtitle_1)
            binding.seedReminderView.setProgress(80, false)
            binding.seedReminderView.delegate = this@HomeActivity
        } else {
            binding.seedReminderView.isVisible = false
        }
        setupMessageRequestsBanner()
        // Set up recycler view
        binding.globalSearchInputLayout.listener = this
        homeAdapter.setHasStableIds(true)
        homeAdapter.glide = glide
        binding.recyclerView.adapter = homeAdapter
        binding.globalSearchRecycler.adapter = globalSearchAdapter

        // Set up empty state view
        binding.createNewPrivateChatButton.setOnClickListener { showNewConversation() }
        IP2Country.configureIfNeeded(this@HomeActivity)
        startObservingUpdates()

        // Set up new conversation button
        binding.newConversationButton.setOnClickListener { showNewConversation() }
        // Observe blocked contacts changed events
        val broadcastReceiver = object : BroadcastReceiver() {
            override fun onReceive(context: Context, intent: Intent) {
                binding.recyclerView.adapter!!.notifyDataSetChanged()
            }
        }
        this.broadcastReceiver = broadcastReceiver
        LocalBroadcastManager.getInstance(this).registerReceiver(broadcastReceiver, IntentFilter("blockedContactsChanged"))

        lifecycleScope.launchWhenStarted {
            launch(Dispatchers.IO) {
                // Double check that the long poller is up
                (applicationContext as ApplicationContext).startPollingIfNeeded()
                // update things based on TextSecurePrefs (profile info etc)
                // Set up remaining components if needed
                val application = ApplicationContext.getInstance(this@HomeActivity)
                application.registerForFCMIfNeeded(false)
                if (textSecurePreferences.getLocalNumber() != null) {
                    OpenGroupManager.startPolling()
                    JobQueue.shared.resumePendingJobs()
                }

                withContext(Dispatchers.Main) {
                    updateProfileButton()
                    TextSecurePreferences.events.filter { it == TextSecurePreferences.PROFILE_NAME_PREF }.collect {
                        updateProfileButton()
                    }
                }
            }
            // monitor the global search VM query
            launch {
                binding.globalSearchInputLayout.query
                        .onEach(globalSearchViewModel::postQuery)
                        .collect()
            }
            // Get group results and display them
            launch {
                globalSearchViewModel.result.collect { result ->
                    val currentUserPublicKey = publicKey
                    val contactAndGroupList = result.contacts.map { GlobalSearchAdapter.Model.Contact(it) } +
                            result.threads.map { GlobalSearchAdapter.Model.GroupConversation(it) }

                    val contactResults = contactAndGroupList.toMutableList()

                    if (contactResults.isEmpty()) {
                        contactResults.add(GlobalSearchAdapter.Model.SavedMessages(currentUserPublicKey))
                    }

                    val userIndex = contactResults.indexOfFirst { it is GlobalSearchAdapter.Model.Contact && it.contact.sessionID == currentUserPublicKey }
                    if (userIndex >= 0) {
                        contactResults[userIndex] = GlobalSearchAdapter.Model.SavedMessages(currentUserPublicKey)
                    }

                    if (contactResults.isNotEmpty()) {
                        contactResults.add(0, GlobalSearchAdapter.Model.Header(R.string.global_search_contacts_groups))
                    }

                    val unreadThreadMap = result.messages
                            .groupBy { it.threadId }.keys
                            .map { it to mmsSmsDatabase.getUnreadCount(it) }
                            .toMap()

                    val messageResults: MutableList<GlobalSearchAdapter.Model> = result.messages
                            .map { messageResult ->
                                GlobalSearchAdapter.Model.Message(
                                        messageResult,
                                        unreadThreadMap[messageResult.threadId] ?: 0
                                )
                            }.toMutableList()

                    if (messageResults.isNotEmpty()) {
                        messageResults.add(0, GlobalSearchAdapter.Model.Header(R.string.global_search_messages))
                    }

                    val newData = contactResults + messageResults

                    globalSearchAdapter.setNewData(result.query, newData)
                }
            }
        }
        EventBus.getDefault().register(this@HomeActivity)
    }

    override fun onInputFocusChanged(hasFocus: Boolean) {
        if (hasFocus) {
            setSearchShown(true)
        } else {
            setSearchShown(!binding.globalSearchInputLayout.query.value.isNullOrEmpty())
        }
    }

    private fun setSearchShown(isShown: Boolean) {
        binding.searchToolbar.isVisible = isShown
        binding.sessionToolbar.isVisible = !isShown
        binding.recyclerView.isVisible = !isShown
        binding.emptyStateContainer.isVisible = (binding.recyclerView.adapter as HomeAdapter).itemCount == 0 && binding.recyclerView.isVisible
        binding.seedReminderView.isVisible = !TextSecurePreferences.getHasViewedSeed(this) && !isShown
        binding.globalSearchRecycler.isVisible = isShown
        binding.newConversationButton.isVisible = !isShown
    }

    private fun setupMessageRequestsBanner() {
        val messageRequestCount = threadDb.unapprovedConversationCount
        // Set up message requests
        if (messageRequestCount > 0 && !textSecurePreferences.hasHiddenMessageRequests()) {
            with(ViewMessageRequestBannerBinding.inflate(layoutInflater)) {
                unreadCountTextView.text = messageRequestCount.toString()
                timestampTextView.text = DateUtils.getDisplayFormattedTimeSpanString(
                    this@HomeActivity,
                    Locale.getDefault(),
                    threadDb.latestUnapprovedConversationTimestamp
                )
                root.setOnClickListener { showMessageRequests() }
                root.setOnLongClickListener { hideMessageRequests(); true }
                root.layoutParams = RecyclerView.LayoutParams(RecyclerView.LayoutParams.MATCH_PARENT, RecyclerView.LayoutParams.WRAP_CONTENT)
                val hadHeader = homeAdapter.hasHeaderView()
                homeAdapter.header = root
                if (hadHeader) homeAdapter.notifyItemChanged(0)
                else homeAdapter.notifyItemInserted(0)
            }
        } else {
            val hadHeader = homeAdapter.hasHeaderView()
            homeAdapter.header = null
            if (hadHeader) {
                homeAdapter.notifyItemRemoved(0)
            }
        }
    }

    override fun onResume() {
        super.onResume()
        ApplicationContext.getInstance(this).messageNotifier.setHomeScreenVisible(true)
        if (textSecurePreferences.getLocalNumber() == null) { return; } // This can be the case after a secondary device is auto-cleared
        IdentityKeyUtil.checkUpdate(this)
        binding.profileButton.root.recycle() // clear cached image before update tje profilePictureView
        binding.profileButton.root.update()
        if (textSecurePreferences.getHasViewedSeed()) {
            binding.seedReminderView.isVisible = false
        }
        if (textSecurePreferences.getConfigurationMessageSynced()) {
            lifecycleScope.launch(Dispatchers.IO) {
                ConfigurationMessageUtilities.syncConfigurationIfNeeded(this@HomeActivity)
            }
        }

        // If the theme hasn't changed then start observing updates again (if it does change then we
        // will recreate the activity resulting in it responding to changes multiple times)
        if (currentThemeState == textSecurePreferences.themeState() && !homeViewModel.getObservable(this).hasActiveObservers()) {
            startObservingUpdates()
        }
    }

    override fun onPause() {
        super.onPause()
        ApplicationContext.getInstance(this).messageNotifier.setHomeScreenVisible(false)

        homeViewModel.getObservable(this).removeObservers(this)
    }

    override fun onDestroy() {
        val broadcastReceiver = this.broadcastReceiver
        if (broadcastReceiver != null) {
            LocalBroadcastManager.getInstance(this).unregisterReceiver(broadcastReceiver)
        }
        super.onDestroy()
        EventBus.getDefault().unregister(this)
    }
    // endregion

    // region Updating
    private fun startObservingUpdates() {
        homeViewModel.getObservable(this).observe(this) { newData ->
            val manager = binding.recyclerView.layoutManager as LinearLayoutManager
            val firstPos = manager.findFirstCompletelyVisibleItemPosition()
            val offsetTop = if(firstPos >= 0) {
                manager.findViewByPosition(firstPos)?.let { view ->
                    manager.getDecoratedTop(view) - manager.getTopDecorationHeight(view)
                } ?: 0
            } else 0
            homeAdapter.data = newData
            if(firstPos >= 0) { manager.scrollToPositionWithOffset(firstPos, offsetTop) }
            setupMessageRequestsBanner()
            updateEmptyState()
        }

        ApplicationContext.getInstance(this@HomeActivity).typingStatusRepository.typingThreads.observe(this) { threadIds ->
            homeAdapter.typingThreadIDs = (threadIds ?: setOf())
        }
    }

    private fun updateEmptyState() {
        val threadCount = (binding.recyclerView.adapter)!!.itemCount
        binding.emptyStateContainer.isVisible = threadCount == 0 && binding.recyclerView.isVisible
    }

    @Subscribe(threadMode = ThreadMode.MAIN)
    fun onUpdateProfileEvent(event: ProfilePictureModifiedEvent) {
        if (event.recipient.isLocalNumber) {
            updateProfileButton()
        } else {
            homeViewModel.tryUpdateChannel()
        }
    }

    private fun updateProfileButton() {
        binding.profileButton.root.publicKey = publicKey
        binding.profileButton.root.displayName = textSecurePreferences.getProfileName()
        binding.profileButton.root.recycle()
        binding.profileButton.root.update()
    }
    // endregion

    // region Interaction
    override fun onBackPressed() {
        if (binding.globalSearchRecycler.isVisible) {
            binding.globalSearchInputLayout.clearSearch(true)
            return
        }
        super.onBackPressed()
    }

    override fun handleSeedReminderViewContinueButtonTapped() {
        val intent = Intent(this, SeedActivity::class.java)
        show(intent)
    }

    override fun onConversationClick(thread: ThreadRecord) {
        val intent = Intent(this, ConversationActivityV2::class.java)
        intent.putExtra(ConversationActivityV2.THREAD_ID, thread.threadId)
        push(intent)
    }

    override fun onLongConversationClick(thread: ThreadRecord) {
        val bottomSheet = ConversationOptionsBottomSheet(this)
        bottomSheet.thread = thread
        bottomSheet.onViewDetailsTapped = {
            bottomSheet.dismiss()
            val userDetailsBottomSheet = UserDetailsBottomSheet()
            val bundle = bundleOf(
                    UserDetailsBottomSheet.ARGUMENT_PUBLIC_KEY to thread.recipient.address.toString(),
                    UserDetailsBottomSheet.ARGUMENT_THREAD_ID to thread.threadId
            )
            userDetailsBottomSheet.arguments = bundle
            userDetailsBottomSheet.show(supportFragmentManager, userDetailsBottomSheet.tag)
        }
        bottomSheet.onCopyConversationId = onCopyConversationId@{
            bottomSheet.dismiss()
            if (!thread.recipient.isGroupRecipient && !thread.recipient.isLocalNumber) {
                val clip = ClipData.newPlainText("Session ID", thread.recipient.address.toString())
                val manager = getSystemService(PassphraseRequiredActionBarActivity.CLIPBOARD_SERVICE) as ClipboardManager
                manager.setPrimaryClip(clip)
                Toast.makeText(this, R.string.copied_to_clipboard, Toast.LENGTH_SHORT).show()
            }
            else if (thread.recipient.isOpenGroupRecipient) {
                val threadId = threadDb.getThreadIdIfExistsFor(thread.recipient) ?: return@onCopyConversationId Unit
                val openGroup = DatabaseComponent.get(this@HomeActivity).lokiThreadDatabase().getOpenGroupChat(threadId) ?: return@onCopyConversationId Unit

                val clip = ClipData.newPlainText("Community URL", openGroup.joinURL)
                val manager = getSystemService(PassphraseRequiredActionBarActivity.CLIPBOARD_SERVICE) as ClipboardManager
                manager.setPrimaryClip(clip)
                Toast.makeText(this, R.string.copied_to_clipboard, Toast.LENGTH_SHORT).show()
            }
        }
        bottomSheet.onBlockTapped = {
            bottomSheet.dismiss()
            if (!thread.recipient.isBlocked) {
                blockConversation(thread)
            }
        }
        bottomSheet.onUnblockTapped = {
            bottomSheet.dismiss()
            if (thread.recipient.isBlocked) {
                unblockConversation(thread)
            }
        }
        bottomSheet.onDeleteTapped = {
            bottomSheet.dismiss()
            deleteConversation(thread)
        }
        bottomSheet.onSetMuteTapped = { muted ->
            bottomSheet.dismiss()
            setConversationMuted(thread, muted)
        }
        bottomSheet.onNotificationTapped = {
            bottomSheet.dismiss()
            NotificationUtils.showNotifyDialog(this, thread.recipient) { notifyType ->
                setNotifyType(thread, notifyType)
            }
        }
        bottomSheet.onPinTapped = {
            bottomSheet.dismiss()
            setConversationPinned(thread.threadId, true)
        }
        bottomSheet.onUnpinTapped = {
            bottomSheet.dismiss()
            setConversationPinned(thread.threadId, false)
        }
        bottomSheet.onMarkAllAsReadTapped = {
            bottomSheet.dismiss()
            markAllAsRead(thread)
        }
        bottomSheet.show(supportFragmentManager, bottomSheet.tag)
    }

    private fun blockConversation(thread: ThreadRecord) {
<<<<<<< HEAD
        showSessionDialog {
            title(R.string.RecipientPreferenceActivity_block_this_contact_question)
            text(R.string.RecipientPreferenceActivity_you_will_no_longer_receive_messages_and_calls_from_this_contact)
            button(R.string.RecipientPreferenceActivity_block) {
                lifecycleScope.launch(Dispatchers.IO) {
                    recipientDatabase.setBlocked(thread.recipient, true)
                    withContext(Dispatchers.Main) {
                        binding.recyclerView.adapter?.notifyDataSetChanged()
=======
        AlertDialog.Builder(this)
                .setTitle(R.string.RecipientPreferenceActivity_block_this_contact_question)
                .setMessage(R.string.RecipientPreferenceActivity_you_will_no_longer_receive_messages_and_calls_from_this_contact)
                .setNegativeButton(android.R.string.cancel, null)
                .setPositiveButton(R.string.RecipientPreferenceActivity_block) { dialog, _ ->
                    lifecycleScope.launch(Dispatchers.IO) {
                        recipientDatabase.setBlocked(thread.recipient, true)
                        // TODO: Remove in UserConfig branch
                        ConfigurationMessageUtilities.forceSyncConfigurationNowIfNeeded(this@HomeActivity)
                        withContext(Dispatchers.Main) {
                            binding.recyclerView.adapter!!.notifyDataSetChanged()
                            dialog.dismiss()
                        }
>>>>>>> 6edf0d46
                    }
                }
            }
            cancelButton()
        }
    }

    private fun unblockConversation(thread: ThreadRecord) {
<<<<<<< HEAD
        showSessionDialog {
            title(R.string.RecipientPreferenceActivity_unblock_this_contact_question)
            text(R.string.RecipientPreferenceActivity_you_will_once_again_be_able_to_receive_messages_and_calls_from_this_contact)
            button(R.string.RecipientPreferenceActivity_unblock) {
                lifecycleScope.launch(Dispatchers.IO) {
                    recipientDatabase.setBlocked(thread.recipient, false)
                    withContext(Dispatchers.Main) {
                        binding.recyclerView.adapter?.notifyDataSetChanged()
=======
        AlertDialog.Builder(this)
                .setTitle(R.string.RecipientPreferenceActivity_unblock_this_contact_question)
                .setMessage(R.string.RecipientPreferenceActivity_you_will_once_again_be_able_to_receive_messages_and_calls_from_this_contact)
                .setNegativeButton(android.R.string.cancel, null)
                .setPositiveButton(R.string.RecipientPreferenceActivity_unblock) { dialog, _ ->
                    lifecycleScope.launch(Dispatchers.IO) {
                        recipientDatabase.setBlocked(thread.recipient, false)
                        // TODO: Remove in UserConfig branch
                        ConfigurationMessageUtilities.forceSyncConfigurationNowIfNeeded(this@HomeActivity)
                        withContext(Dispatchers.Main) {
                            binding.recyclerView.adapter!!.notifyDataSetChanged()
                            dialog.dismiss()
                        }
>>>>>>> 6edf0d46
                    }
                }
            }
            cancelButton()
        }
    }

    private fun setConversationMuted(thread: ThreadRecord, isMuted: Boolean) {
        if (isMuted) {
            showMuteDialog(this) { until ->
                lifecycleScope.launch(Dispatchers.IO) {
                    recipientDatabase.setMuted(thread.recipient, until)
                    withContext(Dispatchers.Main) {
                        binding.recyclerView.adapter!!.notifyDataSetChanged()
                    }
                }
            }
        } else {
            lifecycleScope.launch(Dispatchers.IO) {
                recipientDatabase.setMuted(thread.recipient, 0)
                withContext(Dispatchers.Main) {
                    binding.recyclerView.adapter!!.notifyDataSetChanged()
                }
            }
        }
    }

    private fun setNotifyType(thread: ThreadRecord, newNotifyType: Int) {
        lifecycleScope.launch(Dispatchers.IO) {
            recipientDatabase.setNotifyType(thread.recipient, newNotifyType)
            withContext(Dispatchers.Main) {
                binding.recyclerView.adapter!!.notifyDataSetChanged()
            }
        }
    }

    private fun setConversationPinned(threadId: Long, pinned: Boolean) {
        lifecycleScope.launch(Dispatchers.IO) {
            threadDb.setPinned(threadId, pinned)
            homeViewModel.tryUpdateChannel()
        }
    }

    private fun markAllAsRead(thread: ThreadRecord) {
        ThreadUtils.queue {
            threadDb.markAllAsRead(thread.threadId, thread.recipient.isOpenGroupRecipient)
        }
    }

    private fun deleteConversation(thread: ThreadRecord) {
        val threadID = thread.threadId
        val recipient = thread.recipient
        val message = if (recipient.isGroupRecipient) {
            val group = groupDatabase.getGroup(recipient.address.toString()).orNull()
            if (group != null && group.admins.map { it.toString() }.contains(textSecurePreferences.getLocalNumber())) {
                "Because you are the creator of this group it will be deleted for everyone. This cannot be undone."
            } else {
                resources.getString(R.string.activity_home_leave_group_dialog_message)
            }
        } else {
            resources.getString(R.string.activity_home_delete_conversation_dialog_message)
        }

        showSessionDialog {
            text(message)
            button(R.string.yes) {
                lifecycleScope.launch(Dispatchers.Main) {
                    val context = this@HomeActivity as Context
                    // Cancel any outstanding jobs
                    DatabaseComponent.get(context).sessionJobDatabase()
                        .cancelPendingMessageSendJobs(threadID)
                    // Send a leave group message if this is an active closed group
                    if (recipient.address.isClosedGroup && DatabaseComponent.get(context)
                            .groupDatabase().isActive(recipient.address.toGroupString())
                    ) {
                        var isClosedGroup: Boolean
                        var groupPublicKey: String?
                        try {
                            groupPublicKey =
                                GroupUtil.doubleDecodeGroupID(recipient.address.toString())
                                    .toHexString()
                            isClosedGroup = DatabaseComponent.get(context).lokiAPIDatabase()
                                .isClosedGroup(groupPublicKey)
                        } catch (e: IOException) {
                            groupPublicKey = null
                            isClosedGroup = false
                        }
                        if (isClosedGroup) {
                            MessageSender.explicitLeave(groupPublicKey!!, false)
                        }
                    }
                    // Delete the conversation
                    val v2OpenGroup =
                        DatabaseComponent.get(this@HomeActivity).lokiThreadDatabase()
                            .getOpenGroupChat(threadID)
                    if (v2OpenGroup != null) {
                        OpenGroupManager.delete(
                            v2OpenGroup.server,
                            v2OpenGroup.room,
                            this@HomeActivity
                        )
                    } else {
                        lifecycleScope.launch(Dispatchers.IO) {
                            threadDb.deleteConversation(threadID)
                        }
                    }
                    // Update the badge count
                    ApplicationContext.getInstance(context).messageNotifier.updateNotification(
                        context
                    )
                    // Notify the user
                    val toastMessage =
                        if (recipient.isGroupRecipient) R.string.MessageRecord_left_group else R.string.activity_home_conversation_deleted_message
                    Toast.makeText(context, toastMessage, Toast.LENGTH_LONG).show()
                }
            }
            button(R.string.no)
        }
    }

    private fun openSettings() {
        val intent = Intent(this, SettingsActivity::class.java)
        show(intent, isForResult = true)
    }

    private fun showMessageRequests() {
        Intent(this, MessageRequestsActivity::class.java).let(::push)
    }

    private fun hideMessageRequests() {
        showSessionDialog {
            text("Hide message requests?")
            button(R.string.yes) {
                textSecurePreferences.setHasHiddenMessageRequests()
                setupMessageRequestsBanner()
                homeViewModel.tryUpdateChannel()
            }
            button(R.string.no)
        }
    }

    private fun showNewConversation() {
        NewConversationFragment().show(supportFragmentManager, "NewConversationFragment")
    }

    // endregion
}<|MERGE_RESOLUTION|>--- conflicted
+++ resolved
@@ -488,30 +488,16 @@
     }
 
     private fun blockConversation(thread: ThreadRecord) {
-<<<<<<< HEAD
         showSessionDialog {
             title(R.string.RecipientPreferenceActivity_block_this_contact_question)
             text(R.string.RecipientPreferenceActivity_you_will_no_longer_receive_messages_and_calls_from_this_contact)
             button(R.string.RecipientPreferenceActivity_block) {
                 lifecycleScope.launch(Dispatchers.IO) {
                     recipientDatabase.setBlocked(thread.recipient, true)
+                    // TODO: Remove in UserConfig branch
+                    ConfigurationMessageUtilities.forceSyncConfigurationNowIfNeeded(this@HomeActivity)
                     withContext(Dispatchers.Main) {
-                        binding.recyclerView.adapter?.notifyDataSetChanged()
-=======
-        AlertDialog.Builder(this)
-                .setTitle(R.string.RecipientPreferenceActivity_block_this_contact_question)
-                .setMessage(R.string.RecipientPreferenceActivity_you_will_no_longer_receive_messages_and_calls_from_this_contact)
-                .setNegativeButton(android.R.string.cancel, null)
-                .setPositiveButton(R.string.RecipientPreferenceActivity_block) { dialog, _ ->
-                    lifecycleScope.launch(Dispatchers.IO) {
-                        recipientDatabase.setBlocked(thread.recipient, true)
-                        // TODO: Remove in UserConfig branch
-                        ConfigurationMessageUtilities.forceSyncConfigurationNowIfNeeded(this@HomeActivity)
-                        withContext(Dispatchers.Main) {
-                            binding.recyclerView.adapter!!.notifyDataSetChanged()
-                            dialog.dismiss()
-                        }
->>>>>>> 6edf0d46
+                        binding.recyclerView.adapter!!.notifyDataSetChanged()
                     }
                 }
             }
@@ -520,30 +506,16 @@
     }
 
     private fun unblockConversation(thread: ThreadRecord) {
-<<<<<<< HEAD
         showSessionDialog {
             title(R.string.RecipientPreferenceActivity_unblock_this_contact_question)
             text(R.string.RecipientPreferenceActivity_you_will_once_again_be_able_to_receive_messages_and_calls_from_this_contact)
             button(R.string.RecipientPreferenceActivity_unblock) {
                 lifecycleScope.launch(Dispatchers.IO) {
                     recipientDatabase.setBlocked(thread.recipient, false)
+                    // TODO: Remove in UserConfig branch
+                    ConfigurationMessageUtilities.forceSyncConfigurationNowIfNeeded(this@HomeActivity)
                     withContext(Dispatchers.Main) {
-                        binding.recyclerView.adapter?.notifyDataSetChanged()
-=======
-        AlertDialog.Builder(this)
-                .setTitle(R.string.RecipientPreferenceActivity_unblock_this_contact_question)
-                .setMessage(R.string.RecipientPreferenceActivity_you_will_once_again_be_able_to_receive_messages_and_calls_from_this_contact)
-                .setNegativeButton(android.R.string.cancel, null)
-                .setPositiveButton(R.string.RecipientPreferenceActivity_unblock) { dialog, _ ->
-                    lifecycleScope.launch(Dispatchers.IO) {
-                        recipientDatabase.setBlocked(thread.recipient, false)
-                        // TODO: Remove in UserConfig branch
-                        ConfigurationMessageUtilities.forceSyncConfigurationNowIfNeeded(this@HomeActivity)
-                        withContext(Dispatchers.Main) {
-                            binding.recyclerView.adapter!!.notifyDataSetChanged()
-                            dialog.dismiss()
-                        }
->>>>>>> 6edf0d46
+                        binding.recyclerView.adapter!!.notifyDataSetChanged()
                     }
                 }
             }
@@ -552,20 +524,20 @@
     }
 
     private fun setConversationMuted(thread: ThreadRecord, isMuted: Boolean) {
-        if (isMuted) {
+        if (!isMuted) {
+            lifecycleScope.launch(Dispatchers.IO) {
+                recipientDatabase.setMuted(thread.recipient, 0)
+                withContext(Dispatchers.Main) {
+                    binding.recyclerView.adapter!!.notifyDataSetChanged()
+                }
+            }
+        } else {
             showMuteDialog(this) { until ->
                 lifecycleScope.launch(Dispatchers.IO) {
                     recipientDatabase.setMuted(thread.recipient, until)
                     withContext(Dispatchers.Main) {
                         binding.recyclerView.adapter!!.notifyDataSetChanged()
                     }
-                }
-            }
-        } else {
-            lifecycleScope.launch(Dispatchers.IO) {
-                recipientDatabase.setMuted(thread.recipient, 0)
-                withContext(Dispatchers.Main) {
-                    binding.recyclerView.adapter!!.notifyDataSetChanged()
                 }
             }
         }
@@ -611,52 +583,31 @@
             text(message)
             button(R.string.yes) {
                 lifecycleScope.launch(Dispatchers.Main) {
-                    val context = this@HomeActivity as Context
+                    val context = this@HomeActivity
                     // Cancel any outstanding jobs
-                    DatabaseComponent.get(context).sessionJobDatabase()
-                        .cancelPendingMessageSendJobs(threadID)
+                    DatabaseComponent.get(context).sessionJobDatabase().cancelPendingMessageSendJobs(threadID)
                     // Send a leave group message if this is an active closed group
-                    if (recipient.address.isClosedGroup && DatabaseComponent.get(context)
-                            .groupDatabase().isActive(recipient.address.toGroupString())
-                    ) {
-                        var isClosedGroup: Boolean
-                        var groupPublicKey: String?
+                    if (recipient.address.isClosedGroup && DatabaseComponent.get(context).groupDatabase().isActive(recipient.address.toGroupString())) {
                         try {
-                            groupPublicKey =
-                                GroupUtil.doubleDecodeGroupID(recipient.address.toString())
-                                    .toHexString()
-                            isClosedGroup = DatabaseComponent.get(context).lokiAPIDatabase()
-                                .isClosedGroup(groupPublicKey)
-                        } catch (e: IOException) {
-                            groupPublicKey = null
-                            isClosedGroup = false
+                            GroupUtil.doubleDecodeGroupID(recipient.address.toString()).toHexString()
+                                .takeIf(DatabaseComponent.get(context).lokiAPIDatabase()::isClosedGroup)
+                                ?.let { MessageSender.explicitLeave(it, false) }
+                        } catch (_: IOException) {
                         }
-                        if (isClosedGroup) {
-                            MessageSender.explicitLeave(groupPublicKey!!, false)
-                        }
                     }
                     // Delete the conversation
-                    val v2OpenGroup =
-                        DatabaseComponent.get(this@HomeActivity).lokiThreadDatabase()
-                            .getOpenGroupChat(threadID)
+                    val v2OpenGroup = DatabaseComponent.get(context).lokiThreadDatabase().getOpenGroupChat(threadID)
                     if (v2OpenGroup != null) {
-                        OpenGroupManager.delete(
-                            v2OpenGroup.server,
-                            v2OpenGroup.room,
-                            this@HomeActivity
-                        )
+                        v2OpenGroup.apply { OpenGroupManager.delete(server, room, context) }
                     } else {
                         lifecycleScope.launch(Dispatchers.IO) {
                             threadDb.deleteConversation(threadID)
                         }
                     }
                     // Update the badge count
-                    ApplicationContext.getInstance(context).messageNotifier.updateNotification(
-                        context
-                    )
+                    ApplicationContext.getInstance(context).messageNotifier.updateNotification(context)
                     // Notify the user
-                    val toastMessage =
-                        if (recipient.isGroupRecipient) R.string.MessageRecord_left_group else R.string.activity_home_conversation_deleted_message
+                    val toastMessage = if (recipient.isGroupRecipient) R.string.MessageRecord_left_group else R.string.activity_home_conversation_deleted_message
                     Toast.makeText(context, toastMessage, Toast.LENGTH_LONG).show()
                 }
             }
@@ -670,7 +621,8 @@
     }
 
     private fun showMessageRequests() {
-        Intent(this, MessageRequestsActivity::class.java).let(::push)
+        val intent = Intent(this, MessageRequestsActivity::class.java)
+        push(intent)
     }
 
     private fun hideMessageRequests() {
