--- conflicted
+++ resolved
@@ -65,16 +65,11 @@
 
         val isConversationUnread = (configFactory.withUserConfigs { it.convoInfoVolatile.getConversationUnread(thread) } || !thread.isRead)
         val unreadCount = thread.unreadCount
-<<<<<<< HEAD
-        val isUnread = unreadCount > 0 && !thread.isRead
-        binding.root.background = UnreadStylingHelper.getUnreadBackground(context, isUnread)
-=======
         val hasUnreadCount = unreadCount > 0
         val isMarkedUnread = !hasUnreadCount && isConversationUnread
 
         binding.root.background = UnreadStylingHelper.getUnreadBackground(context,
             hasUnreadCount || isMarkedUnread)
->>>>>>> 81000317
 
         if (thread.recipient.blocked) {
             binding.accentView.setBackgroundColor(ThemeUtil.getThemedColor(context, R.attr.danger))
