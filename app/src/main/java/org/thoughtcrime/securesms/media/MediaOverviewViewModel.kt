package org.thoughtcrime.securesms.media

import android.app.Application
import android.content.Context
import android.content.Intent
import android.net.Uri
import androidx.lifecycle.AndroidViewModel
import androidx.lifecycle.viewModelScope
import dagger.assisted.Assisted
import dagger.assisted.AssistedInject
<<<<<<< HEAD
=======
import dagger.hilt.android.lifecycle.HiltViewModel
>>>>>>> 78674d4c
import java.time.Instant
import java.time.LocalDate
import java.time.ZoneId
import java.time.ZonedDateTime
import java.time.format.DateTimeFormatter
import java.util.Locale
import kotlinx.coroutines.Dispatchers
import kotlinx.coroutines.flow.MutableSharedFlow
import kotlinx.coroutines.flow.MutableStateFlow
import kotlinx.coroutines.flow.SharedFlow
import kotlinx.coroutines.flow.SharingStarted
import kotlinx.coroutines.flow.StateFlow
import kotlinx.coroutines.flow.map
import kotlinx.coroutines.flow.onStart
import kotlinx.coroutines.flow.shareIn
import kotlinx.coroutines.flow.stateIn
import kotlinx.coroutines.launch
import kotlinx.coroutines.withContext
import network.loki.messenger.R
import org.session.libsession.messaging.messages.control.DataExtractionNotification
import org.session.libsession.messaging.sending_receiving.MessageSender
import org.session.libsession.snode.SnodeAPI
import org.session.libsession.utilities.Address
import org.session.libsession.utilities.recipients.Recipient
import org.thoughtcrime.securesms.MediaPreviewActivity
import org.thoughtcrime.securesms.database.DatabaseContentProviders
import org.thoughtcrime.securesms.database.MediaDatabase
import org.thoughtcrime.securesms.database.MediaDatabase.MediaRecord
import org.thoughtcrime.securesms.database.ThreadDatabase
import org.thoughtcrime.securesms.mms.PartAuthority
import org.thoughtcrime.securesms.mms.Slide
import org.thoughtcrime.securesms.util.AttachmentUtil
import org.thoughtcrime.securesms.util.DateUtils
import org.thoughtcrime.securesms.util.MediaUtil
import org.thoughtcrime.securesms.util.SaveAttachmentTask
import org.thoughtcrime.securesms.util.asSequence
import org.thoughtcrime.securesms.util.observeChanges

@HiltViewModel(assistedFactory = MediaOverviewViewModel.Factory::class)
class MediaOverviewViewModel @AssistedInject constructor(
    @Assisted private val address: Address,
    private val application: Application,
    private val threadDatabase: ThreadDatabase,
    private val mediaDatabase: MediaDatabase,
    private val dateUtils: DateUtils
) : AndroidViewModel(application) {

<<<<<<< HEAD
    @dagger.assisted.AssistedFactory
    interface AssistedFactory {
        fun create(address: Address): Factory
    }

    class Factory @AssistedInject constructor(
        @Assisted private val address: Address,
        private val application: Application,
        private val threadDatabase: ThreadDatabase,
        private val mediaDatabase: MediaDatabase,
        private val dateUtils: DateUtils
    ) : ViewModelProvider.Factory {
        @Suppress("UNCHECKED_CAST")
        override fun <T : ViewModel> create(modelClass: Class<T>): T = MediaOverviewViewModel(
            address,
            application,
            threadDatabase,
            mediaDatabase,
            dateUtils
        ) as T
    }

=======
>>>>>>> 78674d4c
    private val timeBuckets by lazy { FixedTimeBuckets() }
    private val monthTimeBucketFormatter = DateTimeFormatter.ofPattern("MMMM yyyy", Locale.getDefault())

    private val recipient: SharedFlow<Recipient> = application.contentResolver
        .observeChanges(DatabaseContentProviders.Attachment.CONTENT_URI)
        .onStart { emit(DatabaseContentProviders.Attachment.CONTENT_URI) }
        .map { Recipient.from(application, address, false) }
        .shareIn(viewModelScope, SharingStarted.Eagerly, replay = 1)

    val mediaListState: StateFlow<MediaOverviewContent?> = recipient
        .map { recipient ->
            withContext(Dispatchers.Default) {
                val threadId = threadDatabase.getOrCreateThreadIdFor(recipient)
                val mediaItems = mediaDatabase.getGalleryMediaForThread(threadId)
                    .use { cursor ->
                        cursor.asSequence()
                            .map { MediaRecord.from(application, it) }
                            .groupRecordsByTimeBuckets()
                    }

                val documentItems = mediaDatabase.getDocumentMediaForThread(threadId)
                    .use { cursor ->
                        cursor.asSequence()
                            .map { MediaRecord.from(application, it) }
                            .groupRecordsByRelativeTime()
                    }

                MediaOverviewContent(
                    mediaContent = mediaItems,
                    documentContent = documentItems,
                )
            }
        }
        .stateIn(viewModelScope, SharingStarted.Eagerly, null)

    val conversationName: StateFlow<String> = recipient
        .map { recipient -> recipient.name }
        .stateIn(viewModelScope, SharingStarted.Eagerly, "")

    private val mutableSelectedItemIDs = MutableStateFlow(emptySet<Long>())
    val selectedItemIDs: StateFlow<Set<Long>> get() = mutableSelectedItemIDs

    val inSelectionMode: StateFlow<Boolean> = selectedItemIDs
        .map { it.isNotEmpty() }
        .stateIn(viewModelScope, SharingStarted.Eagerly, mutableSelectedItemIDs.value.isNotEmpty())

    val canLongPress: StateFlow<Boolean> = inSelectionMode
        .map { !it }
        .stateIn(viewModelScope, SharingStarted.Eagerly, true)

    private val mutableEvents = MutableSharedFlow<MediaOverviewEvent>()
    val events get() = mutableEvents

    private val mutableSelectedTab = MutableStateFlow(MediaOverviewTab.Media)
    val selectedTab: StateFlow<MediaOverviewTab> get() = mutableSelectedTab

    private val mutableShowingActionProgress = MutableStateFlow<String?>(null)
    val showingActionProgress: StateFlow<String?> get() = mutableShowingActionProgress

    private val selectedMedia: Sequence<MediaOverviewItem>
        get() {
            val selected = selectedItemIDs.value
            return mediaListState.value
                ?.mediaContent
                ?.asSequence()
                .orEmpty()
                .flatMap { it.second.asSequence() }
                .filter { it.id in selected }
        }

    private fun Sequence<MediaRecord>.groupRecordsByTimeBuckets(): List<Pair<BucketTitle, List<MediaOverviewItem>>> {
        return this
            .groupBy { record ->
                val time =
                    ZonedDateTime.ofInstant(Instant.ofEpochMilli(record.date), ZoneId.of("UTC"))
                timeBuckets.getBucketText(application, dateUtils, time)
                    ?: time.toLocalDate().withDayOfMonth(1)
            }
            .map { (bucket, records) ->
                val bucketTitle = when (bucket) {
                    is String -> bucket
                    is LocalDate -> bucket.format(monthTimeBucketFormatter)
                    else -> error("Invalid bucket type: $bucket")
                }

                bucketTitle to records.map { record ->
                    MediaOverviewItem(
                        id = record.attachment.attachmentId.rowId,
                        slide = MediaUtil.getSlideForAttachment(application, record.attachment),
                        mediaRecord = record,
                        date = bucketTitle
                    )
                }
            }
    }

    private fun Sequence<MediaRecord>.groupRecordsByRelativeTime(): List<Pair<BucketTitle, List<MediaOverviewItem>>> {
        return this
            .groupBy { record ->
                dateUtils.getRelativeDate(Locale.getDefault(), record.date)
            }
            .map { (bucket, records) ->
                bucket to records.map { record ->
                    MediaOverviewItem(
                        id = record.attachment.attachmentId.rowId,
                        slide = MediaUtil.getSlideForAttachment(application, record.attachment),
                        mediaRecord = record,
                        date = bucket
                    )
                }
            }
    }

    fun onItemClicked(item: MediaOverviewItem) {
        if (inSelectionMode.value) {
            if (item.slide.hasDocument()) {
                // We don't support selecting documents in selection mode
                return
            }

            val newSet = mutableSelectedItemIDs.value.toMutableSet()
            if (item.id in newSet) {
                newSet.remove(item.id)
            } else {
                newSet.add(item.id)
            }

            mutableSelectedItemIDs.value = newSet
        } else if (!item.slide.hasDocument()) {
            val mediaRecord = item.mediaRecord

            // The item clicked is a media item, so we should open the media viewer
            val intent = Intent(application, MediaPreviewActivity::class.java)
            intent.putExtra(MediaPreviewActivity.DATE_EXTRA, mediaRecord.date)
            intent.putExtra(MediaPreviewActivity.SIZE_EXTRA, mediaRecord.attachment.size)
            intent.putExtra(MediaPreviewActivity.ADDRESS_EXTRA, address)
            intent.putExtra(MediaPreviewActivity.OUTGOING_EXTRA, mediaRecord.isOutgoing)
            intent.putExtra(MediaPreviewActivity.LEFT_IS_RECENT_EXTRA, true)

            intent.setDataAndType(
                mediaRecord.attachment.dataUri,
                mediaRecord.contentType
            )

            viewModelScope.launch {
                mutableEvents.emit(MediaOverviewEvent.NavigateToActivity(intent))
            }
        } else {
            val intent = Intent(Intent.ACTION_VIEW)
            intent.addFlags(Intent.FLAG_GRANT_READ_URI_PERMISSION)
            intent.setDataAndType(
                PartAuthority.getAttachmentPublicUri(item.slide.uri),
                item.slide.contentType
            )

            viewModelScope.launch {
                mutableEvents.emit(MediaOverviewEvent.NavigateToActivity(intent))
            }
        }
    }

    fun onTabItemClicked(tab: MediaOverviewTab) {
        mutableSelectedTab.value = tab
    }

    fun onItemLongClicked(id: Long) {
        mutableSelectedItemIDs.value = setOf(id)
    }

    fun onSaveClicked() {
        if (!inSelectionMode.value) {
            return // Not in selection mode, so we should not be able to save
        }

        viewModelScope.launch {
            val selectedMedia = selectedMedia.toList()

            mutableShowingActionProgress.value = application.resources.getString(R.string.saving)

            val attachments = selectedMedia
                .asSequence()
                .mapNotNull {
                    val uri = it.mediaRecord.attachment.dataUri ?: return@mapNotNull null
                    SaveAttachmentTask.Attachment(
                        uri = uri,
                        contentType = it.mediaRecord.contentType,
                        date = it.mediaRecord.date,
                        filename = it.mediaRecord.attachment.filename
                    )
                }

            var savedDirectory: String? = null
            var successCount = 0
            var errorCount = 0

            for (attachment in attachments) {
                val directory = withContext(Dispatchers.Default) {
                    kotlin.runCatching {
                        SaveAttachmentTask.saveAttachment(application, attachment)
                    }.getOrNull()
                }

                if (directory == null) {
                    errorCount += 1
                } else {
                    savedDirectory = directory
                    successCount += 1
                }
            }

            if (successCount > 0) {
                mutableEvents.emit(MediaOverviewEvent.ShowSaveAttachmentSuccess(
                    savedDirectory.orEmpty(),
                    successCount
                ))
            } else if (errorCount > 0) {
                mutableEvents.emit(MediaOverviewEvent.ShowSaveAttachmentError(errorCount))
            }

            // Send a notification of attachment saved if we are in a 1to1 chat and the
            // attachments saved are from the other party (a.k.a let other person know
            // that you saved their attachments, but don't need to let the whole world know as
            // in groups/communities)
            if (selectedMedia.any { !it.mediaRecord.isOutgoing } &&
                successCount > 0 &&
                !address.isGroupOrCommunity) {
                withContext(Dispatchers.Default) {
                    val timestamp = SnodeAPI.nowWithOffset
                    val kind = DataExtractionNotification.Kind.MediaSaved(timestamp)
                    val message = DataExtractionNotification(kind)
                    MessageSender.send(message, address)
                }
            }

            mutableShowingActionProgress.value = null
            mutableSelectedItemIDs.value = emptySet()
        }

    }

    fun onDeleteClicked() {
        if (!inSelectionMode.value) {
            // Not in selection mode, so we should not be able to delete
            return
        }

        viewModelScope.launch {
            mutableShowingActionProgress.value = application.getString(R.string.deleting)

            // Delete the selected media items, and retrieve the thread ID for the address if any
            val threadId = withContext(Dispatchers.Default) {
                for (media in selectedMedia) {
                    kotlin.runCatching {
                        AttachmentUtil.deleteAttachment(application, media.mediaRecord.attachment)
                    }
                }

                threadDatabase.getThreadIdIfExistsFor(address.toString())
            }

            // Notify the content provider that the thread has been updated
            if (threadId >= 0) {
                application.contentResolver.notifyChange(DatabaseContentProviders.Conversation.getUriForThread(threadId), null)
            }

            mutableShowingActionProgress.value = null
            mutableSelectedItemIDs.value = emptySet()
        }
    }

    fun onSelectAllClicked() {
        if (!inSelectionMode.value) {
            // Not in selection mode, so we should not be able to select all
            return
        }

        val allItems = mediaListState.value?.let { content ->
            when (selectedTab.value) {
                MediaOverviewTab.Media -> content.mediaContent
                MediaOverviewTab.Documents -> content.documentContent
            }
        } ?: return

        mutableSelectedItemIDs.value = allItems
            .asSequence()
            .flatMap { it.second }
            .mapTo(hashSetOf()) { it.id }
    }

    fun onBackClicked() {
        if (inSelectionMode.value) {
            // Clear selection mode by clear selecting items
            mutableSelectedItemIDs.value = emptySet()
        } else {
            viewModelScope.launch {
                mutableEvents.emit(MediaOverviewEvent.Close)
            }
        }
    }
<<<<<<< HEAD
=======

    @dagger.assisted.AssistedFactory
    interface Factory {
        fun create(address: Address): MediaOverviewViewModel
    }

>>>>>>> 78674d4c
}


enum class MediaOverviewTab {
    Media,
    Documents,
}

sealed interface MediaOverviewEvent {
    data object Close : MediaOverviewEvent
    data class ShowSaveAttachmentError(val errorCount: Int) : MediaOverviewEvent
    data class ShowSaveAttachmentSuccess(val directory: String, val successCount: Int) : MediaOverviewEvent
    data class NavigateToActivity(val intent: Intent) : MediaOverviewEvent
}

typealias BucketTitle = String
typealias TabContent = List<Pair<BucketTitle, List<MediaOverviewItem>>>

data class MediaOverviewContent(
    val mediaContent: TabContent,
    val documentContent: TabContent
)

data class MediaOverviewItem(
    val id: Long,
    val slide: Slide,
    val date: String,
    val mediaRecord: MediaRecord,
) {
    val showPlayOverlay: Boolean
        get() = slide.hasPlayOverlay()

    val thumbnailUri: Uri?
        get() = slide.thumbnailUri

    val hasPlaceholder: Boolean
        get() = slide.hasPlaceholder()

    val filename: String
        get() = slide.filename

    val fileSize: Long
        get() = slide.fileSize

    fun placeholder(context: Context): Int {
        return slide.getPlaceholderRes(context.theme)
    }
}
<|MERGE_RESOLUTION|>--- conflicted
+++ resolved
@@ -8,10 +8,7 @@
 import androidx.lifecycle.viewModelScope
 import dagger.assisted.Assisted
 import dagger.assisted.AssistedInject
-<<<<<<< HEAD
-=======
 import dagger.hilt.android.lifecycle.HiltViewModel
->>>>>>> 78674d4c
 import java.time.Instant
 import java.time.LocalDate
 import java.time.ZoneId
@@ -59,31 +56,6 @@
     private val dateUtils: DateUtils
 ) : AndroidViewModel(application) {
 
-<<<<<<< HEAD
-    @dagger.assisted.AssistedFactory
-    interface AssistedFactory {
-        fun create(address: Address): Factory
-    }
-
-    class Factory @AssistedInject constructor(
-        @Assisted private val address: Address,
-        private val application: Application,
-        private val threadDatabase: ThreadDatabase,
-        private val mediaDatabase: MediaDatabase,
-        private val dateUtils: DateUtils
-    ) : ViewModelProvider.Factory {
-        @Suppress("UNCHECKED_CAST")
-        override fun <T : ViewModel> create(modelClass: Class<T>): T = MediaOverviewViewModel(
-            address,
-            application,
-            threadDatabase,
-            mediaDatabase,
-            dateUtils
-        ) as T
-    }
-
-=======
->>>>>>> 78674d4c
     private val timeBuckets by lazy { FixedTimeBuckets() }
     private val monthTimeBucketFormatter = DateTimeFormatter.ofPattern("MMMM yyyy", Locale.getDefault())
 
@@ -383,15 +355,12 @@
             }
         }
     }
-<<<<<<< HEAD
-=======
 
     @dagger.assisted.AssistedFactory
     interface Factory {
         fun create(address: Address): MediaOverviewViewModel
     }
 
->>>>>>> 78674d4c
 }
 
 
