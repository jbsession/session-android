package org.session.libsession.messaging.sending_receiving

import android.content.Context
import android.text.TextUtils
import kotlinx.coroutines.Dispatchers
import kotlinx.coroutines.GlobalScope
import kotlinx.coroutines.launch
import network.loki.messenger.R
import network.loki.messenger.libsession_util.ED25519
import network.loki.messenger.libsession_util.util.BlindKeyAPI
import network.loki.messenger.libsession_util.util.ExpiryMode
import org.session.libsession.database.MessageDataProvider
import org.session.libsession.database.StorageProtocol
import org.session.libsession.database.userAuth
import org.session.libsession.messaging.MessagingModuleConfiguration
import org.session.libsession.messaging.groups.GroupManagerV2
import org.session.libsession.messaging.jobs.AttachmentDownloadJob
import org.session.libsession.messaging.jobs.JobQueue
import org.session.libsession.messaging.messages.Message
import org.session.libsession.messaging.messages.ProfileUpdateHandler
import org.session.libsession.messaging.messages.control.CallMessage
import org.session.libsession.messaging.messages.control.DataExtractionNotification
import org.session.libsession.messaging.messages.control.ExpirationTimerUpdate
import org.session.libsession.messaging.messages.control.GroupUpdated
import org.session.libsession.messaging.messages.control.MessageRequestResponse
import org.session.libsession.messaging.messages.control.ReadReceipt
import org.session.libsession.messaging.messages.control.TypingIndicator
import org.session.libsession.messaging.messages.control.UnsendRequest
import org.session.libsession.messaging.messages.visible.Attachment
import org.session.libsession.messaging.messages.visible.VisibleMessage
import org.session.libsession.messaging.open_groups.OpenGroup
import org.session.libsession.messaging.open_groups.OpenGroupApi
import org.session.libsession.messaging.sending_receiving.attachments.PointerAttachment
import org.session.libsession.messaging.sending_receiving.data_extraction.DataExtractionNotificationInfoMessage
import org.session.libsession.messaging.sending_receiving.link_preview.LinkPreview
import org.session.libsession.messaging.sending_receiving.notifications.PushRegistryV1
import org.session.libsession.messaging.sending_receiving.quotes.QuoteModel
import org.session.libsession.messaging.utilities.MessageAuthentication.buildDeleteMemberContentSignature
import org.session.libsession.messaging.utilities.MessageAuthentication.buildGroupInviteSignature
import org.session.libsession.messaging.utilities.MessageAuthentication.buildInfoChangeSignature
import org.session.libsession.messaging.utilities.MessageAuthentication.buildMemberChangeSignature
import org.session.libsession.messaging.utilities.WebRtcUtils
import org.session.libsession.snode.SnodeAPI
import org.session.libsession.utilities.Address
import org.session.libsession.utilities.GroupRecord
import org.session.libsession.utilities.GroupUtil.doubleEncodeGroupID
import org.session.libsession.utilities.SSKEnvironment
import org.session.libsession.utilities.recipients.MessageType
import org.session.libsession.utilities.recipients.Recipient
import org.session.libsession.utilities.recipients.getType
import org.session.libsignal.protos.SignalServiceProtos
import org.session.libsignal.utilities.AccountId
import org.session.libsignal.utilities.Hex
import org.session.libsignal.utilities.IdPrefix
import org.session.libsignal.utilities.Log
import org.session.libsignal.utilities.guava.Optional
import org.thoughtcrime.securesms.database.ConfigDatabase
import org.thoughtcrime.securesms.database.RecipientRepository
import org.thoughtcrime.securesms.database.model.MessageId
import org.thoughtcrime.securesms.database.model.ReactionRecord
import java.security.SignatureException
import kotlin.math.min

internal fun MessageReceiver.isBlocked(publicKey: String): Boolean {
    val recipient = MessagingModuleConfiguration.shared.recipientRepository.getRecipientSync(Address.fromSerialized(publicKey))
    return recipient?.blocked == true
}

fun MessageReceiver.handle(message: Message, proto: SignalServiceProtos.Content, threadId: Long, openGroupID: String?, groupv2Id: AccountId?) {
    // Do nothing if the message was outdated
    if (MessageReceiver.messageIsOutdated(message, threadId, openGroupID)) { return }

    when (message) {
        is ReadReceipt -> handleReadReceipt(message)
        is TypingIndicator -> handleTypingIndicator(message)
        is GroupUpdated -> handleGroupUpdated(message, groupv2Id)
        is ExpirationTimerUpdate -> {
            // For groupsv2, there are dedicated mechanisms for handling expiration timers, and
            // we want to avoid the 1-to-1 message format which is unauthenticated in a group settings.
            if (groupv2Id != null) {
                Log.d("MessageReceiver", "Ignoring expiration timer update for closed group")
            } // also ignore it for communities since they do not support disappearing messages
            else if (openGroupID != null) {
                Log.d("MessageReceiver", "Ignoring expiration timer update for communities")
            } else {
                handleExpirationTimerUpdate(message)
            }
        }
        is DataExtractionNotification -> handleDataExtractionNotification(message)
        is UnsendRequest -> handleUnsendRequest(message)
        is MessageRequestResponse -> handleMessageRequestResponse(message)
        is VisibleMessage -> handleVisibleMessage(
            message = message,
            proto = proto,
            context = VisibleMessageHandlerContext(MessagingModuleConfiguration.shared, threadId, openGroupID),
            runThreadUpdate = true,
            runProfileUpdate = true
        )
        is CallMessage -> handleCallMessage(message)
    }
}

fun MessageReceiver.messageIsOutdated(message: Message, threadId: Long, openGroupID: String?): Boolean {
    when (message) {
        is ReadReceipt -> return false // No visible artifact created so better to keep for more reliable read states
        is UnsendRequest -> return false // We should always process the removal of messages just in case
    }

    // Determine the state of the conversation and the validity of the message
    val storage = MessagingModuleConfiguration.shared.storage
    val userPublicKey = storage.getUserPublicKey()!!
    val threadRecipient = storage.getRecipientForThread(threadId)
    val conversationVisibleInConfig = storage.conversationInConfig(
        if (message.groupPublicKey == null) threadRecipient?.toString() else null,
        message.groupPublicKey,
        openGroupID,
        true
    )
    val canPerformChange = storage.canPerformConfigChange(
        if (threadRecipient?.toString() == userPublicKey) ConfigDatabase.USER_PROFILE_VARIANT else ConfigDatabase.CONTACTS_VARIANT,
        userPublicKey,
        message.sentTimestamp!!
    )

    // If the thread is visible or the message was sent more recently than the last config message (minus
    // buffer period) then we should process the message, if not then the message is outdated
    return (!conversationVisibleInConfig && !canPerformChange)
}

// region Control Messages
private fun MessageReceiver.handleReadReceipt(message: ReadReceipt) {
    val context = MessagingModuleConfiguration.shared.context
    SSKEnvironment.shared.readReceiptManager.processReadReceipts(context, message.sender!!, message.timestamps!!, message.receivedTimestamp!!)
}

private fun MessageReceiver.handleCallMessage(message: CallMessage) {
    // TODO: refactor this out to persistence, just to help debug the flow and send/receive in synchronous testing
    WebRtcUtils.SIGNAL_QUEUE.trySend(message)
}

private fun MessageReceiver.handleTypingIndicator(message: TypingIndicator) {
    when (message.kind!!) {
        TypingIndicator.Kind.STARTED -> showTypingIndicatorIfNeeded(message.sender!!)
        TypingIndicator.Kind.STOPPED -> hideTypingIndicatorIfNeeded(message.sender!!)
    }
}

fun MessageReceiver.showTypingIndicatorIfNeeded(senderPublicKey: String) {
    val context = MessagingModuleConfiguration.shared.context
    val address = Address.fromSerialized(senderPublicKey)
    val threadID = MessagingModuleConfiguration.shared.storage.getThreadId(address) ?: return
    SSKEnvironment.shared.typingIndicators.didReceiveTypingStartedMessage(context, threadID, address, 1)
}

fun MessageReceiver.hideTypingIndicatorIfNeeded(senderPublicKey: String) {
    val context = MessagingModuleConfiguration.shared.context
    val address = Address.fromSerialized(senderPublicKey)
    val threadID = MessagingModuleConfiguration.shared.storage.getThreadId(address) ?: return
    SSKEnvironment.shared.typingIndicators.didReceiveTypingStoppedMessage(context, threadID, address, 1, false)
}

fun MessageReceiver.cancelTypingIndicatorsIfNeeded(senderPublicKey: String) {
    val context = MessagingModuleConfiguration.shared.context
    val address = Address.fromSerialized(senderPublicKey)
    val threadID = MessagingModuleConfiguration.shared.storage.getThreadId(address) ?: return
    SSKEnvironment.shared.typingIndicators.didReceiveIncomingMessage(context, threadID, address, 1)
}

private fun MessageReceiver.handleExpirationTimerUpdate(message: ExpirationTimerUpdate) {
<<<<<<< HEAD
    SSKEnvironment.shared.messageExpirationManager.insertExpirationTimerMessage(message)
=======
    SSKEnvironment.shared.messageExpirationManager.run {
        insertExpirationTimerMessage(message)
        onMessageReceived(message)
    }

    val isLegacyGroup = message.groupPublicKey != null && message.groupPublicKey?.startsWith(IdPrefix.GROUP.value) == false

    if (isNewConfigEnabled && !isLegacyGroup) return

    val module = MessagingModuleConfiguration.shared
    try {
        val threadId = Address.fromSerialized(message.groupPublicKey?.let(::doubleEncodeGroupID) ?: message.sender!!)
            .let(module.storage::getOrCreateThreadIdFor)

        module.storage.setExpirationConfiguration(
            ExpirationConfiguration(
                threadId,
                message.expiryMode,
                message.sentTimestamp!!
            )
        )
    } catch (e: Exception) {
        Log.e("Loki", "Failed to update expiration configuration.")
    }
>>>>>>> f639dd3d
}

private fun MessageReceiver.handleDataExtractionNotification(message: DataExtractionNotification) {
    // We don't handle data extraction messages for groups (they shouldn't be sent, but just in case we filter them here too)
    if (message.groupPublicKey != null) return
    val storage = MessagingModuleConfiguration.shared.storage
    val senderPublicKey = message.sender!!

    val notification: DataExtractionNotificationInfoMessage = when(message.kind) {
        is DataExtractionNotification.Kind.Screenshot -> DataExtractionNotificationInfoMessage(DataExtractionNotificationInfoMessage.Kind.SCREENSHOT)
        is DataExtractionNotification.Kind.MediaSaved -> DataExtractionNotificationInfoMessage(DataExtractionNotificationInfoMessage.Kind.MEDIA_SAVED)
        else -> return
    }
    storage.insertDataExtractionNotificationMessage(senderPublicKey, notification, message.sentTimestamp!!)
}


fun MessageReceiver.handleUnsendRequest(message: UnsendRequest): MessageId? {
    val userPublicKey = MessagingModuleConfiguration.shared.storage.getUserPublicKey()
    val storage = MessagingModuleConfiguration.shared.storage
    val userAuth = storage.userAuth ?: return null
    val isLegacyGroupAdmin: Boolean = message.groupPublicKey?.let { key ->
        var admin = false
        val groupID = doubleEncodeGroupID(key)
        val group = storage.getGroup(groupID)
        if(group != null) {
            admin = group.admins.map { it.toString() }.contains(message.sender)
        }
        admin
    } ?: false

    // First we need to determine the validity of the UnsendRequest
    // It is valid if:
    val requestIsValid = message.sender == message.author || //  the sender is the author of the message
            message.author == userPublicKey || //  the sender is the current user
            isLegacyGroupAdmin // sender is an admin of legacy group

    if (!requestIsValid) { return null }

    val context = MessagingModuleConfiguration.shared.context
    val messageDataProvider = MessagingModuleConfiguration.shared.messageDataProvider
    val timestamp = message.timestamp ?: return null
    val author = message.author ?: return null
    val messageToDelete = storage.getMessageBy(timestamp, author) ?: return null
    val messageIdToDelete = messageToDelete.messageId
    val messageType = messageToDelete.individualRecipient?.getType()

    // send a /delete rquest for 1on1 messages
    if (messageType == MessageType.ONE_ON_ONE) {
        messageDataProvider.getServerHashForMessage(messageIdToDelete)?.let { serverHash ->
            GlobalScope.launch(Dispatchers.IO) { // using GlobalScope as we are slowly migrating to coroutines but we can't migrate everything at once
                try {
                    SnodeAPI.deleteMessage(author, userAuth, listOf(serverHash))
                } catch (e: Exception) {
                    Log.e("Loki", "Failed to delete message", e)
                }
            }
        }
    }

    // the message is marked as deleted locally
    // except for 'note to self' where the message is completely deleted
    if (messageType == MessageType.NOTE_TO_SELF){
        messageDataProvider.deleteMessage(messageIdToDelete)
    } else {
        messageDataProvider.markMessageAsDeleted(
            messageIdToDelete,
            displayedMessage = context.getString(R.string.deleteMessageDeletedGlobally)
        )
    }

    // delete reactions
    storage.deleteReactions(messageToDelete.messageId)

    // update notification
    if (!messageToDelete.isOutgoing) {
        SSKEnvironment.shared.notificationManager.updateNotification(context)
    }

    return messageIdToDelete
}

fun handleMessageRequestResponse(message: MessageRequestResponse) {
    MessagingModuleConfiguration.shared.storage.insertMessageRequestResponseFromContact(message)
}
//endregion

private fun SignalServiceProtos.Content.ExpirationType.expiryMode(durationSeconds: Long) = takeIf { durationSeconds > 0 }?.let {
    when (it) {
        SignalServiceProtos.Content.ExpirationType.DELETE_AFTER_READ -> ExpiryMode.AfterRead(durationSeconds)
        SignalServiceProtos.Content.ExpirationType.DELETE_AFTER_SEND, SignalServiceProtos.Content.ExpirationType.UNKNOWN -> ExpiryMode.AfterSend(durationSeconds)
        else -> ExpiryMode.NONE
    }
} ?: ExpiryMode.NONE

class VisibleMessageHandlerContext(
    val context: Context,
    val threadId: Long,
    val openGroupID: String?,
    val storage: StorageProtocol,
    val groupManagerV2: GroupManagerV2,
    val messageExpirationManager: SSKEnvironment.MessageExpirationManagerProtocol,
    val messageDataProvider: MessageDataProvider,
    val recipientRepository: RecipientRepository,
    val profileUpdateHandler: ProfileUpdateHandler,
) {
    constructor(module: MessagingModuleConfiguration, threadId: Long, openGroupID: String?):
            this(
                context = module.context,
                threadId = threadId,
                openGroupID = openGroupID,
                storage = module.storage,
                groupManagerV2 = module.groupManagerV2,
                messageExpirationManager = SSKEnvironment.shared.messageExpirationManager,
                messageDataProvider = module.messageDataProvider,
                recipientRepository = module.recipientRepository,
                profileUpdateHandler = SSKEnvironment.shared.profileUpdateHandler,
            )

    val openGroup: OpenGroup? by lazy {
        openGroupID?.let { storage.getOpenGroup(threadId) }
    }

    val userBlindedKey: String? by lazy {
        openGroup?.let {
            val blindedKey = BlindKeyAPI.blind15KeyPairOrNull(
                ed25519SecretKey = MessagingModuleConfiguration.shared.storage.getUserED25519KeyPair()!!.secretKey.data,
                serverPubKey = Hex.fromStringCondensed(it.publicKey),
            ) ?: return@let null

            AccountId(
                IdPrefix.BLINDED, blindedKey.pubKey.data
            ).hexString
        }
    }

    val userPublicKey: String? by lazy {
        storage.getUserPublicKey()
    }

    val threadRecipient: Recipient? by lazy {
        storage.getRecipientForThread(threadId)?.let(recipientRepository::getRecipientSync)
    }
}

fun MessageReceiver.handleVisibleMessage(
    message: VisibleMessage,
    proto: SignalServiceProtos.Content,
    context: VisibleMessageHandlerContext,
    runThreadUpdate: Boolean,
    runProfileUpdate: Boolean
): MessageId? {
    val userPublicKey = context.storage.getUserPublicKey()
    val messageSender: String? = message.sender

    // Do nothing if the message was outdated
    if (MessageReceiver.messageIsOutdated(message, context.threadId, context.openGroupID)) { return null }

    // Update profile if needed
    val address = Address.fromSerialized(messageSender!!)
    if (runProfileUpdate) {
<<<<<<< HEAD
        context.profileUpdateHandler.handleProfileUpdate(
            sender = address,
            updates = ProfileUpdateHandler.Updates(
                name = message.profile?.displayName,
                picUrl = message.profile?.profilePictureURL,
                picKey = message.profile?.profileKey,
                acceptsCommunityRequests = !message.blocksMessageRequests
            ),
            fromCommunity = context.openGroup?.toCommunityInfo(),
        )
=======
        val profile = message.profile
        val isUserBlindedSender = messageSender == context.userBlindedKey
        if (profile != null && userPublicKey != messageSender && !isUserBlindedSender) {
            val name = profile.displayName!!
            if (name.isNotEmpty() && name != recipient.rawName) {
                context.profileManager.setName(context.context, recipient, name)
            }
            val newProfileKey = profile.profileKey

            val needsProfilePicture = !AvatarHelper.avatarFileExists(context.context, Address.fromSerialized(messageSender))
            val profileKeyValid = newProfileKey?.isNotEmpty() == true && (newProfileKey.size == 16 || newProfileKey.size == 32) && profile.profilePictureURL?.isNotEmpty() == true
            val profileKeyChanged = (recipient.profileKey == null || !MessageDigest.isEqual(recipient.profileKey, newProfileKey))

            if ((profileKeyValid && profileKeyChanged) || (profileKeyValid && needsProfilePicture)) {
                context.profileManager.setProfilePicture(context.context, recipient, profile.profilePictureURL, newProfileKey)
            } else if (newProfileKey == null || newProfileKey.isEmpty() || profile.profilePictureURL.isNullOrEmpty()) {
                context.profileManager.setProfilePicture(context.context, recipient, null, null)
            }
        }

        if (userPublicKey != messageSender && !isUserBlindedSender && message.blocksMessageRequests != recipient.blocksCommunityMessageRequests) {
            context.storage.setBlocksCommunityMessageRequests(recipient, message.blocksMessageRequests)
        }

        // update the disappearing / legacy banner for the sender
        val disappearingState = when {
            proto.dataMessage.expireTimer > 0 && !proto.hasExpirationType() -> Recipient.DisappearingState.LEGACY
            else -> Recipient.DisappearingState.UPDATED
        }
        if(disappearingState != recipient.disappearingState) {
            context.storage.updateDisappearingState(
                messageSender,
                context.threadId,
                disappearingState
            )
        }
>>>>>>> f639dd3d
    }
    // Handle group invite response if new closed group
    if (context.threadRecipient?.isGroupV2Recipient == true) {
        GlobalScope.launch {
            try {
                MessagingModuleConfiguration.shared.groupManagerV2
                    .handleInviteResponse(
                        AccountId(context.threadRecipient!!.address.toString()),
                        AccountId(messageSender),
                        approved = true
                    )
            } catch (e: Exception) {
                Log.e("Loki", "Failed to handle invite response", e)
            }
        }
    }
    // Parse quote if needed
    var quoteModel: QuoteModel? = null
    var quoteMessageBody: String? = null
    if (message.quote != null && proto.dataMessage.hasQuote()) {
        val quote = proto.dataMessage.quote

        val author = if (quote.author == context.userBlindedKey) {
            Address.fromSerialized(userPublicKey!!)
        } else {
            Address.fromSerialized(quote.author)
        }

        val messageDataProvider = MessagingModuleConfiguration.shared.messageDataProvider
        val messageInfo = messageDataProvider.getMessageForQuote(quote.id, author)
        quoteMessageBody = messageInfo?.third
        quoteModel = if (messageInfo != null) {
            val attachments = if (messageInfo.second) messageDataProvider.getAttachmentsAndLinkPreviewFor(messageInfo.first) else ArrayList()
            QuoteModel(quote.id, author,null,false, attachments)
        } else {
            QuoteModel(quote.id, author,null, true, PointerAttachment.forPointers(proto.dataMessage.quote.attachmentsList))
        }
    }
    // Parse link preview if needed
    val linkPreviews: MutableList<LinkPreview?> = mutableListOf()
    if (message.linkPreview != null && proto.dataMessage.previewCount > 0) {
        for (preview in proto.dataMessage.previewList) {
            val thumbnail = PointerAttachment.forPointer(preview.image)
            val url = Optional.fromNullable(preview.url)
            val title = Optional.fromNullable(preview.title)
            val hasContent = !TextUtils.isEmpty(title.or("")) || thumbnail.isPresent
            if (hasContent) {
                val linkPreview = LinkPreview(url.get(), title.or(""), thumbnail)
                linkPreviews.add(linkPreview)
            } else {
                Log.w("Loki", "Discarding an invalid link preview. hasContent: $hasContent")
            }
        }
    }
    // Parse attachments if needed
    val attachments = proto.dataMessage.attachmentsList.map(Attachment::fromProto).filter { it.isValid() }

    // Cancel any typing indicators if needed
    cancelTypingIndicatorsIfNeeded(message.sender!!)

    // Parse reaction if needed
    val threadIsGroup = context.threadRecipient?.isGroupOrCommunityRecipient == true
    message.reaction?.let { reaction ->
        if (reaction.react == true) {
            reaction.serverId = message.openGroupServerMessageID?.toString() ?: message.serverHash.orEmpty()
            reaction.dateSent = message.sentTimestamp ?: 0
            reaction.dateReceived = message.receivedTimestamp ?: 0
            context.storage.addReaction(
                threadId = context.threadId,
                reaction = reaction,
                messageSender = messageSender,
                notifyUnread = !threadIsGroup
            )
        } else {
            context.storage.removeReaction(
                emoji = reaction.emoji!!,
                messageTimestamp = reaction.timestamp!!,
                threadId = context.threadId,
                author = reaction.publicKey!!,
                notifyUnread = threadIsGroup
            )
        }
    } ?: run {
        // A user is mentioned if their public key is in the body of a message or one of their messages
        // was quoted

        // Verify the incoming message length and truncate it if needed, before saving it to the db
        val proStatusManager = MessagingModuleConfiguration.shared.proStatusManager
        val maxChars = proStatusManager.getIncomingMessageMaxLength(message)
        val messageText = message.text?.take(maxChars) // truncate to max char limit for this message
        message.text = messageText
        message.hasMention = listOf(userPublicKey, context.userBlindedKey)
            .filterNotNull()
            .any { key ->
                messageText?.contains("@$key") == true || key == (quoteModel?.author?.toString() ?: "")
            }

        // Persist the message
        message.threadID = context.threadId

        // clean up the message - For example we do not want any expiration data on messages for communities
       if(message.openGroupServerMessageID != null){
           message.expiryMode = ExpiryMode.NONE
       }

        val messageID = context.storage.persist(message, quoteModel, linkPreviews, message.groupPublicKey, context.openGroupID, attachments, runThreadUpdate) ?: return null
        // Parse & persist attachments
        // Start attachment downloads if needed
        if (messageID.mms && (context.threadRecipient?.autoDownloadAttachments == true || messageSender == userPublicKey)) {
            context.storage.getAttachmentsForMessage(messageID.id).iterator().forEach { attachment ->
                attachment.attachmentId?.let { id ->
                    val downloadJob = AttachmentDownloadJob(id.rowId, messageID.id)
                    JobQueue.shared.add(downloadJob)
                }
            }
        }
        message.openGroupServerMessageID?.let {
            context.storage.setOpenGroupServerMessageID(
                messageID = messageID,
                serverID = it,
                threadID = context.threadId
            )
        }
        message.id = messageID
        context.messageExpirationManager.onMessageReceived(message)
        return messageID
    }
    return null
}

/**
 * Constructs reaction records for a given open group message.
 *
 * If the open group message exists in our database, we'll construct a list of reaction records
 * that is specified in the [reactions].
 *
 * Note that this function does not know or check if the local message has any reactions,
 * you'll be responsible for that. In simpler words, [out] only contains reactions that are given
 * to this function, it will not include any existing reactions in the database.
 *
 * @param openGroupMessageServerID The server ID of this message
 * @param context The context containing necessary data for processing reactions
 * @param reactions A map of emoji to [OpenGroupApi.Reaction] objects, representing the reactions for the message
 * @param out A mutable map that will be populated with [ReactionRecord]s, keyed by [MessageId]
 */
fun constructReactionRecords(
    openGroupMessageServerID: Long,
    context: VisibleMessageHandlerContext,
    reactions: Map<String, OpenGroupApi.Reaction>?,
    out: MutableMap<MessageId, MutableList<ReactionRecord>>
) {
    if (reactions.isNullOrEmpty()) return
    val messageId = context.messageDataProvider.getMessageID(openGroupMessageServerID, context.threadId) ?: return

    val outList = out.getOrPut(messageId) { arrayListOf() }

    for ((emoji, reaction) in reactions) {
        val pendingUserReaction = OpenGroupApi.pendingReactions
            .filter { it.server == context.openGroup?.server && it.room == context.openGroup?.room && it.messageId == openGroupMessageServerID && it.add }
            .sortedByDescending { it.seqNo }
            .any { it.emoji == emoji }
        val shouldAddUserReaction = pendingUserReaction || reaction.you || reaction.reactors.contains(context.userPublicKey)
        val reactorIds = reaction.reactors.filter { it != context.userBlindedKey && it != context.userPublicKey }
        val count = if (reaction.you) reaction.count - 1 else reaction.count
        // Add the first reaction (with the count)
        reactorIds.firstOrNull()?.let { reactor ->
            outList += ReactionRecord(
                messageId = messageId,
                author = reactor,
                emoji = emoji,
                serverId = openGroupMessageServerID.toString(),
                count = count,
                sortId = reaction.index,
            )
        }

        // Add all other reactions
        val maxAllowed = if (shouldAddUserReaction) 4 else 5
        val lastIndex = min(maxAllowed, reactorIds.size)
        reactorIds.slice(1 until lastIndex).map { reactor ->
            outList += ReactionRecord(
                messageId = messageId,
                author = reactor,
                emoji = emoji,
                serverId = openGroupMessageServerID.toString(),
                count = 0,  // Only want this on the first reaction
                sortId = reaction.index,
            )
        }

        // Add the current user reaction (if applicable and not already included)
        if (shouldAddUserReaction) {
            outList += ReactionRecord(
                messageId = messageId,
                author = context.userPublicKey!!,
                emoji = emoji,
                serverId = openGroupMessageServerID.toString(),
                count = 1,
                sortId = reaction.index,
            )
        }
    }
}

//endregion

// region Closed Groups

private fun MessageReceiver.handleGroupUpdated(message: GroupUpdated, closedGroup: AccountId?) {
    val inner = message.inner
    if (closedGroup == null &&
        !inner.hasInviteMessage() && !inner.hasPromoteMessage()) {
        throw NullPointerException("Message wasn't polled from a closed group!")
    }

    // Update profile if needed
    SSKEnvironment.shared.profileUpdateHandler.handleProfileUpdate(
        sender = Address.fromSerialized(message.sender!!),
        updates = ProfileUpdateHandler.Updates(
            name = message.profile?.displayName,
            picUrl = message.profile?.profilePictureURL,
            picKey = message.profile?.profileKey,
            acceptsCommunityRequests = null,
        ),
        fromCommunity = null // Groupv2 is not a community
    )

    when {
        inner.hasInviteMessage() -> handleNewLibSessionClosedGroupMessage(message)
        inner.hasInviteResponse() -> handleInviteResponse(message, closedGroup!!)
        inner.hasPromoteMessage() -> handlePromotionMessage(message)
        inner.hasInfoChangeMessage() -> handleGroupInfoChange(message, closedGroup!!)
        inner.hasMemberChangeMessage() -> handleMemberChange(message, closedGroup!!)
        inner.hasMemberLeftMessage() -> handleMemberLeft(message, closedGroup!!)
        inner.hasMemberLeftNotificationMessage() -> handleMemberLeftNotification(message, closedGroup!!)
        inner.hasDeleteMemberContent() -> handleDeleteMemberContent(message, closedGroup!!)
    }
}

private fun handleDeleteMemberContent(message: GroupUpdated, closedGroup: AccountId) {
    val deleteMemberContent = message.inner.deleteMemberContent
    val adminSig = if (deleteMemberContent.hasAdminSignature()) deleteMemberContent.adminSignature.toByteArray()!! else byteArrayOf()

    val hasValidAdminSignature = adminSig.isNotEmpty() && runCatching {
        verifyAdminSignature(
            closedGroup,
            adminSig,
            buildDeleteMemberContentSignature(
                memberIds = deleteMemberContent.memberSessionIdsList.asSequence().map(::AccountId).asIterable(),
                messageHashes = deleteMemberContent.messageHashesList,
                timestamp = message.sentTimestamp!!,
            )
        )
    }.isSuccess

    GlobalScope.launch {
        try {
            MessagingModuleConfiguration.shared.groupManagerV2.handleDeleteMemberContent(
                groupId = closedGroup,
                deleteMemberContent = deleteMemberContent,
                timestamp = message.sentTimestamp!!,
                sender = AccountId(message.sender!!),
                senderIsVerifiedAdmin = hasValidAdminSignature
            )
        } catch (e: Exception) {
            Log.e("GroupUpdated", "Failed to handle delete member content", e)
        }
    }
}

private fun handleMemberChange(message: GroupUpdated, closedGroup: AccountId) {
    val storage = MessagingModuleConfiguration.shared.storage
    val memberChange = message.inner.memberChangeMessage
    val type = memberChange.type
    val timestamp = message.sentTimestamp!!
    verifyAdminSignature(closedGroup,
        memberChange.adminSignature.toByteArray(),
        buildMemberChangeSignature(type, timestamp)
    )
    storage.insertGroupInfoChange(message, closedGroup)
}

private fun handleMemberLeft(message: GroupUpdated, closedGroup: AccountId) {
    GlobalScope.launch(Dispatchers.Default) {
        try {
            MessagingModuleConfiguration.shared.groupManagerV2.handleMemberLeftMessage(
                AccountId(message.sender!!), closedGroup
            )
        } catch (e: Exception) {
            Log.e("GroupUpdated", "Failed to handle member left message", e)
        }
    }
}

private fun handleMemberLeftNotification(message: GroupUpdated, closedGroup: AccountId) {
    MessagingModuleConfiguration.shared.storage.insertGroupInfoChange(message, closedGroup)
}

private fun handleGroupInfoChange(message: GroupUpdated, closedGroup: AccountId) {
    val inner = message.inner
    val infoChanged = inner.infoChangeMessage ?: return
    if (!infoChanged.hasAdminSignature()) return Log.e("GroupUpdated", "Info changed message doesn't contain admin signature")
    val adminSignature = infoChanged.adminSignature
    val type = infoChanged.type
    val timestamp = message.sentTimestamp!!
    verifyAdminSignature(closedGroup, adminSignature.toByteArray(), buildInfoChangeSignature(type, timestamp))

    MessagingModuleConfiguration.shared.groupManagerV2.handleGroupInfoChange(message, closedGroup)
}

private fun handlePromotionMessage(message: GroupUpdated) {
    val promotion = message.inner.promoteMessage
    val seed = promotion.groupIdentitySeed.toByteArray()
    val sender = message.sender!!
    val adminId = AccountId(sender)
    GlobalScope.launch {
        try {
            MessagingModuleConfiguration.shared.groupManagerV2
                .handlePromotion(
                    groupId = AccountId(IdPrefix.GROUP, ED25519.generate(seed).pubKey.data),
                    groupName = promotion.name,
                    adminKeySeed = seed,
                    promoter = adminId,
                    promoterName = message.profile?.displayName,
                    promoteMessageHash = message.serverHash!!,
                    promoteMessageTimestamp = message.sentTimestamp!!,
                )
        } catch (e: Exception) {
            Log.e("GroupUpdated", "Failed to handle promotion message", e)
        }
    }
}

private fun MessageReceiver.handleInviteResponse(message: GroupUpdated, closedGroup: AccountId) {
    val sender = message.sender!!
    // val profile = message // maybe we do need data to be the inner so we can access profile
    val storage = MessagingModuleConfiguration.shared.storage
    val approved = message.inner.inviteResponse.isApproved
    GlobalScope.launch {
        try {
            MessagingModuleConfiguration.shared.groupManagerV2.handleInviteResponse(closedGroup, AccountId(sender), approved)
        } catch (e: Exception) {
            Log.e("GroupUpdated", "Failed to handle invite response", e)
        }
    }
}

private fun MessageReceiver.handleNewLibSessionClosedGroupMessage(message: GroupUpdated) {
    val storage = MessagingModuleConfiguration.shared.storage
    val ourUserId = storage.getUserPublicKey()!!
    val invite = message.inner.inviteMessage
    val groupId = AccountId(invite.groupSessionId)
    verifyAdminSignature(
        groupSessionId = groupId,
        signatureData = invite.adminSignature.toByteArray(),
        messageToValidate = buildGroupInviteSignature(AccountId(ourUserId), message.sentTimestamp!!)
    )

    val sender = message.sender!!
    val adminId = AccountId(sender)
    GlobalScope.launch {
        try {
            MessagingModuleConfiguration.shared.groupManagerV2
                .handleInvitation(
                    groupId = groupId,
                    groupName = invite.name,
                    authData = invite.memberAuthData.toByteArray(),
                    inviter = adminId,
                    inviterName = message.profile?.displayName,
                    inviteMessageHash = message.serverHash!!,
                    inviteMessageTimestamp = message.sentTimestamp!!,
                )
        } catch (e: Exception) {
            Log.e("GroupUpdated", "Failed to handle invite message", e)
        }
    }
}

/**
 * Does nothing on successful signature verification, throws otherwise.
 * Assumes the signer is using the ed25519 group key signing key
 * @param groupSessionId the AccountId of the group to check the signature against
 * @param signatureData the byte array supplied to us through a protobuf message from the admin
 * @param messageToValidate the expected values used for this signature generation, often something like `INVITE||{inviteeSessionId}||{timestamp}`
 * @throws SignatureException if signature cannot be verified with given parameters
 */
private fun verifyAdminSignature(groupSessionId: AccountId, signatureData: ByteArray, messageToValidate: ByteArray) {
    val groupPubKey = groupSessionId.pubKeyBytes
    if (!ED25519.verify(signature = signatureData, ed25519PublicKey = groupPubKey, message = messageToValidate)) {
        throw SignatureException("Verification failed for signature data")
    }
}

private fun isValidGroupUpdate(group: GroupRecord, sentTimestamp: Long, senderPublicKey: String): Boolean {
    val oldMembers = group.members.map { it.toString() }
    // Check that the message isn't from before the group was created
    if (group.formationTimestamp > sentTimestamp) {
        Log.d("Loki", "Ignoring closed group update from before thread was created.")
        return false
    }
    // Check that the sender is a member of the group (before the update)
    if (senderPublicKey !in oldMembers) {
        Log.d("Loki", "Ignoring closed group info message from non-member.")
        return false
    }
    return true
}

fun MessageReceiver.disableLocalGroupAndUnsubscribe(groupPublicKey: String, groupID: String, userPublicKey: String, delete: Boolean) {
    val storage = MessagingModuleConfiguration.shared.storage
    storage.removeClosedGroupPublicKey(groupPublicKey)
    // Remove the key pairs
    storage.removeAllClosedGroupEncryptionKeyPairs(groupPublicKey)
    // Mark the group as inactive
    storage.setActive(groupID, false)
    storage.removeMember(groupID, Address.fromSerialized(userPublicKey))
    // Notify the PN server
    PushRegistryV1.unsubscribeGroup(groupPublicKey, publicKey = userPublicKey)

    if (delete) {
        storage.getThreadId(Address.fromSerialized(groupID))?.let { threadId ->
            storage.cancelPendingMessageSendJobs(threadId)
            storage.deleteConversation(threadId)
        }
    }
}
// endregion<|MERGE_RESOLUTION|>--- conflicted
+++ resolved
@@ -167,34 +167,11 @@
 }
 
 private fun MessageReceiver.handleExpirationTimerUpdate(message: ExpirationTimerUpdate) {
-<<<<<<< HEAD
-    SSKEnvironment.shared.messageExpirationManager.insertExpirationTimerMessage(message)
-=======
     SSKEnvironment.shared.messageExpirationManager.run {
         insertExpirationTimerMessage(message)
         onMessageReceived(message)
     }
 
-    val isLegacyGroup = message.groupPublicKey != null && message.groupPublicKey?.startsWith(IdPrefix.GROUP.value) == false
-
-    if (isNewConfigEnabled && !isLegacyGroup) return
-
-    val module = MessagingModuleConfiguration.shared
-    try {
-        val threadId = Address.fromSerialized(message.groupPublicKey?.let(::doubleEncodeGroupID) ?: message.sender!!)
-            .let(module.storage::getOrCreateThreadIdFor)
-
-        module.storage.setExpirationConfiguration(
-            ExpirationConfiguration(
-                threadId,
-                message.expiryMode,
-                message.sentTimestamp!!
-            )
-        )
-    } catch (e: Exception) {
-        Log.e("Loki", "Failed to update expiration configuration.")
-    }
->>>>>>> f639dd3d
 }
 
 private fun MessageReceiver.handleDataExtractionNotification(message: DataExtractionNotification) {
@@ -356,7 +333,6 @@
     // Update profile if needed
     val address = Address.fromSerialized(messageSender!!)
     if (runProfileUpdate) {
-<<<<<<< HEAD
         context.profileUpdateHandler.handleProfileUpdate(
             sender = address,
             updates = ProfileUpdateHandler.Updates(
@@ -367,44 +343,6 @@
             ),
             fromCommunity = context.openGroup?.toCommunityInfo(),
         )
-=======
-        val profile = message.profile
-        val isUserBlindedSender = messageSender == context.userBlindedKey
-        if (profile != null && userPublicKey != messageSender && !isUserBlindedSender) {
-            val name = profile.displayName!!
-            if (name.isNotEmpty() && name != recipient.rawName) {
-                context.profileManager.setName(context.context, recipient, name)
-            }
-            val newProfileKey = profile.profileKey
-
-            val needsProfilePicture = !AvatarHelper.avatarFileExists(context.context, Address.fromSerialized(messageSender))
-            val profileKeyValid = newProfileKey?.isNotEmpty() == true && (newProfileKey.size == 16 || newProfileKey.size == 32) && profile.profilePictureURL?.isNotEmpty() == true
-            val profileKeyChanged = (recipient.profileKey == null || !MessageDigest.isEqual(recipient.profileKey, newProfileKey))
-
-            if ((profileKeyValid && profileKeyChanged) || (profileKeyValid && needsProfilePicture)) {
-                context.profileManager.setProfilePicture(context.context, recipient, profile.profilePictureURL, newProfileKey)
-            } else if (newProfileKey == null || newProfileKey.isEmpty() || profile.profilePictureURL.isNullOrEmpty()) {
-                context.profileManager.setProfilePicture(context.context, recipient, null, null)
-            }
-        }
-
-        if (userPublicKey != messageSender && !isUserBlindedSender && message.blocksMessageRequests != recipient.blocksCommunityMessageRequests) {
-            context.storage.setBlocksCommunityMessageRequests(recipient, message.blocksMessageRequests)
-        }
-
-        // update the disappearing / legacy banner for the sender
-        val disappearingState = when {
-            proto.dataMessage.expireTimer > 0 && !proto.hasExpirationType() -> Recipient.DisappearingState.LEGACY
-            else -> Recipient.DisappearingState.UPDATED
-        }
-        if(disappearingState != recipient.disappearingState) {
-            context.storage.updateDisappearingState(
-                messageSender,
-                context.threadId,
-                disappearingState
-            )
-        }
->>>>>>> f639dd3d
     }
     // Handle group invite response if new closed group
     if (context.threadRecipient?.isGroupV2Recipient == true) {
