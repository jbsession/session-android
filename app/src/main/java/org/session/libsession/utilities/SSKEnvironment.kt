package org.session.libsession.utilities

import android.content.Context
<<<<<<< HEAD
=======
import dagger.Lazy
import org.session.libsession.messaging.contacts.Contact
>>>>>>> df9adb1d
import org.session.libsession.messaging.messages.Message
import org.session.libsession.messaging.messages.ProfileUpdateHandler
import org.session.libsession.messaging.messages.control.ExpirationTimerUpdate
<<<<<<< HEAD
import org.session.libsession.messaging.sending_receiving.notifications.MessageNotifier
import org.thoughtcrime.securesms.database.model.MessageId
=======
>>>>>>> df9adb1d
import org.session.libsession.utilities.recipients.Recipient
import javax.inject.Inject
import javax.inject.Singleton

@Singleton
class SSKEnvironment @Inject constructor(
    val typingIndicators: TypingIndicatorsProtocol,
<<<<<<< HEAD
    val readReceiptManager: ReadReceiptManagerProtocol,
    val notificationManager: MessageNotifier,
    val messageExpirationManager: MessageExpirationManagerProtocol,
    val profileUpdateHandler: ProfileUpdateHandler,
=======
    val profileManager: ProfileManagerProtocol,
    val messageExpirationManager: MessageExpirationManagerProtocol
>>>>>>> df9adb1d
) {

    interface TypingIndicatorsProtocol {
        fun didReceiveTypingStartedMessage(threadId: Long, author: Address, device: Int)
        fun didReceiveTypingStoppedMessage(
            threadId: Long,
            author: Address,
            device: Int,
            isReplacedByIncomingMessage: Boolean
        )
        fun didReceiveIncomingMessage(threadId: Long, author: Address, device: Int)
    }

    interface ReadReceiptManagerProtocol {
        fun processReadReceipts(
            fromRecipientId: String,
            sentTimestamps: List<Long>,
            readTimestamp: Long
        )
    }

    interface MessageExpirationManagerProtocol {
        fun insertExpirationTimerMessage(message: ExpirationTimerUpdate)

        fun onMessageSent(message: Message)
        fun onMessageReceived(message: Message)
    }

    companion object {
        lateinit var sharedLazy: Lazy<SSKEnvironment>

<<<<<<< HEAD
        fun configure(typingIndicators: TypingIndicatorsProtocol,
                      readReceiptManager: ReadReceiptManagerProtocol,
                      notificationManager: MessageNotifier,
                      messageExpirationManager: MessageExpirationManagerProtocol,
                      profileUpdateHandler: ProfileUpdateHandler) {
            if (Companion::shared.isInitialized) { return }
            shared = SSKEnvironment(
                typingIndicators = typingIndicators,
                readReceiptManager = readReceiptManager,
                notificationManager = notificationManager,
                messageExpirationManager = messageExpirationManager,
                profileUpdateHandler = profileUpdateHandler
            )
        }
=======
        @Deprecated("Use Hilt to inject your dependencies instead")
        val shared: SSKEnvironment get() = sharedLazy.get()
>>>>>>> df9adb1d
    }
}<|MERGE_RESOLUTION|>--- conflicted
+++ resolved
@@ -1,19 +1,12 @@
 package org.session.libsession.utilities
 
 import android.content.Context
-<<<<<<< HEAD
-=======
 import dagger.Lazy
-import org.session.libsession.messaging.contacts.Contact
->>>>>>> df9adb1d
 import org.session.libsession.messaging.messages.Message
 import org.session.libsession.messaging.messages.ProfileUpdateHandler
 import org.session.libsession.messaging.messages.control.ExpirationTimerUpdate
-<<<<<<< HEAD
 import org.session.libsession.messaging.sending_receiving.notifications.MessageNotifier
 import org.thoughtcrime.securesms.database.model.MessageId
-=======
->>>>>>> df9adb1d
 import org.session.libsession.utilities.recipients.Recipient
 import javax.inject.Inject
 import javax.inject.Singleton
@@ -21,15 +14,8 @@
 @Singleton
 class SSKEnvironment @Inject constructor(
     val typingIndicators: TypingIndicatorsProtocol,
-<<<<<<< HEAD
-    val readReceiptManager: ReadReceiptManagerProtocol,
-    val notificationManager: MessageNotifier,
     val messageExpirationManager: MessageExpirationManagerProtocol,
     val profileUpdateHandler: ProfileUpdateHandler,
-=======
-    val profileManager: ProfileManagerProtocol,
-    val messageExpirationManager: MessageExpirationManagerProtocol
->>>>>>> df9adb1d
 ) {
 
     interface TypingIndicatorsProtocol {
@@ -61,24 +47,7 @@
     companion object {
         lateinit var sharedLazy: Lazy<SSKEnvironment>
 
-<<<<<<< HEAD
-        fun configure(typingIndicators: TypingIndicatorsProtocol,
-                      readReceiptManager: ReadReceiptManagerProtocol,
-                      notificationManager: MessageNotifier,
-                      messageExpirationManager: MessageExpirationManagerProtocol,
-                      profileUpdateHandler: ProfileUpdateHandler) {
-            if (Companion::shared.isInitialized) { return }
-            shared = SSKEnvironment(
-                typingIndicators = typingIndicators,
-                readReceiptManager = readReceiptManager,
-                notificationManager = notificationManager,
-                messageExpirationManager = messageExpirationManager,
-                profileUpdateHandler = profileUpdateHandler
-            )
-        }
-=======
         @Deprecated("Use Hilt to inject your dependencies instead")
         val shared: SSKEnvironment get() = sharedLazy.get()
->>>>>>> df9adb1d
     }
 }