package org.session.libsession.database

import android.content.Context
import android.net.Uri
import network.loki.messenger.libsession_util.util.ExpiryMode
import network.loki.messenger.libsession_util.util.KeyPair
import org.session.libsession.messaging.BlindedIdMapping
import org.session.libsession.messaging.calls.CallMessageType
import org.session.libsession.messaging.jobs.AttachmentUploadJob
import org.session.libsession.messaging.jobs.Job
import org.session.libsession.messaging.jobs.MessageSendJob
import org.session.libsession.messaging.messages.Message
import org.session.libsession.messaging.messages.control.GroupUpdated
import org.session.libsession.messaging.messages.control.MessageRequestResponse
import org.session.libsession.messaging.messages.visible.Attachment
import org.session.libsession.messaging.messages.visible.Profile
import org.session.libsession.messaging.messages.visible.Reaction
import org.session.libsession.messaging.messages.visible.VisibleMessage
import org.session.libsession.messaging.open_groups.GroupMember
import org.session.libsession.messaging.open_groups.OpenGroup
import org.session.libsession.messaging.sending_receiving.attachments.AttachmentId
import org.session.libsession.messaging.sending_receiving.attachments.DatabaseAttachment
import org.session.libsession.messaging.sending_receiving.data_extraction.DataExtractionNotificationInfoMessage
import org.session.libsession.messaging.sending_receiving.link_preview.LinkPreview
import org.session.libsession.messaging.sending_receiving.quotes.QuoteModel
import org.session.libsession.messaging.utilities.UpdateMessageData
import org.session.libsession.utilities.Address
import org.session.libsession.utilities.GroupDisplayInfo
import org.session.libsession.utilities.GroupRecord
import org.session.libsession.utilities.recipients.RecipientSettings
import org.session.libsession.utilities.recipients.Recipient
import org.session.libsignal.crypto.ecc.ECKeyPair
import org.session.libsignal.messages.SignalServiceAttachmentPointer
import org.session.libsignal.messages.SignalServiceGroup
import org.session.libsignal.utilities.AccountId
import org.thoughtcrime.securesms.database.model.MessageId
import org.thoughtcrime.securesms.database.model.MessageRecord
import org.thoughtcrime.securesms.database.model.ReactionRecord
import network.loki.messenger.libsession_util.util.Contact as LibSessionContact
import network.loki.messenger.libsession_util.util.GroupMember as LibSessionGroupMember

interface StorageProtocol {

    // General
    fun getUserPublicKey(): String?
    fun getUserED25519KeyPair(): KeyPair?
    fun getUserX25519KeyPair(): ECKeyPair
    fun getUserBlindedAccountId(serverPublicKey: String): AccountId?
    fun getUserProfile(): Profile
    fun setBlocksCommunityMessageRequests(recipient: Address, blocksMessageRequests: Boolean)

    // Signal
    fun getOrGenerateRegistrationID(): Int

    // Jobs
    fun persistJob(job: Job)
    fun markJobAsSucceeded(jobId: String)
    fun markJobAsFailedPermanently(jobId: String)
    fun getAllPendingJobs(vararg types: String): Map<String,Job?>
    fun getAttachmentUploadJob(attachmentID: Long): AttachmentUploadJob?
    fun getMessageSendJob(messageSendJobID: String): MessageSendJob?
    fun getMessageReceiveJob(messageReceiveJobID: String): Job?
    fun getGroupAvatarDownloadJob(server: String, room: String, imageId: String?): Job?
    fun resumeMessageSendJobIfNeeded(messageSendJobID: String)
    fun isJobCanceled(job: Job): Boolean
    fun cancelPendingMessageSendJobs(threadID: Long)

    // Authorization
    fun getAuthToken(room: String, server: String): String?
    fun setAuthToken(room: String, server: String, newValue: String)
    fun removeAuthToken(room: String, server: String)

    // Servers
    fun setServerCapabilities(server: String, capabilities: List<String>)
    fun getServerCapabilities(server: String): List<String>

    // Open Groups
    fun getAllOpenGroups(): Map<Long, OpenGroup>
    fun updateOpenGroup(openGroup: OpenGroup)
    fun getOpenGroup(threadId: Long): OpenGroup?
    fun getOpenGroup(address: Address): OpenGroup?
    suspend fun addOpenGroup(urlAsString: String)
    fun onOpenGroupAdded(server: String, room: String)
    fun hasBackgroundGroupAddJob(groupJoinUrl: String): Boolean
    fun setOpenGroupServerMessageID(messageID: MessageId, serverID: Long, threadID: Long)
    fun getOpenGroup(room: String, server: String): OpenGroup?
    fun setGroupMemberRoles(members: List<GroupMember>)

    // Open Group Public Keys
    fun getOpenGroupPublicKey(server: String): String?
    fun setOpenGroupPublicKey(server: String, newValue: String)

    // Open Group Metadata
    fun updateTitle(groupID: String, newValue: String)
    fun updateProfilePicture(groupID: String, newValue: ByteArray)
    fun removeProfilePicture(groupID: String)
    fun hasDownloadedProfilePicture(groupID: String): Boolean
    fun setUserCount(room: String, server: String, newValue: Int)

    // Last Message Server ID
    fun getLastMessageServerID(room: String, server: String): Long?
    fun setLastMessageServerID(room: String, server: String, newValue: Long)
    fun removeLastMessageServerID(room: String, server: String)

    // Last Deletion Server ID
    fun getLastDeletionServerID(room: String, server: String): Long?
    fun setLastDeletionServerID(room: String, server: String, newValue: Long)
    fun removeLastDeletionServerID(room: String, server: String)

    // Message Handling
    fun isDuplicateMessage(timestamp: Long): Boolean
    fun getReceivedMessageTimestamps(): Set<Long>
    fun addReceivedMessageTimestamp(timestamp: Long)
    fun removeReceivedMessageTimestamps(timestamps: Set<Long>)
    fun getAttachmentsForMessage(mmsMessageId: Long): List<DatabaseAttachment>
    fun getMessageBy(timestamp: Long, author: String): MessageRecord?
    fun updateSentTimestamp(messageId: MessageId, openGroupSentTimestamp: Long, threadId: Long)
    fun markAsResyncing(messageId: MessageId)
    fun markAsSyncing(messageId: MessageId)
    fun markAsSending(messageId: MessageId)
    fun markAsSent(messageId: MessageId)
    fun markAsSyncFailed(messageId: MessageId, error: Exception)
    fun markAsSentFailed(messageId: MessageId, error: Exception)
    fun clearErrorMessage(messageID: MessageId)
    fun setMessageServerHash(messageId: MessageId, serverHash: String)

    // Legacy Closed Groups
    fun getGroup(groupID: String): GroupRecord?
    fun createGroup(groupID: String, title: String?, members: List<Address>, avatar: SignalServiceAttachmentPointer?, relay: String?, admins: List<Address>, formationTimestamp: Long)
    fun createInitialConfigGroup(groupPublicKey: String, name: String, members: Map<String, Boolean>, formationTimestamp: Long, encryptionKeyPair: ECKeyPair, expirationTimer: Int)
    fun isGroupActive(groupPublicKey: String): Boolean
    fun setActive(groupID: String, value: Boolean)
    fun removeMember(groupID: String, member: Address)
    fun updateMembers(groupID: String, members: List<Address>)
    fun getAllLegacyGroupPublicKeys(): Set<String>
    fun getAllActiveClosedGroupPublicKeys(): Set<String>
    fun addClosedGroupPublicKey(groupPublicKey: String)
    fun removeClosedGroupPublicKey(groupPublicKey: String)
    fun addClosedGroupEncryptionKeyPair(encryptionKeyPair: ECKeyPair, groupPublicKey: String, timestamp: Long)
    fun removeAllClosedGroupEncryptionKeyPairs(groupPublicKey: String)
    fun insertIncomingInfoMessage(context: Context, senderPublicKey: String, groupID: String, type: SignalServiceGroup.Type,
        name: String, members: Collection<String>, admins: Collection<String>, sentTimestamp: Long): Long?

    fun updateInfoMessage(context: Context, messageId: Long, groupID: String, type: SignalServiceGroup.Type, name: String, members: Collection<String>)

    fun insertOutgoingInfoMessage(context: Context, groupID: String, type: SignalServiceGroup.Type, name: String,
        members: Collection<String>, admins: Collection<String>, threadID: Long, sentTimestamp: Long): Long?
    fun isLegacyClosedGroup(publicKey: String): Boolean
    fun getClosedGroupEncryptionKeyPairs(groupPublicKey: String): MutableList<ECKeyPair>
    fun getLatestClosedGroupEncryptionKeyPair(groupPublicKey: String): ECKeyPair?
    fun updateFormationTimestamp(groupID: String, formationTimestamp: Long)
    fun updateTimestampUpdated(groupID: String, updatedTimestamp: Long)

    // Closed Groups
    fun getMembers(groupPublicKey: String): List<LibSessionGroupMember>
    fun getClosedGroupDisplayInfo(groupAccountId: String): GroupDisplayInfo?
    fun insertGroupInfoChange(message: GroupUpdated, closedGroup: AccountId)
    fun insertGroupInfoLeaving(closedGroup: AccountId)
    fun insertGroupInfoErrorQuit(closedGroup: AccountId)
    fun insertGroupInviteControlMessage(
        sentTimestamp: Long,
        senderPublicKey: String,
        senderName: String?,
        closedGroup: AccountId,
        groupName: String
    )

    fun updateGroupInfoChange(messageId: Long, newType: UpdateMessageData.Kind)
    fun deleteGroupInfoMessages(groupId: AccountId, kind: Class<out UpdateMessageData.Kind>)

    // Groups
    fun getAllGroups(includeInactive: Boolean): List<GroupRecord>

    // Thread
    fun getOrCreateThreadIdFor(address: Address): Long
    fun getThreadIdFor(publicKey: String, groupPublicKey: String?, openGroupID: String?, createThread: Boolean): Long?
    fun getThreadId(publicKeyOrOpenGroupID: String): Long?
    fun getThreadId(openGroup: OpenGroup): Long?
    fun getThreadId(address: Address): Long?
    fun getThreadIdForMms(mmsId: Long): Long
    fun getLastUpdated(threadID: Long): Long
    fun trimThreadBefore(threadID: Long, timestamp: Long)
    fun getMessageCount(threadID: Long): Long
<<<<<<< HEAD
    fun setPinned(address: Address, isPinned: Boolean)
=======
    fun getTotalPinned(): Int
    fun setPinned(threadID: Long, isPinned: Boolean)
    fun isPinned(threadID: Long): Boolean
>>>>>>> dfc750d6
    fun deleteConversation(threadID: Long)
    fun setThreadCreationDate(threadId: Long, newDate: Long)
    fun getLastLegacyRecipient(threadRecipient: String): String?
    fun setLastLegacyRecipient(threadRecipient: String, senderRecipient: String?)
    fun clearMessages(threadID: Long, fromUser: Address? = null): Boolean
    fun clearMedia(threadID: Long, fromUser: Address? = null): Boolean

    // Contacts
    fun deleteContactAndSyncConfig(accountId: String)
    fun getRecipientForThread(threadId: Long): Address?
    fun getRecipientSettings(address: Address): RecipientSettings?
    fun syncLibSessionContacts(contacts: List<LibSessionContact>, timestamp: Long?)
    fun setAutoDownloadAttachments(recipient: Address, shouldAutoDownloadAttachments: Boolean)

    // Attachments
    fun getAttachmentDataUri(attachmentId: AttachmentId): Uri
    fun getAttachmentThumbnailUri(attachmentId: AttachmentId): Uri

    // Message Handling
    /**
     * Returns the ID of the `TSIncomingMessage` that was constructed.
     */
    fun persist(message: VisibleMessage, quotes: QuoteModel?, linkPreview: List<LinkPreview?>, groupPublicKey: String?, openGroupID: String?, attachments: List<Attachment>, runThreadUpdate: Boolean): MessageId?
    fun markConversationAsRead(threadId: Long, lastSeenTime: Long, force: Boolean = false)
    fun getLastSeen(threadId: Long): Long
    fun ensureMessageHashesAreSender(hashes: Set<String>, sender: String, closedGroupId: String): Boolean
    fun updateThread(threadId: Long, unarchive: Boolean)
    fun insertDataExtractionNotificationMessage(senderPublicKey: String, message: DataExtractionNotificationInfoMessage, sentTimestamp: Long)
    fun insertMessageRequestResponseFromContact(response: MessageRequestResponse)
    fun insertMessageRequestResponseFromYou(threadId: Long)
    fun insertCallMessage(senderPublicKey: String, callMessageType: CallMessageType, sentTimestamp: Long)
    fun conversationHasOutgoing(userPublicKey: String): Boolean
    fun deleteMessagesByHash(threadId: Long, hashes: List<String>)
    fun deleteMessagesByUser(threadId: Long, userSessionId: String)
    fun clearAllMessages(threadId: Long): List<String?>

    // Last Inbox Message Id
    fun getLastInboxMessageId(server: String): Long?
    fun setLastInboxMessageId(server: String, messageId: Long)
    fun removeLastInboxMessageId(server: String)

    // Last Outbox Message Id
    fun getLastOutboxMessageId(server: String): Long?
    fun setLastOutboxMessageId(server: String, messageId: Long)
    fun removeLastOutboxMessageId(server: String)
    fun getOrCreateBlindedIdMapping(blindedId: String, server: String, serverPublicKey: String, fromOutbox: Boolean = false): BlindedIdMapping

    /**
     * Add reaction to a message that has the timestamp given by [reaction]. This is less than
     * ideal because timestamp it not a very good identifier for a message, but it is the best we can do
     * if the swarm doesn't give us anything else. [threadId] will help narrow down the message.
     */
    fun addReaction(threadId: Long, reaction: Reaction, messageSender: String, notifyUnread: Boolean)

    /**
     * Add reaction to a specific message. This is preferable to the timestamp lookup.
     */
    fun addReaction(messageId: MessageId, reaction: Reaction, messageSender: String)

    /**
     * Add reactions into the database. If [replaceAll] is true,
     * it will remove all existing reactions that belongs to the same message(s).
     */
    fun addReactions(reactions: Map<MessageId, List<ReactionRecord>>, replaceAll: Boolean, notifyUnread: Boolean)
    fun removeReaction(emoji: String, messageTimestamp: Long, threadId: Long, author: String, notifyUnread: Boolean)
    fun updateReactionIfNeeded(message: Message, sender: String, openGroupSentTimestamp: Long)
    fun deleteReactions(messageId: MessageId)
    fun deleteReactions(messageIds: List<Long>, mms: Boolean)
    fun setBlocked(recipients: Iterable<Address>, isBlocked: Boolean, fromConfigUpdate: Boolean = false)
    fun blockedContacts(): List<Recipient>
    fun getExpirationConfiguration(threadId: Long): ExpiryMode
    fun setExpirationConfiguration(address: Address, expiryMode: ExpiryMode)
    fun getExpiringMessages(messageIds: List<Long> = emptyList()): List<Pair<Long, Long>>

    // Shared configs
    fun conversationInConfig(publicKey: String?, groupPublicKey: String?, openGroupId: String?, visibleOnly: Boolean): Boolean
    fun canPerformConfigChange(variant: String, publicKey: String, changeTimestampMs: Long): Boolean
    fun isCheckingCommunityRequests(): Boolean
}<|MERGE_RESOLUTION|>--- conflicted
+++ resolved
@@ -181,13 +181,8 @@
     fun getLastUpdated(threadID: Long): Long
     fun trimThreadBefore(threadID: Long, timestamp: Long)
     fun getMessageCount(threadID: Long): Long
-<<<<<<< HEAD
+    fun getTotalPinned(): Int
     fun setPinned(address: Address, isPinned: Boolean)
-=======
-    fun getTotalPinned(): Int
-    fun setPinned(threadID: Long, isPinned: Boolean)
-    fun isPinned(threadID: Long): Boolean
->>>>>>> dfc750d6
     fun deleteConversation(threadID: Long)
     fun setThreadCreationDate(threadId: Long, newDate: Long)
     fun getLastLegacyRecipient(threadRecipient: String): String?
