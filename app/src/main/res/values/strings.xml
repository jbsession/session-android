<?xml version="1.0" encoding="utf-8"?>
<resources>
    <string name="app_name" translatable="false">Session</string>
    <string name="yes">Yes</string>
    <string name="no">No</string>
    <string name="delete">Delete</string>
    <string name="ban">Ban</string>
    <string name="please_wait">Please wait…</string>
    <string name="save">Save</string>
    <string name="note_to_self">Note to Self</string>
    <string name="version_s">Version %s</string>
    <!-- AbstractNotificationBuilder -->
    <string name="AbstractNotificationBuilder_new_message">New message</string>
    <!-- AlbumThumbnailView -->
    <string name="AlbumThumbnailView_plus">\+%d</string>
    <!-- ApplicationPreferencesActivity -->
    <plurals name="ApplicationPreferencesActivity_messages_per_conversation">
        <item quantity="one">%d message per conversation</item>
        <item quantity="other">%d messages per conversation</item>
    </plurals>
    <string name="ApplicationPreferencesActivity_delete_all_old_messages_now">Delete all old messages now?</string>
    <plurals name="ApplicationPreferencesActivity_this_will_immediately_trim_all_conversations_to_the_d_most_recent_messages">
        <item quantity="one">This will immediately trim all conversations to the most recent message.</item>
        <item quantity="other">This will immediately trim all conversations to the %d most recent messages.</item>
    </plurals>
    <string name="ApplicationPreferencesActivity_delete">Delete</string>
    <string name="ApplicationPreferencesActivity_On">On</string>
    <string name="ApplicationPreferencesActivity_Off">Off</string>
    <!-- DraftDatabase -->
    <string name="DraftDatabase_Draft_image_snippet">(image)</string>
    <string name="DraftDatabase_Draft_audio_snippet">(audio)</string>
    <string name="DraftDatabase_Draft_video_snippet">(video)</string>
    <string name="DraftDatabase_Draft_quote_snippet">(reply)</string>
    <!-- AttachmentManager -->
    <string name="AttachmentManager_cant_open_media_selection">Can\'t find an app to select media.</string>
    <string name="AttachmentManager_signal_requires_the_external_storage_permission_in_order_to_attach_photos_videos_or_audio">Session requires the Storage permission in order to attach photos, videos, or audio, but it has been permanently denied. Please continue to the app settings menu, select \"Permissions\", and enable \"Storage\".</string>
    <string name="AttachmentManager_signal_requires_the_camera_permission_in_order_to_take_photos_but_it_has_been_permanently_denied">Session requires the Camera permission in order to take photos, but it has been permanently denied. Please continue to the app settings menu, select \"Permissions\", and enable \"Camera\".</string>
    <!-- AudioSlidePlayer -->
    <string name="AudioSlidePlayer_error_playing_audio">Error playing audio!</string>
    <!-- BucketedThreadMedia -->
    <string name="BucketedThreadMedia_Today">Today</string>
    <string name="BucketedThreadMedia_Yesterday">Yesterday</string>
    <string name="BucketedThreadMedia_This_week">This week</string>
    <string name="BucketedThreadMedia_This_month">This month</string>
    <!-- CommunicationActions -->
    <string name="CommunicationActions_no_browser_found">No web browser found.</string>
    <!-- ContactsCursorLoader -->
    <string name="ContactsCursorLoader_groups">Groups</string>
    <!-- ConversationItem -->
    <string name="ConversationItem_error_not_delivered">Send failed, tap for details</string>
    <string name="ConversationItem_received_key_exchange_message_tap_to_process">Received key exchange message, tap to process.</string>
    <string name="ConversationItem_click_to_approve_unencrypted">Send failed, tap for unsecured fallback</string>
    <string name="ConversationItem_unable_to_open_media">Can\'t find an app able to open this media.</string>
    <string name="ConversationItem_copied_text">Copied %s</string>
    <string name="ConversationItem_read_more">Read More</string>
    <string name="ConversationItem_download_more">&#160; Download More</string>
    <string name="ConversationItem_pending">&#160; Pending</string>
    <!-- ConversationActivity -->
    <string name="ConversationActivity_add_attachment">Add attachment</string>
    <string name="ConversationActivity_select_contact_info">Select contact info</string>
    <string name="ConversationActivity_sorry_there_was_an_error_setting_your_attachment">Sorry, there was an error setting your attachment.</string>
    <string name="ConversationActivity_message">Message</string>
    <string name="ConversationActivity_compose">Compose</string>
    <string name="ConversationActivity_muted_until_date">Muted until %1$s</string>
    <string name="ConversationActivity_muted_forever">Muted</string>
    <string name="ConversationActivity_member_count">%1$d members</string>
    <string name="ConversationActivity_active_member_count">%1$d active members</string>
    <string name="ConversationActivity_open_group_guidelines">Community Guidelines</string>
    <string name="ConversationActivity_invalid_recipient">Invalid recipient!</string>
    <string name="ConversationActivity_added_to_home_screen">Added to home screen</string>
    <string name="ConversationActivity_leave_group">Leave group?</string>
    <string name="ConversationActivity_are_you_sure_you_want_to_leave_this_group">Are you sure you want to leave this group?</string>
    <string name="ConversationActivity_error_leaving_group">Error leaving group</string>
    <string name="ConversationActivity_unblock_this_contact_question">Unblock this contact?</string>
    <string name="ConversationActivity_you_will_once_again_be_able_to_receive_messages_and_calls_from_this_contact">You will once again be able to receive messages and calls from this contact.</string>
    <string name="ConversationActivity_unblock">Unblock</string>
    <string name="ConversationActivity_attachment_exceeds_size_limits">Attachment exceeds size limits for the type of message you\'re sending.</string>
    <string name="ConversationActivity_unable_to_record_audio">Unable to record audio!</string>
    <string name="ConversationActivity_there_is_no_app_available_to_handle_this_link_on_your_device">There is no app available to handle this link on your device.</string>
    <string name="ConversationActivity_invite_to_open_group">Add members</string>
    <string name="ConversationActivity_to_send_audio_messages_allow_signal_access_to_your_microphone">Session needs microphone access to send audio messages.</string>
    <string name="ConversationActivity_signal_requires_the_microphone_permission_in_order_to_send_audio_messages">Session needs microphone access to send audio messages, but it has been permanently denied. Please continue to app settings, select \"Permissions\", and enable \"Microphone\".</string>
    <string name="ConversationActivity_to_capture_photos_and_video_allow_signal_access_to_the_camera">Session needs camera access to take photos and videos.</string>
    <string name="ConversationActivity_to_send_photos_and_video_allow_signal_access_to_storage">Session needs storage access to send photos and videos.</string>
    <string name="ConversationActivity_signal_needs_the_camera_permission_to_take_photos_or_video">Session needs camera access to take photos and videos, but it has been permanently denied. Please continue to app settings, select \"Permissions\", and enable \"Camera\".</string>
    <string name="ConversationActivity_signal_needs_camera_permissions_to_take_photos_or_video">Session needs camera access to take photos or videos.</string>
    <string name="ConversationActivity_search_position">%1$d of %2$d</string>
    <string name="ConversationActivity_call_title">Call Permissions Required</string>
    <string name="ConversationActivity_call_prompt">You can enable the \'Voice and video calls\' permission in the Privacy Settings.</string>
    <!-- ConversationFragment -->
    <plurals name="ConversationFragment_delete_selected_messages">
        <item quantity="one">Delete selected message?</item>
        <item quantity="other">Delete selected messages?</item>
    </plurals>
    <plurals name="ConversationFragment_this_will_permanently_delete_all_n_selected_messages">
        <item quantity="one">This will permanently delete the selected message.</item>
        <item quantity="other">This will permanently delete all %1$d selected messages.</item>
    </plurals>
    <string name="ConversationFragment_ban_selected_user">Ban this user?</string>
    <string name="ConversationFragment_save_to_sd_card">Save to storage?</string>
    <plurals name="ConversationFragment_saving_n_media_to_storage_warning">
        <item quantity="one">Saving this media to storage will allow any other apps on your device to access it.\n\nContinue?</item>
        <item quantity="other">Saving all %1$d media to storage will allow any other apps on your device to access them.\n\nContinue?</item>
    </plurals>
    <plurals name="ConversationFragment_error_while_saving_attachments_to_sd_card">
        <item quantity="one">Error while saving attachment to storage!</item>
        <item quantity="other">Error while saving attachments to storage!</item>
    </plurals>
    <plurals name="ConversationFragment_saving_n_attachments">
        <item quantity="one">Saving attachment</item>
        <item quantity="other">Saving %1$d attachments</item>
    </plurals>
    <plurals name="ConversationFragment_saving_n_attachments_to_sd_card">
        <item quantity="one">Saving attachment to storage…</item>
        <item quantity="other">Saving %1$d attachments to storage…</item>
    </plurals>
    <!-- CreateProfileActivity -->
    <string name="CreateProfileActivity_profile_photo">Profile photo</string>
    <!-- CustomDefaultPreference -->
    <string name="CustomDefaultPreference_using_custom">Using custom: %s</string>
    <string name="CustomDefaultPreference_using_default">Using default: %s</string>
    <string name="CustomDefaultPreference_none">None</string>
    <!-- DateUtils -->
    <string name="DateUtils_just_now">Now</string>
    <string name="DateUtils_minutes_ago">%d min</string>
    <string name="DateUtils_today">Today</string>
    <string name="DateUtils_yesterday">Yesterday</string>
    <!-- DeviceListItem -->
    <string name="DeviceListItem_today">Today</string>
    <!-- DocumentView -->
    <string name="DocumentView_unknown_file">Unknown file</string>
    <!-- GiphyActivity -->
    <string name="GiphyActivity_error_while_retrieving_full_resolution_gif">Error while retrieving full resolution GIF</string>
    <!-- GiphyFragmentPageAdapter -->
    <string name="GiphyFragmentPagerAdapter_gifs">GIFs</string>
    <string name="GiphyFragmentPagerAdapter_stickers">Stickers</string>
    <!-- CropImageActivity -->
    <string name="CropImageActivity_profile_avatar">Photo</string>
    <!-- InputPanel -->
    <string name="InputPanel_tap_and_hold_to_record_a_voice_message_release_to_send">Tap and hold to record a voice message, release to send</string>
    <!-- LongMessageActivity -->
    <string name="LongMessageActivity_unable_to_find_message">Unable to find message</string>
    <string name="LongMessageActivity_message_from_s">Message from %1$s</string>
    <string name="LongMessageActivity_your_message">Your message</string>
    <!-- MediaOverviewActivity -->
    <string name="MediaOverviewActivity_Media">Media</string>
    <plurals name="MediaOverviewActivity_Media_delete_confirm_title">
        <item quantity="one">Delete selected message?</item>
        <item quantity="other">Delete selected messages?</item>
    </plurals>
    <plurals name="MediaOverviewActivity_Media_delete_confirm_message">
        <item quantity="one">This will permanently delete the selected message.</item>
        <item quantity="other">This will permanently delete all %1$d selected messages.</item>
    </plurals>
    <string name="MediaOverviewActivity_Media_delete_progress_title">Deleting</string>
    <string name="MediaOverviewActivity_Media_delete_progress_message">Deleting messages...</string>
    <string name="MediaOverviewActivity_Documents">Documents</string>
    <string name="MediaOverviewActivity_Select_all">Select all</string>
    <string name="MediaOverviewActivity_collecting_attachments">Collecting attachments...</string>
    <!-- NotificationMmsMessageRecord -->
    <string name="NotificationMmsMessageRecord_multimedia_message">Multimedia message</string>
    <string name="NotificationMmsMessageRecord_downloading_mms_message">Downloading MMS message</string>
    <string name="NotificationMmsMessageRecord_error_downloading_mms_message">Error downloading MMS message, tap to retry</string>
    <!-- MediaPickerActivity -->
    <string name="MediaPickerActivity_send_to">Send to %s</string>
    <!-- MediaSendActivity -->
    <string name="MediaSendActivity_add_a_caption">Add a caption...</string>
    <string name="MediaSendActivity_an_item_was_removed_because_it_exceeded_the_size_limit">An item was removed because it exceeded the size limit</string>
    <string name="MediaSendActivity_camera_unavailable">Camera unavailable.</string>
    <string name="MediaSendActivity_message_to_s">Message to %s</string>
    <plurals name="MediaSendActivity_cant_share_more_than_n_items">
        <item quantity="one">You can\'t share more than %d item.</item>
        <item quantity="other">You can\'t share more than %d items.</item>
    </plurals>
    <!-- MediaRepository -->
    <string name="MediaRepository_all_media">All media</string>
    <!-- MessageRecord -->
    <string name="MessageRecord_message_encrypted_with_a_legacy_protocol_version_that_is_no_longer_supported">Received a message encrypted using an old version of Session that is no longer supported. Please ask the sender to update to the most recent version and resend the message.</string>
    <string name="MessageRecord_left_group">You have left the group.</string>
    <string name="MessageRecord_you_updated_group">You updated the group.</string>
    <string name="MessageRecord_s_updated_group">%s updated the group.</string>
    <!-- ExpirationDialog -->
    <string name="ExpirationDialog_disappearing_messages">Disappearing messages</string>
    <string name="ExpirationDialog_your_messages_will_not_expire">Your messages will not expire.</string>
    <string name="ExpirationDialog_your_messages_will_disappear_s_after_they_have_been_seen">Messages sent and received in this conversation will disappear %s after they have been seen.</string>
    <!-- PassphrasePromptActivity -->
    <string name="PassphrasePromptActivity_enter_passphrase">Enter passphrase</string>
    <!-- RecipientPreferencesActivity -->
    <string name="RecipientPreferenceActivity_block_this_contact_question">Block this contact?</string>
    <string name="RecipientPreferenceActivity_you_will_no_longer_receive_messages_and_calls_from_this_contact">You will no longer receive messages and calls from this contact.</string>
    <string name="RecipientPreferenceActivity_block">Block</string>
    <string name="RecipientPreferenceActivity_unblock_this_contact_question">Unblock this contact?</string>
    <string name="RecipientPreferenceActivity_you_will_once_again_be_able_to_receive_messages_and_calls_from_this_contact">You will once again be able to receive messages and calls from this contact.</string>
    <string name="RecipientPreferenceActivity_unblock">Unblock</string>
    <string name="RecipientPreferenceActivity_notification_settings">Notification settings</string>
    <!-- Slide -->
    <string name="Slide_image">Image</string>
    <string name="Slide_audio">Audio</string>
    <string name="Slide_video">Video</string>
    <!-- SmsMessageRecord -->
    <string name="SmsMessageRecord_received_corrupted_key_exchange_message">Received corrupted key
        exchange message!
    </string>
    <string name="SmsMessageRecord_received_key_exchange_message_for_invalid_protocol_version">        Received key exchange message for invalid protocol version.
    </string>
    <string name="SmsMessageRecord_received_message_with_new_safety_number_tap_to_process">Received message with new safety number. Tap to process and display.</string>
    <string name="SmsMessageRecord_secure_session_reset">You reset the secure session.</string>
    <string name="SmsMessageRecord_secure_session_reset_s">%s reset the secure session.</string>
    <string name="SmsMessageRecord_duplicate_message">Duplicate message.</string>
    <!-- ThreadRecord -->
    <string name="ThreadRecord_group_updated">Group updated</string>
    <string name="ThreadRecord_left_the_group">Left the group</string>
    <string name="ThreadRecord_secure_session_reset">Secure session reset.</string>
    <string name="ThreadRecord_draft">Draft:</string>
    <string name="ThreadRecord_called">You called</string>
    <string name="ThreadRecord_called_you">Called you</string>
    <string name="ThreadRecord_missed_call">Missed call</string>
    <string name="ThreadRecord_media_message">Media message</string>
    <string name="ThreadRecord_s_is_on_signal">%s is on Session!</string>
    <string name="ThreadRecord_disappearing_messages_disabled">Disappearing messages disabled</string>
    <string name="ThreadRecord_disappearing_message_time_updated_to_s">Disappearing message time set to %s</string>
    <string name="ThreadRecord_s_took_a_screenshot">%s took a screenshot.</string>
    <string name="ThreadRecord_media_saved_by_s">Media saved by %s.</string>
    <string name="ThreadRecord_safety_number_changed">Safety number changed</string>
    <string name="ThreadRecord_your_safety_number_with_s_has_changed">Your safety number with %s has changed.</string>
    <string name="ThreadRecord_you_marked_verified">You marked verified</string>
    <string name="ThreadRecord_you_marked_unverified">You marked unverified</string>
    <string name="ThreadRecord_empty_message">This conversation is empty</string>
    <string name="ThreadRecord_open_group_invitation">Open group invitation</string>
    <!-- UpdateApkReadyListener -->
    <string name="UpdateApkReadyListener_Signal_update">Session update</string>
    <string name="UpdateApkReadyListener_a_new_version_of_signal_is_available_tap_to_update">A new version of Session is available, tap to update</string>
    <!-- MessageDisplayHelper -->
    <string name="MessageDisplayHelper_bad_encrypted_message">Bad encrypted message</string>
    <string name="MessageDisplayHelper_message_encrypted_for_non_existing_session">Message encrypted for non-existing session</string>
    <!-- MmsMessageRecord -->
    <string name="MmsMessageRecord_bad_encrypted_mms_message">Bad encrypted MMS message</string>
    <string name="MmsMessageRecord_mms_message_encrypted_for_non_existing_session">MMS message encrypted for non-existing session</string>
    <!-- MuteDialog -->
    <string name="MuteDialog_mute_notifications">Mute notifications</string>
    <!-- KeyCachingService -->
    <string name="KeyCachingService_signal_passphrase_cached">Touch to open.</string>
    <string name="KeyCachingService_passphrase_cached">Session is unlocked</string>
    <string name="KeyCachingService_lock">Lock Session</string>
    <!-- MediaPreviewActivity -->
    <string name="MediaPreviewActivity_you">You</string>
    <string name="MediaPreviewActivity_unssuported_media_type">Unsupported media type</string>
    <string name="MediaPreviewActivity_draft">Draft</string>
    <string name="MediaPreviewActivity_signal_needs_the_storage_permission_in_order_to_write_to_external_storage_but_it_has_been_permanently_denied">Session needs storage access in order to save to external storage, but it has been permanently denied. Please continue to app settings, select \"Permissions\", and enable \"Storage\".</string>
    <string name="MediaPreviewActivity_unable_to_write_to_external_storage_without_permission">Unable to save to external storage without permissions</string>
    <string name="MediaPreviewActivity_media_delete_confirmation_title">Delete message?</string>
    <string name="MediaPreviewActivity_media_delete_confirmation_message">This will permanently delete this message.</string>
    <!-- MessageNotifier -->
    <string name="MessageNotifier_d_new_messages_in_d_conversations">%1$d new messages in %2$d conversations</string>
    <string name="MessageNotifier_most_recent_from_s">Most recent from: %1$s</string>
    <string name="MessageNotifier_locked_message">Locked message</string>
    <string name="MessageNotifier_message_delivery_failed">Message delivery failed.</string>
    <string name="MessageNotifier_failed_to_deliver_message">Failed to deliver message.</string>
    <string name="MessageNotifier_error_delivering_message">Error delivering message.</string>
    <string name="MessageNotifier_mark_all_as_read">Mark all as read</string>
    <string name="MessageNotifier_mark_read">Mark read</string>
    <string name="MessageNotifier_reply">Reply</string>
    <string name="MessageNotifier_pending_signal_messages">Pending Session messages</string>
    <string name="MessageNotifier_you_have_pending_signal_messages">You have pending Session messages, tap to open and retrieve</string>
    <string name="MessageNotifier_contact_message">%1$s %2$s</string>
    <string name="MessageNotifier_unknown_contact_message">Contact</string>
    <!-- Notification Channels -->
    <string name="NotificationChannel_messages">Default</string>
    <string name="NotificationChannel_calls">Calls</string>
    <string name="NotificationChannel_failures">Failures</string>
    <string name="NotificationChannel_backups">Backups</string>
    <string name="NotificationChannel_locked_status">Lock status</string>
    <string name="NotificationChannel_app_updates">App updates</string>
    <string name="NotificationChannel_other">Other</string>
    <string name="NotificationChannel_group_messages">Messages</string>
    <string name="NotificationChannel_missing_display_name">Unknown</string>
    <!-- QuickResponseService -->
    <string name="QuickResponseService_quick_response_unavailable_when_Signal_is_locked">Quick response unavailable when Session is locked!</string>
    <string name="QuickResponseService_problem_sending_message">Problem sending message!</string>
    <!-- SaveAttachmentTask -->
    <string name="SaveAttachmentTask_saved_to">Saved to %s</string>
    <string name="SaveAttachmentTask_saved">Saved</string>
    <!-- SearchToolbar -->
    <string name="SearchToolbar_search">Search</string>
    <!-- ShortcutLauncherActivity -->
    <string name="ShortcutLauncherActivity_invalid_shortcut">Invalid shortcut</string>
    <!-- SingleRecipientNotificationBuilder -->
    <string name="SingleRecipientNotificationBuilder_signal">Session</string>
    <string name="SingleRecipientNotificationBuilder_new_message">New message</string>
    <!-- TransferControlView -->
    <plurals name="TransferControlView_n_items">
        <item quantity="one">%d Item</item>
        <item quantity="other">%d Items</item>
    </plurals>
    <!-- VideoPlayer -->
    <string name="VideoPlayer_error_playing_video">Error playing video</string>
    <!-- attachment_type_selector -->
    <string name="attachment_type_selector__audio">Audio</string>
    <string name="attachment_type_selector__audio_description">Audio</string>
    <string name="attachment_type_selector__contact">Contact</string>
    <string name="attachment_type_selector__contact_description">Contact</string>
    <string name="attachment_type_selector__camera">Camera</string>
    <string name="attachment_type_selector__camera_description">Camera</string>
    <string name="attachment_type_selector__location">Location</string>
    <string name="attachment_type_selector__location_description">Location</string>
    <string name="attachment_type_selector__gif">GIF</string>
    <string name="attachment_type_selector__gif_description">Gif</string>
    <string name="attachment_type_selector__gallery_description">Image or video</string>
    <string name="attachment_type_selector__file_description">File</string>
    <string name="attachment_type_selector__gallery">Gallery</string>
    <string name="attachment_type_selector__file">File</string>
    <string name="attachment_type_selector__drawer_description">Toggle attachment drawer</string>
    <!-- contact_selection_group_activity -->
    <string name="contact_selection_group_activity__finding_contacts">Loading contacts&#8230;</string>
    <!-- conversation_activity -->
    <string name="conversation_activity__send">Send</string>
    <string name="conversation_activity__compose_description">Message composition</string>
    <string name="conversation_activity__emoji_toggle_description">Toggle emoji keyboard</string>
    <string name="conversation_activity__attachment_thumbnail">Attachment Thumbnail</string>
    <string name="conversation_activity__quick_attachment_drawer_toggle_camera_description">Toggle quick camera attachment drawer</string>
    <string name="conversation_activity__quick_attachment_drawer_record_and_send_audio_description">Record and send audio attachment</string>
    <string name="conversation_activity__quick_attachment_drawer_lock_record_description">Lock recording of audio attachment</string>
    <string name="conversation_activity__enable_signal_for_sms">Enable Session for SMS</string>
    <!-- conversation_input_panel -->
    <string name="conversation_input_panel__slide_to_cancel">Slide to cancel</string>
    <string name="conversation_input_panel__cancel">Cancel</string>
    <!-- conversation_item -->
    <string name="conversation_item__mms_image_description">Media message</string>
    <string name="conversation_item__secure_message_description">Secure message</string>
    <!-- conversation_item_sent -->
    <string name="conversation_item_sent__send_failed_indicator_description">Send Failed</string>
    <string name="conversation_item_sent__pending_approval_description">Pending Approval</string>
    <string name="conversation_item_sent__delivered_description">Delivered</string>
    <string name="conversation_item_sent__message_read">Message read</string>
    <!-- conversation_item_received -->
    <string name="conversation_item_received__contact_photo_description">Contact photo</string>
    <!-- audio_view -->
    <string name="audio_view__play_accessibility_description">Play</string>
    <string name="audio_view__pause_accessibility_description">Pause</string>
    <string name="audio_view__download_accessibility_description">Download</string>
    <!-- open_group_invitation_view -->
    <string name="open_group_invitation_view__join_accessibility_description">Join</string>
    <string name="open_group_invitation_view__open_group_invitation">Open group invitation</string>
    <string name="open_group_guidelines_pinned_message">Pinned message</string>
    <string name="open_group_guidelines_community_guidelines">Community guidelines</string>
    <string name="open_group_guidelines_read">Read</string>
    <!-- QuoteView -->
    <string name="QuoteView_audio">Audio</string>
    <string name="QuoteView_video">Video</string>
    <string name="QuoteView_photo">Photo</string>
    <string name="QuoteView_you">You</string>
    <string name="QuoteView_original_missing">Original message not found</string>
    <!-- conversation_fragment -->
    <string name="conversation_fragment__scroll_to_the_bottom_content_description">Scroll to the bottom</string>
    <!-- giphy_activity -->
    <string name="giphy_activity_toolbar__search_gifs_and_stickers">Search GIFs and stickers</string>
    <!-- giphy_fragment -->
    <string name="giphy_fragment__nothing_found">Nothing found</string>
    <!-- load_more_header -->
    <string name="load_more_header__see_full_conversation">See full conversation</string>
    <string name="load_more_header__loading">Loading</string>
    <!-- media_overview_activity -->
    <string name="media_overview_activity__no_media">No media</string>
    <!-- message_recipients_list_item -->
    <string name="message_recipients_list_item__resend">RESEND</string>
    <!-- recipient_preferences -->
    <string name="recipient_preferences__block">Block</string>
    <!-- message_details_header -->
    <string name="message_details_header__issues_need_your_attention">Some issues need your attention.</string>
    <string name="message_details_header__sent">Sent</string>
    <string name="message_details_header__received">Received</string>
    <string name="message_details_header__disappears">Disappears</string>
    <string name="message_details_header__via">Via</string>
    <string name="message_details_header__to">To:</string>
    <string name="message_details_header__from">From:</string>
    <string name="message_details_header__with">With:</string>
    <!-- AndroidManifest.xml -->
    <string name="AndroidManifest__create_passphrase">Create passphrase</string>
    <string name="AndroidManifest__select_contacts">Select contacts</string>
    <string name="AndroidManifest__media_preview">Media preview</string>
    <!-- arrays.xml -->
    <string name="arrays__use_default">Use default</string>
    <string name="arrays__use_custom">Use custom</string>
    <string name="arrays__mute_for_one_hour">Mute for 1 hour</string>
    <string name="arrays__mute_for_two_hours">Mute for 2 hours</string>
    <string name="arrays__mute_for_one_day">Mute for 1 day</string>
    <string name="arrays__mute_for_seven_days">Mute for 7 days</string>
    <string name="arrays__mute_for_one_year">Mute for 1 year</string>
    <string name="arrays__mute_forever">Mute forever</string>
    <string name="arrays__settings_default">Settings default</string>
    <string name="arrays__enabled">Enabled</string>
    <string name="arrays__disabled">Disabled</string>
    <string name="arrays__name_and_message">Name and Content</string>
    <string name="arrays__name_only">Name Only</string>
    <string name="arrays__no_name_or_message">No Name or Content</string>
    <string name="arrays__images">Images</string>
    <string name="arrays__audio">Audio</string>
    <string name="arrays__video">Video</string>
    <string name="arrays__documents">Documents</string>
    <string name="arrays__small">Small</string>
    <string name="arrays__normal">Normal</string>
    <string name="arrays__large">Large</string>
    <string name="arrays__extra_large">Extra large</string>
    <string name="arrays__default">Default</string>
    <string name="arrays__high">High</string>
    <string name="arrays__max">Max</string>
    <!-- plurals.xml -->
    <plurals name="hours_ago">
        <item quantity="one">%d hour</item>
        <item quantity="other">%d hours</item>
    </plurals>
    <!-- preferences.xml -->
    <string name="preferences__pref_enter_sends_title">Send with Enter Key</string>
    <string name="preferences__pref_enter_sends_summary">Tapping the Enter Key will send message instead of starting a new line.</string>
    <string name="preferences__send_link_previews">Send Link Previews</string>
    <string name="preferences__link_previews">Link Previews</string>
    <string name="preferences__link_previews_summary">Generate link previews for supported URLs.</string>
    <string name="preferences__pref_autoplay_audio_category">Audio Messages</string>
    <string name="preferences__pref_autoplay_audio_title">Autoplay Audio Messages</string>
    <string name="preferences__pref_autoplay_audio_summary">Autoplay consecutive audio messages.</string>
    <string name="preferences__screen_security">Screen security</string>
    <string name="preferences__disable_screen_security_to_allow_screen_shots">Block screenshots in the recents list and inside the app</string>
    <string name="preferences__notifications">Notifications</string>
    <string name="preferences__led_color">LED color</string>
    <string name="preferences__led_color_unknown">Unknown</string>
    <string name="preferences__pref_led_blink_title">LED blink pattern</string>
    <string name="preferences__sound">Sound</string>
    <string name="preferences__in_app_sounds">Sound when App is Open</string>
    <string name="preferences__silent">Silent</string>
    <string name="preferences__repeat_alerts">Repeat alerts</string>
    <string name="preferences__never">Never</string>
    <string name="preferences__one_time">One time</string>
    <string name="preferences__two_times">Two times</string>
    <string name="preferences__three_times">Three times</string>
    <string name="preferences__five_times">Five times</string>
    <string name="preferences__ten_times">Ten times</string>
    <string name="preferences__vibrate">Vibrate</string>
    <string name="preferences__green">Green</string>
    <string name="preferences__red">Red</string>
    <string name="preferences__blue">Blue</string>
    <string name="preferences__orange">Orange</string>
    <string name="preferences__cyan">Cyan</string>
    <string name="preferences__magenta">Magenta</string>
    <string name="preferences__white">White</string>
    <string name="preferences__none">None</string>
    <string name="preferences__fast">Fast</string>
    <string name="preferences__normal">Normal</string>
    <string name="preferences__slow">Slow</string>
    <string name="preferences__automatically_delete_older_messages_once_a_conversation_exceeds_a_specified_length">Automatically delete older messages once a conversation exceeds a specified length</string>
    <string name="preferences__delete_old_messages">Delete old messages</string>
    <string name="preferences__conversation_length_limit">Conversation length limit</string>
    <string name="preferences__trim_all_conversations_now">Trim all conversations now</string>
    <string name="preferences__scan_through_all_conversations_and_enforce_conversation_length_limits">Scan through all conversations and enforce conversation length limits</string>
    <string name="preferences__default">Default</string>
    <string name="preferences__incognito_keyboard">Incognito keyboard</string>
    <string name="preferences__read_receipts">Read Receipts</string>
    <string name="preferences__read_receipts_summary">Send read receipts in one-to-one chats.</string>
    <string name="preferences__typing_indicators">Typing Indicators</string>
    <string name="preferences__typing_indicators_summary">See and share typing indicators in one-to-one chats.</string>
    <string name="preferences__request_keyboard_to_disable_personalized_learning">Request keyboard to disable personalized learning</string>
    <string name="preferences__light_theme">Light</string>
    <string name="preferences__dark_theme">Dark</string>
    <string name="preferences_chats__message_trimming">Message Trimming</string>
    <string name="preferences_chats__message_trimming_title">Trim Communities</string>
    <string name="preferences_chats__message_trimming_summary">Delete messages older than 6 months from communities that have over 2,000 messages.</string>
    <string name="preferences_advanced__use_system_emoji">Use system emoji</string>
    <string name="preferences_advanced__disable_signal_built_in_emoji_support">Disable Session\'s built-in emoji support</string>
    <string name="preferences_app_protection__screen_security">Screen Security</string>
    <string name="preferences_chats__chats">Chats</string>
    <string name="preferences_notifications__messages">Messages</string>
    <string name="preferences_notifications__in_chat_sounds">In-chat sounds</string>
    <string name="preferences_notifications__content">Notification Content</string>
    <string name="preferences_notifications__content_message">Show:</string>
    <string name="preferences_notifications__summary">The information shown in notifications.</string>
    <string name="preferences_notifications__priority">Priority</string>
    <string name="preferences_app_protection__screenshot_notifications">Screenshot Notifications</string>
    <string name="preferences_app_protected__screenshot_notifications_summary">Receive a notification when a contact takes a screenshot of a one-to-one chat.</string>
    <!-- **************************************** -->
    <!-- menus -->
    <!-- **************************************** -->
    <!-- contact_selection_list -->
    <string name="contact_selection_list__unknown_contact">New message to...</string>
    <!-- conversation_context -->
    <string name="conversation_context__menu_message_details">Message details</string>
    <string name="conversation_context__menu_copy_text">Copy text</string>
    <string name="conversation_context__menu_delete_message">Delete message</string>
    <string name="conversation_context__menu_ban_user">Ban user</string>
    <string name="conversation_context__menu_ban_and_delete_all">Ban and delete all</string>
    <string name="conversation_context__menu_resend_message">Resend message</string>
    <string name="conversation_context__menu_reply">Reply</string>
    <string name="conversation_context__menu_reply_to_message">Reply to message</string>
    <string name="conversation_context__menu_call">Call</string>
    <string name="conversation_context__menu_select">Select</string>
    <!-- conversation_context_image -->
    <string name="conversation_context_image__save_attachment">Save attachment</string>
    <!-- conversation_expiring_off -->
    <string name="conversation_expiring_off__disappearing_messages">Disappearing messages</string>
    <!-- conversation_expiring_on -->
    <string name="menu_conversation_expiring_on__messages_expiring">Messages expiring</string>
    <!-- conversation_muted -->
    <string name="conversation_muted__unmute">Unmute</string>
    <!-- conversation_unmuted -->
    <string name="conversation_unmuted__mute_notifications">Mute notifications</string>
    <!-- conversation -->
    <string name="conversation__menu_edit_group">Edit group</string>
    <string name="conversation__menu_leave_group">Leave group</string>
    <string name="conversation__menu_view_all_media">All media</string>
    <string name="conversation__menu_add_shortcut">Add to home screen</string>
    <!-- conversation_popup -->
    <string name="conversation_popup__menu_expand_popup">Expand popup</string>
    <!-- conversation_group_options -->
    <string name="conversation_group_options__delivery">Delivery</string>
    <string name="conversation_group_options__conversation">Conversation</string>
    <string name="conversation_group_options__broadcast">Broadcast</string>
    <!-- media_preview -->
    <string name="media_preview__save_title">Save</string>
    <string name="media_preview__forward_title">Forward</string>
    <string name="media_preview__all_media_title">All media</string>
    <!-- media_overview -->
    <string name="media_overview_documents_fragment__no_documents_found">No documents</string>
    <!-- media_preview_activity -->
    <string name="media_preview_activity__media_content_description">Media preview</string>
    <!-- Trimmer -->
    <string name="trimmer__deleting">Deleting</string>
    <string name="trimmer__deleting_old_messages">Deleting old messages...</string>
    <string name="trimmer__old_messages_successfully_deleted">Old messages successfully deleted</string>
    <!-- transport_selection_list_item -->
    <string name="Permissions_permission_required">Permission required</string>
    <string name="Permissions_continue">Continue</string>
    <string name="Permissions_not_now">Not now</string>
    <string name="backup_enable_dialog__backups_will_be_saved_to_external_storage_and_encrypted_with_the_passphrase_below_you_must_have_this_passphrase_in_order_to_restore_a_backup">Backups will be saved to external storage and encrypted with the passphrase below. You must have this passphrase in order to restore a backup.</string>
    <string name="backup_enable_dialog__i_have_written_down_this_passphrase">I have written down this passphrase. Without it, I will be unable to restore a backup.</string>
    <string name="registration_activity__skip">Skip</string>
    <string name="RegistrationActivity_backup_failure_downgrade">Cannot import backups from newer versions of Session</string>
    <string name="RegistrationActivity_incorrect_backup_passphrase">Incorrect backup passphrase</string>
    <string name="BackupDialog_enable_local_backups">Enable local backups?</string>
    <string name="BackupDialog_enable_backups">Enable backups</string>
    <string name="BackupDialog_please_acknowledge_your_understanding_by_marking_the_confirmation_check_box">Please acknowledge your understanding by marking the confirmation check box.</string>
    <string name="BackupDialog_delete_backups">Delete backups?</string>
    <string name="BackupDialog_disable_and_delete_all_local_backups">Disable and delete all local backups?</string>
    <string name="BackupDialog_delete_backups_statement">Delete backups</string>
    <string name="BackupDialog_copied_to_clipboard">Copied to clipboard</string>
    <string name="LocalBackupJob_creating_backup">Creating backup...</string>
    <string name="ProgressPreference_d_messages_so_far">%d messages so far</string>
    <string name="BackupUtil_never">Never</string>
    <string name="preferences_app_protection__screen_lock">Lock Session</string>
    <string name="preferences_app_protection__lock_signal_access_with_android_screen_lock_or_fingerprint">Require fingerprint, PIN, pattern or password to unlock Session.</string>
    <string name="preferences_app_protection__screen_lock_inactivity_timeout">Screen lock inactivity timeout</string>
    <string name="AppProtectionPreferenceFragment_none">None</string>
    <!-- Conversation activity -->
    <string name="activity_conversation_copy_public_key_button_title">Copy public key</string>
    <!-- Session -->
    <string name="continue_2">Continue</string>
    <string name="copy">Copy</string>
    <string name="close">Close</string>
    <string name="invalid_url">Invalid URL</string>
    <string name="copied_to_clipboard">Copied to clipboard</string>
    <string name="next">Next</string>
    <string name="share">Share</string>
    <string name="invalid_session_id">Invalid Session ID</string>
    <string name="cancel">Cancel</string>
    <string name="your_session_id">Your Session ID</string>
    <string name="activity_landing_title_2">Your Session begins here...</string>
    <string name="activity_landing_register_button_title">Create Session ID</string>
    <string name="activity_landing_restore_button_title">Continue Your Session</string>
    <string name="view_fake_chat_bubble_1">What\'s Session?</string>
    <string name="view_fake_chat_bubble_2">It\'s a decentralized, encrypted messaging app</string>
    <string name="view_fake_chat_bubble_3">So it doesn\'t collect my personal information or my conversation metadata? How does it work?</string>
    <string name="view_fake_chat_bubble_4">Using a combination of advanced anonymous routing and end-to-end encryption technologies.</string>
    <string name="view_fake_chat_bubble_5">Friends don\'t let friends use compromised messengers. You\'re welcome.</string>
    <string name="activity_register_title">Say hello to your Session ID</string>
    <string name="activity_register_explanation">Your Session ID is the unique address people can use to contact you on Session. With no connection to your real identity, your Session ID is totally anonymous and private by design.</string>
    <string name="activity_restore_title">Restore your account</string>
    <string name="activity_restore_explanation">Enter the recovery phrase that was given to you when you signed up to restore your account.</string>
    <string name="activity_restore_seed_edit_text_hint">Enter your recovery phrase</string>
    <string name="activity_display_name_title_2">Pick your display name</string>
    <string name="activity_display_name_explanation">This will be your name when you use Session. It can be your real name, an alias, or anything else you like.</string>
    <string name="activity_display_name_edit_text_hint">Enter a display name</string>
    <string name="activity_display_name_display_name_missing_error">Please pick a display name</string>
    <string name="activity_display_name_display_name_too_long_error">Please pick a shorter display name</string>
    <string name="activity_pn_mode_recommended_option_tag">Recommended</string>
    <string name="activity_pn_mode_no_option_picked_dialog_title">Please Pick an Option</string>
    <string name="activity_home_empty_state_message">You don\'t have any contacts yet</string>
    <string name="activity_home_empty_state_button_title">Start a Session</string>
    <string name="activity_home_leave_group_dialog_message">Are you sure you want to leave this group?</string>
    <string name="activity_home_leaving_group_failed_message">"Couldn\'t leave group"</string>
    <string name="activity_home_delete_conversation_dialog_message">Are you sure you want to delete this conversation?</string>
    <string name="activity_home_conversation_deleted_message">Conversation deleted</string>
    <string name="activity_seed_title">Your Recovery Phrase</string>
    <string name="activity_seed_title_2">Meet your recovery phrase</string>
    <string name="activity_seed_explanation">Your recovery phrase is the master key to your Session ID — you can use it to restore your Session ID if you lose access to your device. Store your recovery phrase in a safe place, and don\'t give it to anyone.</string>
    <string name="activity_seed_reveal_button_title">Hold to reveal</string>
    <string name="view_seed_reminder_title">You\'re almost finished! 80%</string>
    <string name="view_seed_reminder_subtitle_1">Secure your account by saving your recovery phrase</string>
    <string name="view_seed_reminder_subtitle_2">Tap and hold the redacted words to reveal your recovery phrase, then store it safely to secure your Session ID.</string>
    <string name="view_seed_reminder_subtitle_3">Make sure to store your recovery phrase in a safe place</string>
    <string name="activity_path_title">Path</string>
    <string name="activity_path_explanation">Session hides your IP by bouncing your messages through several Service Nodes in Session\'s decentralized network. These are the countries your connection is currently being bounced through:</string>
    <string name="activity_path_device_row_title">You</string>
    <string name="activity_path_guard_node_row_title">Entry Node</string>
    <string name="activity_path_service_node_row_title">Service Node</string>
    <string name="activity_path_destination_row_title">Destination</string>
    <string name="activity_path_learn_more_button_title">Learn More</string>
    <string name="activity_path_resolving_progress">Resolving…</string>
    <string name="activity_create_private_chat_title">New Session</string>
    <string name="activity_create_private_chat_enter_session_id_tab_title">Enter Session ID</string>
    <string name="activity_create_private_chat_scan_qr_code_tab_title">Scan QR Code</string>
    <string name="activity_create_private_chat_scan_qr_code_explanation">Scan a user\'s QR code to start a session. QR codes can be found by tapping the QR code icon in account settings.</string>
    <string name="fragment_enter_public_key_edit_text_hint">Enter Session ID or ONS name</string>
    <string name="fragment_enter_public_key_explanation">Users can share their Session ID by going into their account settings and tapping "Share Session ID", or by sharing their QR code.</string>
    <string name="fragment_enter_public_key_error_message">Please check the Session ID or ONS name and try again.</string>
    <string name="fragment_scan_qr_code_camera_access_explanation">Session needs camera access to scan QR codes</string>
    <string name="fragment_scan_qr_code_grant_camera_access_button_title">Grant Camera Access</string>
    <string name="activity_create_closed_group_title">New Closed Group</string>
    <string name="activity_create_closed_group_edit_text_hint">Enter a group name</string>
    <string name="activity_create_closed_group_empty_state_message">You don\'t have any contacts yet</string>
    <string name="activity_create_closed_group_empty_state_button_title">Start a Session</string>
    <string name="activity_create_closed_group_group_name_missing_error">Please enter a group name</string>
    <string name="activity_create_closed_group_group_name_too_long_error">Please enter a shorter group name</string>
    <string name="activity_create_closed_group_not_enough_group_members_error">Please pick at least 1 group member</string>
    <string name="activity_create_closed_group_too_many_group_members_error">A closed group cannot have more than 100 members</string>
    <string name="activity_join_public_chat_title">Join Open Group</string>
    <string name="activity_join_public_chat_error">Couldn\'t join group</string>
    <string name="activity_join_public_chat_enter_group_url_tab_title">Open Group URL</string>
    <string name="activity_join_public_chat_scan_qr_code_tab_title">Scan QR Code</string>
    <string name="activity_join_public_chat_scan_qr_code_explanation">Scan the QR code of the open group you\'d like to join</string>
    <string name="fragment_enter_chat_url_edit_text_hint">Enter an open group URL</string>
    <string name="activity_settings_title">Settings</string>
    <string name="activity_settings_display_name_edit_text_hint">Enter a display name</string>
    <string name="activity_settings_display_name_missing_error">Please pick a display name</string>
    <string name="activity_settings_display_name_too_long_error">Please pick a shorter display name</string>
    <string name="activity_settings_privacy_button_title">Privacy</string>
    <string name="activity_settings_notifications_button_title">Notifications</string>
    <string name="activity_settings_message_requests_button_title">Message Requests</string>
    <string name="activity_settings_chats_button_title">Chats</string>
    <string name="activity_settings_devices_button_title">Devices</string>
    <string name="activity_settings_invite_button_title">Invite a Friend</string>
    <string name="activity_settings_faq_button_title">FAQ</string>
    <string name="activity_settings_recovery_phrase_button_title">Recovery Phrase</string>
    <string name="activity_settings_clear_all_data_button_title">Clear Data</string>
    <string name="activity_settings_clear_all_data_and_network_button_title">Clear Data Including Network</string>
    <string name="activity_settings_help_translate_session">Help us Translate Session</string>
    <string name="activity_notification_settings_title">Notifications</string>
    <string name="activity_notification_settings_style_section_title">Notification Style</string>
    <string name="activity_notification_settings_content_section_title">Notification Content</string>
    <string name="activity_privacy_settings_title">Privacy</string>
    <string name="activity_conversations_settings_title">Conversations</string>
    <string name="activity_help_settings_title">Help</string>
    <string name="activity_help_settings__report_bug_title">Report a Bug</string>
    <string name="activity_help_settings__report_bug_summary">Export your logs, then upload the file though Session\'s Help Desk.</string>
    <string name="activity_help_settings__translate_session">Translate Session</string>
    <string name="activity_help_settings__feedback">We\'d love your feedback</string>
    <string name="activity_help_settings__faq">FAQ</string>
    <string name="activity_help_settings__support">Support</string>
    <string name="activity_help_settings__export_logs">Export Logs</string>
    <string name="preferences_notifications_strategy_category_title">Notification Strategy</string>
    <string name="preferences_notifications_strategy_category_fast_mode_title">Use Fast Mode</string>
    <string name="preferences_notifications_strategy_category_fast_mode_summary">You\'ll be notified of new messages reliably and immediately using Google\'s notification servers.</string>
    <string name="fragment_device_list_bottom_sheet_change_name_button_title">Change name</string>
    <string name="fragment_device_list_bottom_sheet_unlink_device_button_title">Unlink device</string>
    <string name="dialog_seed_title">Your Recovery Phrase</string>
    <string name="dialog_seed_explanation">You can use your recovery phrase to restore your account or link a device.</string>
    <string name="dialog_clear_all_data_title">Clear All Data</string>
    <string name="dialog_clear_all_data_explanation">This will permanently delete your messages, sessions, and contacts.</string>
    <string name="dialog_clear_all_data_network_explanation">Would you like to clear only this device, or delete your entire account?</string>
    <string name="dialog_clear_all_data_message">This will permanently delete your messages, sessions, and contacts. Would you like to clear only this device, or delete your entire account?</string>
    <string name="dialog_clear_all_data_clear_device_only">Clear Device Only</string>
    <string name="dialog_clear_all_data_clear_device_and_network">Clear Device and Network</string>
    <string name="dialog_clear_all_data_clear_device_and_network_confirmation">Are you sure you want to delete your data from the network? If you continue you will not be able to restore your messages or contacts.</string>
    <string name="dialog_clear_all_data_clear">Clear</string>
    <string name="dialog_clear_all_data_local_only">Delete Only</string>
    <string name="dialog_clear_all_data_clear_network">Entire Account</string>
    <string name="activity_qr_code_title">QR Code</string>
    <string name="activity_qr_code_view_my_qr_code_tab_title">View My QR Code</string>
    <string name="activity_qr_code_view_scan_qr_code_tab_title">Scan QR Code</string>
    <string name="activity_qr_code_view_scan_qr_code_explanation">Scan someone\'s QR code to start a conversation with them</string>
    <string name="fragment_view_my_qr_code_title">Scan Me</string>
    <string name="fragment_view_my_qr_code_explanation">This is your QR code. Other users can scan it to start a session with you.</string>
    <string name="fragment_view_my_qr_code_share_title">Share QR Code</string>
    <string name="fragment_contact_selection_contacts_title">Contacts</string>
    <string name="fragment_contact_selection_closed_groups_title">Closed Groups</string>
    <string name="fragment_contact_selection_open_groups_title">Open Groups</string>
    <string name="fragment_contact_selection_empty_contacts">You don\'t have any contacts yet</string>
    <!-- Next round of translation -->
    <string name="menu_apply_button">Apply</string>
    <string name="menu_done_button">Done</string>
    <string name="activity_edit_closed_group_title">Edit Group</string>
    <string name="activity_edit_closed_group_edit_text_hint">Enter a new group name</string>
    <string name="activity_edit_closed_group_edit_members">Members</string>
    <string name="activity_edit_closed_group_add_members">Add members</string>
    <string name="activity_edit_closed_group_group_name_missing_error">Group name can\'t be empty</string>
    <string name="activity_edit_closed_group_group_name_too_long_error">Please enter a shorter group name</string>
    <string name="activity_edit_closed_group_not_enough_group_members_error">Groups must have at least 1 group member</string>
    <string name="fragment_edit_group_bottom_sheet_remove">Remove user from group</string>
    <string name="activity_select_contacts_title">Select Contacts</string>
    <string name="view_reset_secure_session_done_message">Secure session reset done</string>
    <string name="dialog_ui_mode_title">Theme</string>
    <string name="dialog_ui_mode_option_day">Day</string>
    <string name="dialog_ui_mode_option_night">Night</string>
    <string name="dialog_ui_mode_option_system_default">System default</string>
    <string name="activity_conversation_menu_copy_session_id">Copy Session ID</string>
    <string name="attachment">Attachment</string>
    <string name="attachment_type_voice_message">Voice Message</string>
    <string name="details">Details</string>
    <string name="dialog_backup_activation_failed">Failed to activate backups. Please try again or contact support.</string>
    <string name="activity_backup_restore_title">Restore backup</string>
    <string name="activity_backup_restore_select_file">Select a file</string>
    <string name="activity_backup_restore_explanation_1">Select a backup file and enter the passphrase it was created with.</string>
    <string name="activity_backup_restore_passphrase">30-digit passphrase</string>
    <string name="activity_link_device_skip_prompt">This is taking a while, would you like to skip?</string>
    <string name="activity_link_device_link_device">Link a Device</string>
    <string name="activity_link_device_recovery_phrase">Recovery Phrase</string>
    <string name="activity_link_device_scan_qr_code">Scan QR Code</string>
    <string name="activity_link_device_qr_message">Navigate to Settings → Recovery Phrase on your other device to show your QR code.</string>
    <string name="activity_join_public_chat_join_rooms">Or join one of these…</string>
    <string name="activity_pn_mode_message_notifications">Message Notifications</string>
    <string name="activity_pn_mode_explanation">There are two ways Session can notify you of new messages.</string>
    <string name="activity_pn_mode_fast_mode">Fast Mode</string>
    <string name="activity_pn_mode_slow_mode">Slow Mode</string>
    <string name="activity_pn_mode_fast_mode_explanation">You’ll be notified of new messages reliably and immediately using Google’s notification servers.</string>
    <string name="activity_pn_mode_slow_mode_explanation">Session will occasionally check for new messages in the background.</string>
    <string name="fragment_recovery_phrase_title">Recovery Phrase</string>
    <string name="activity_prompt_passphrase_session_locked">Session is Locked</string>
    <string name="activity_prompt_passphrase_tap_to_unlock">Tap to Unlock</string>
    <string name="fragment_user_details_bottom_sheet_edit_text_hint">Enter a nickname</string>
    <string name="invalid_public_key">Invalid public key</string>
    <string name="document">Document</string>
    <string name="dialog_blocked_title">Unblock %s?</string>
    <string name="dialog_blocked_explanation">Are you sure you want to unblock %s?</string>
    <string name="dialog_join_open_group_title">Join %s?</string>
    <string name="dialog_join_open_group_explanation">Are you sure you want to join the %s open group?</string>
    <string name="dialog_open_url_title">Open URL?</string>
    <string name="dialog_open_url_explanation">Are you sure you want to open %s?</string>
    <string name="open">Open</string>
    <string name="copy_url">Copy URL</string>
    <string name="dialog_link_preview_title">Enable Link Previews?</string>
    <string name="dialog_link_preview_explanation">Enabling link previews will show previews for URLs you send and receive. This can be useful, but Session will need to contact linked websites to generate previews. You can always disable link previews in Session\'s settings.</string>
    <string name="dialog_link_preview_enable_button_title">Enable</string>
    <string name="dialog_download_title">Trust %s?</string>
    <string name="dialog_download_explanation">Are you sure you want to download media sent by %s?</string>
    <string name="dialog_download_button_title">Download</string>
    <string name="activity_conversation_blocked_banner_text">%s is blocked. Unblock them?</string>
    <string name="activity_conversation_block_user">Block User</string>
    <string name="activity_conversation_attachment_prep_failed">Failed to prepare attachment for sending.</string>
    <string name="media">Media</string>
    <string name="UntrustedAttachmentView_download_attachment">Tap to download %s</string>
    <string name="message_details_header__error">Error</string>
    <string name="dialog_send_seed_title">Warning</string>
    <string name="dialog_send_seed_explanation">This is your recovery phrase. If you send it to someone they\'ll have full access to your account.</string>
    <string name="dialog_send_seed_send_button_title">Send</string>
    <string name="notify_type_all">All</string>
    <string name="notify_type_mentions">Mentions</string>
    <string name="deleted_message">This message has been deleted</string>
    <string name="delete_message_for_me">Delete just for me</string>
    <string name="delete_message_for_everyone">Delete for everyone</string>
    <string name="delete_message_for_me_and_recipient">Delete for me and %s</string>
    <string name="activity_settings_survey_feedback">Feedback/Survey</string>
    <string name="activity_settings_support">Debug Log</string>
    <string name="dialog_share_logs_title">Share Logs</string>
    <string name="dialog_share_logs_explanation">Would you like to export your application logs to be able to share for troubleshooting?</string>
    <string name="conversation_pin">Pin</string>
    <string name="conversation_unpin">Unpin</string>
    <string name="mark_all_as_read">Mark all as read</string>
    <string name="global_search_contacts_groups">Contacts and Groups</string>
    <string name="global_search_messages">Messages</string>
    <string name="activity_message_requests_title">Message Requests</string>
    <string name="message_requests_send_notice">Sending a message to this user will automatically accept their message request and reveal your Session ID.</string>
    <string name="accept">Accept</string>
    <string name="decline">Decline</string>
    <string name="message_requests_clear_all">Clear All</string>
    <string name="message_requests_decline_message">Are you sure you want to decline this message request?</string>
    <string name="message_requests_block_message">Are you sure you want to block this message request?</string>
    <string name="message_requests_deleted">Message request deleted</string>
    <string name="message_requests_clear_all_message">Are you sure you want to clear all message requests?</string>
    <string name="message_requests_cleared">Message requests deleted</string>
    <string name="message_requests_accepted">Your message request has been accepted.</string>
    <string name="message_requests_pending">Your message request is currently pending.</string>
    <string name="message_request_empty_state_message">No pending message requests</string>
    <string name="NewConversationButton_SessionTooltip">Direct Message</string>
    <string name="NewConversationButton_ClosedGroupTooltip">Closed Group</string>
    <string name="NewConversationButton_OpenGroupTooltip">Open Group</string>
    <string name="message_requests_notification">You have a new message request</string>
    <string name="CallNotificationBuilder_connecting">Connecting…</string>
    <string name="NotificationBarManager__incoming_signal_call">Incoming call</string>
    <string name="NotificationBarManager__deny_call">Deny call</string>
    <string name="NotificationBarManager__answer_call">Answer call</string>
    <string name="NotificationBarManager_call_in_progress">Call in progress</string>
    <string name="NotificationBarManager__cancel_call">Cancel call</string>
    <string name="NotificationBarManager__establishing_signal_call">Establishing call</string>
    <string name="NotificationBarManager__end_call">End call</string>
    <string name="accept_call">Accept Call</string>
    <string name="decline_call">Decline call</string>
    <string name="preferences__voice_video_calls">Voice and Video Calls</string>
    <string name="preferences__calls_beta">Calls (Beta)</string>
    <string name="preferences__allow_access_voice_video">Enables voice and video calls to and from other users.</string>
    <string name="dialog_voice_video_title">Voice / video calls</string>
    <string name="dialog_voice_video_message">Your IP address is visible to your call partner and an Oxen Foundation server while using beta calls. Are you sure you want to enable Voice and Video Calls?</string>
    <string name="CallNotificationBuilder_first_call_title">Call Missed</string>
    <string name="CallNotificationBuilder_first_call_message">You missed a call because you need to enable the \'Voice and video calls\' permission in the Privacy Settings.</string>
    <string name="WebRtcCallActivity_Session_Call">Session Call</string>
    <string name="WebRtcCallActivity_Reconnecting">Reconnecting…</string>
    <string name="CallNotificationBuilder_system_notification_title">Notifications</string>
    <string name="CallNotificationBuilder_system_notification_message">Having notifications disabled will prevent you from receiving calls, go to Session notification settings?</string>
    <string name="dismiss">Dismiss</string>
    <string name="activity_settings_conversations_button_title">Conversations</string>
    <string name="activity_settings_message_appearance_button_title">Appearance</string>
    <string name="activity_settings_help_button">Help</string>
    <string name="activity_appearance_themes_category">Themes</string>
    <string name="ocean_dark_theme_name">Ocean Dark</string>
    <string name="classic_dark_theme_name">Classic Dark</string>
    <string name="ocean_light_theme_name">Ocean Light</string>
    <string name="classic_light_theme_name">Classic Light</string>
    <string name="activity_appearance_primary_color_category">Primary color</string>
    <string name="ReactWithAnyEmojiBottomSheetDialogFragment__this_message">This Message</string>
    <string name="ReactWithAnyEmojiBottomSheetDialogFragment__recently_used">Recently Used</string>
    <string name="ReactWithAnyEmojiBottomSheetDialogFragment__smileys_and_people">Smileys &amp; People</string>
    <string name="ReactWithAnyEmojiBottomSheetDialogFragment__nature" comment="Heading for an emoji list's category">Animals &amp; Nature</string>
    <string name="ReactWithAnyEmojiBottomSheetDialogFragment__food" comment="Heading for an emoji list's category">Food &amp; Drink</string>
    <string name="ReactWithAnyEmojiBottomSheetDialogFragment__activities">Activities</string>
    <string name="ReactWithAnyEmojiBottomSheetDialogFragment__places" comment="Heading for an emoji list's category">Travel &amp; Places</string>
    <string name="ReactWithAnyEmojiBottomSheetDialogFragment__objects">Objects</string>
    <string name="ReactWithAnyEmojiBottomSheetDialogFragment__symbols">Symbols</string>
    <string name="ReactWithAnyEmojiBottomSheetDialogFragment__flags">Flags</string>
    <string name="ReactWithAnyEmojiBottomSheetDialogFragment__emoticons">Emoticons</string>
    <string name="ReactWithAnyEmojiBottomSheetDialogFragment__no_results_found">No results found</string>
    <!-- ReactionsBottomSheetDialogFragment -->
    <string name="ReactionsBottomSheetDialogFragment_all">All &#183; %1$d</string>
    <!-- ReactionsConversationView -->
    <string name="ReactionsConversationView_plus">+%1$d</string>
    <!-- ReactionsRecipientAdapter -->
    <string name="ReactionsRecipientAdapter_you">You</string>
    <string name="reaction_notification">%1$s reacted to a message %2$s</string>
    <string name="ReactionsConversationView_show_less">Show less</string>
    <string name="KeyboardPagerFragment_search_emoji">Search emoji</string>
    <string name="KeyboardPagerfragment_back_to_emoji">Back to emoji</string>
    <string name="KeyboardPagerfragment_clear_search_entry">Clear search entry</string>
    <string name="activity_appearance_follow_system_category">Auto dark-mode</string>
    <string name="activity_appearance_follow_system_explanation">Match system settings</string>
    <string name="go_to_device_notification_settings">Go to device notification settings</string>
    <string name="blocked_contacts_title">Blocked Contacts</string>
    <string name="blocked_contacts_empty_state">You have no blocked contacts</string>
    <string name="Unblock_dialog__title_single">Unblock %s</string>
    <string name="Unblock_dialog__title_multiple">Unblock Users</string>
    <string name="Unblock_dialog__message">Are you sure you want to unblock %s?</string>
    <plurals name="Unblock_dialog__message_multiple_overflow">
        <item quantity="one">and %d other</item>
        <item quantity="other">and %d others</item>
    </plurals>
    <plurals name="ReactionsRecipientAdapter_other_reactors">
        <item quantity="one">And %1$d other has reacted %2$s to this message</item>
        <item quantity="other">And %1$d others have reacted %2$s to this message</item>
    </plurals>
    <string name="dialog_new_conversation_title">New Conversation</string>
    <string name="dialog_new_message_title">New Message</string>
    <string name="activity_create_group_title">Create Group</string>
    <string name="dialog_join_community_title">Join Community</string>
    <string name="new_conversation_contacts_title">Contacts</string>
    <string name="new_conversation_unknown_contacts_section_title">Unknown</string>
    <string name="fragment_enter_public_key_prompt">Start a new conversation by entering someone\'s Session ID or share your Session ID with them.</string>
    <string name="activity_create_group_create_button_title">Create</string>
    <string name="search_contacts_hint">Search contacts</string>
    <string name="activity_join_public_chat_enter_community_url_tab_title">Community URL</string>
    <string name="fragment_enter_community_url_edit_text_hint">Enter Community URL</string>
    <string name="fragment_enter_community_url_join_button_title">Join</string>
    <string name="new_conversation_dialog_back_button_content_description">Navigate Back</string>
    <string name="new_conversation_dialog_close_button_content_description">Close Dialog</string>
    <string name="ErrorNotifier_migration">Database Upgrade Failed</string>
<<<<<<< HEAD
    <string name="ErrorNotifier_migration_downgrade">Please contact support to report the error and then install an older version to continue using Session.</string>
=======
    <string name="ErrorNotifier_migration_downgrade">Please contact support to report the error.</string>
>>>>>>> 025989f9
</resources><|MERGE_RESOLUTION|>--- conflicted
+++ resolved
@@ -865,9 +865,5 @@
     <string name="new_conversation_dialog_back_button_content_description">Navigate Back</string>
     <string name="new_conversation_dialog_close_button_content_description">Close Dialog</string>
     <string name="ErrorNotifier_migration">Database Upgrade Failed</string>
-<<<<<<< HEAD
-    <string name="ErrorNotifier_migration_downgrade">Please contact support to report the error and then install an older version to continue using Session.</string>
-=======
     <string name="ErrorNotifier_migration_downgrade">Please contact support to report the error.</string>
->>>>>>> 025989f9
 </resources>