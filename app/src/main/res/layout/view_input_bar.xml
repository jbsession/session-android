--- conflicted
+++ resolved
@@ -1,18 +1,13 @@
 <?xml version="1.0" encoding="utf-8"?>
 <FrameLayout xmlns:android="http://schemas.android.com/apk/res/android"
     android:layout_width="match_parent"
-<<<<<<< HEAD
     android:layout_height="wrap_content">
-=======
-    android:layout_height="wrap_content"
-    android:orientation="vertical">
->>>>>>> 6822e206
+
 
     <LinearLayout
         android:id="@+id/inputBarLinearLayout"
         android:layout_width="match_parent"
         android:layout_height="wrap_content"
-        android:background="?input_bar_background"
         android:orientation="vertical">
 
         <View
