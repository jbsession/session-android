--- conflicted
+++ resolved
@@ -38,83 +38,14 @@
             android:id="@+id/inputBar"
             android:layout_width="match_parent"
             android:layout_height="wrap_content"
-<<<<<<< HEAD
-            android:layout_marginTop="12dp"
-            android:layout_marginStart="16dp"
-            android:layout_marginEnd="16dp"
-            android:layout_marginBottom="12dp"
-            android:orientation="horizontal">
-
-            <LinearLayout
-                android:layout_width="0dp"
-                android:layout_height="wrap_content"
-                android:layout_weight="1"
-                android:paddingHorizontal="8dp"
-                android:paddingVertical="2dp"
-                android:orientation="horizontal"
-                android:background="@drawable/edittext_border">
-
-                <Space
-                    android:layout_width="0dp"
-                    android:layout_height="@dimen/conversation_compose_height" />
-
-                <org.thoughtcrime.securesms.components.ComposeText
-                    style="@style/Widget.Session.EditText.Compose"
-                    android:id="@+id/mediasend_compose_text"
-                    android:layout_width="0dp"
-                    android:layout_height="wrap_content"
-                    android:layout_gravity="center_vertical"
-                    android:layout_weight="1"
-                    android:nextFocusForward="@+id/send_button"
-                    android:nextFocusRight="@+id/send_button"
-                    tools:text="Secret message"
-                    tools:hint="Send TextSecure message" >
-                    <requestFocus />
-                </org.thoughtcrime.securesms.components.ComposeText>
-
-            </LinearLayout>
-
-            <FrameLayout
-                android:id="@+id/mediasend_send_button_bkg"
-                android:layout_width="@dimen/conversation_compose_height"
-                android:layout_height="@dimen/conversation_compose_height"
-                android:layout_marginStart="12dp"
-                android:layout_gravity="bottom">
-
-                <ImageButton
-                    android:id="@+id/mediasend_send_button"
-                    android:layout_width="match_parent"
-                    android:layout_height="match_parent"
-                    android:scaleType="fitCenter"
-                    android:padding="6dp"
-                    android:contentDescription="@string/send"
-                    android:src="@drawable/ic_arrow_up"
-                    android:background="@drawable/accent_dot"/>
-
-            </FrameLayout>
-
-        </LinearLayout>
-
-        <TextView
-            android:id="@+id/mediasend_characters_left"
-            android:layout_width="match_parent"
-            android:layout_height="wrap_content"
-            android:layout_marginStart="16dp"
-            android:layout_marginEnd="16dp"
-            android:paddingBottom="12dp"
-            android:visibility="gone"
-            tools:visibility="visible"
-            tools:text="160/160 (1)" />
-=======
             tools:layout_height="60dp"
-            android:background="?input_bar_background"
+            android:background="?backgroundSecondary"
             app:layout_constraintStart_toStartOf="parent"
             app:layout_constraintTop_toBottomOf="@+id/recreateGroupButtonContainer"
             app:layout_constraintBottom_toTopOf="@+id/bottomSpacer"
             app:layout_constraintVertical_bias="1"
             app:sendOnly="true"
             />
->>>>>>> d6faee4b
 
     </LinearLayout>
 
