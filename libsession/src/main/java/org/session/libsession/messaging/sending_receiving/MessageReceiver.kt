package org.session.libsession.messaging.sending_receiving

import org.session.libsession.messaging.MessagingModuleConfiguration
import org.session.libsession.messaging.messages.Message
import org.session.libsession.messaging.messages.control.CallMessage
import org.session.libsession.messaging.messages.control.ClosedGroupControlMessage
import org.session.libsession.messaging.messages.control.ConfigurationMessage
import org.session.libsession.messaging.messages.control.DataExtractionNotification
import org.session.libsession.messaging.messages.control.ExpirationTimerUpdate
import org.session.libsession.messaging.messages.control.MessageRequestResponse
import org.session.libsession.messaging.messages.control.ReadReceipt
import org.session.libsession.messaging.messages.control.SharedConfigurationMessage
import org.session.libsession.messaging.messages.control.TypingIndicator
import org.session.libsession.messaging.messages.control.UnsendRequest
import org.session.libsession.messaging.messages.visible.VisibleMessage
import org.session.libsession.messaging.utilities.SessionId
import org.session.libsession.messaging.utilities.SodiumUtilities
import org.session.libsession.snode.SnodeAPI
import org.session.libsignal.crypto.PushTransportDetails
import org.session.libsignal.protos.SignalServiceProtos
import org.session.libsignal.utilities.IdPrefix
import org.session.libsignal.utilities.Log

object MessageReceiver {

    internal sealed class Error(message: String) : Exception(message) {
        object DuplicateMessage: Error("Duplicate message.")
        object InvalidMessage: Error("Invalid message.")
        object UnknownMessage: Error("Unknown message type.")
        object UnknownEnvelopeType: Error("Unknown envelope type.")
        object DecryptionFailed : Exception("Couldn't decrypt message.")
        object InvalidSignature: Error("Invalid message signature.")
        object NoData: Error("Received an empty envelope.")
        object SenderBlocked: Error("Received a message from a blocked user.")
        object NoThread: Error("Couldn't find thread for message.")
        object SelfSend: Error("Message addressed at self.")
        object InvalidGroupPublicKey: Error("Invalid group public key.")
        object NoGroupThread: Error("No thread exists for this group.")
        object NoGroupKeyPair: Error("Missing group key pair.")
        object NoUserED25519KeyPair : Error("Couldn't find user ED25519 key pair.")
        object ExpiredMessage: Error("Message has already expired, prevent adding")

        internal val isRetryable: Boolean = when (this) {
            is DuplicateMessage, is InvalidMessage, is UnknownMessage,
            is UnknownEnvelopeType, is InvalidSignature, is NoData,
<<<<<<< HEAD
            is SenderBlocked, is SelfSend, is ExpiredMessage -> false
=======
            is SenderBlocked, is SelfSend, is NoGroupThread -> false
>>>>>>> 1bb39399
            else -> true
        }
    }

    internal fun parse(
        data: ByteArray,
        openGroupServerID: Long?,
        isOutgoing: Boolean? = null,
        otherBlindedPublicKey: String? = null,
<<<<<<< HEAD
        openGroupPublicKey: String? = null
=======
        openGroupPublicKey: String? = null,
        currentClosedGroups: Set<String>?
>>>>>>> 1bb39399
    ): Pair<Message, SignalServiceProtos.Content> {
        val storage = MessagingModuleConfiguration.shared.storage
        val userPublicKey = storage.getUserPublicKey()
        val isOpenGroupMessage = (openGroupServerID != null)
        // Parse the envelope
        val envelope = SignalServiceProtos.Envelope.parseFrom(data)
        // Decrypt the contents
        val ciphertext = envelope.content ?: run {
            throw Error.NoData
        }
        var plaintext: ByteArray? = null
        var sender: String? = null
        var groupPublicKey: String? = null
        if (isOpenGroupMessage) {
            plaintext = envelope.content.toByteArray()
            sender = envelope.source
        } else {
            when (envelope.type) {
                SignalServiceProtos.Envelope.Type.SESSION_MESSAGE -> {
                    if (IdPrefix.fromValue(envelope.source)?.isBlinded() == true) {
                        openGroupPublicKey ?: throw Error.InvalidGroupPublicKey
                        otherBlindedPublicKey ?: throw Error.DecryptionFailed
                        val decryptionResult = MessageDecrypter.decryptBlinded(
                            ciphertext.toByteArray(),
                            isOutgoing ?: false,
                            otherBlindedPublicKey,
                            openGroupPublicKey
                        )
                        plaintext = decryptionResult.first
                        sender = decryptionResult.second
                    } else {
                        val userX25519KeyPair = MessagingModuleConfiguration.shared.storage.getUserX25519KeyPair()
                        val decryptionResult = MessageDecrypter.decrypt(ciphertext.toByteArray(), userX25519KeyPair)
                        plaintext = decryptionResult.first
                        sender = decryptionResult.second
                    }
                }
                SignalServiceProtos.Envelope.Type.CLOSED_GROUP_MESSAGE -> {
                    val hexEncodedGroupPublicKey = envelope.source
                    if (hexEncodedGroupPublicKey == null || !MessagingModuleConfiguration.shared.storage.isClosedGroup(hexEncodedGroupPublicKey)) {
                        throw Error.InvalidGroupPublicKey
                    }
                    val encryptionKeyPairs = MessagingModuleConfiguration.shared.storage.getClosedGroupEncryptionKeyPairs(hexEncodedGroupPublicKey)
                    if (encryptionKeyPairs.isEmpty()) {
                        throw Error.NoGroupKeyPair
                    }
                    // Loop through all known group key pairs in reverse order (i.e. try the latest key pair first (which'll more than
                    // likely be the one we want) but try older ones in case that didn't work)
                    var encryptionKeyPair = encryptionKeyPairs.removeLast()
                    fun decrypt() {
                        try {
                            val decryptionResult = MessageDecrypter.decrypt(ciphertext.toByteArray(), encryptionKeyPair)
                            plaintext = decryptionResult.first
                            sender = decryptionResult.second
                        } catch (e: Exception) {
                            if (encryptionKeyPairs.isNotEmpty()) {
                                encryptionKeyPair = encryptionKeyPairs.removeLast()
                                decrypt()
                            } else {
                                Log.e("Loki", "Failed to decrypt group message", e)
                                throw e
                            }
                        }
                    }
                    groupPublicKey = envelope.source
                    decrypt()
                }
                else -> {
                    throw Error.UnknownEnvelopeType
                }
            }
        }
        // Don't process the envelope any further if the sender is blocked
        if (isBlocked(sender!!)) {
            throw Error.SenderBlocked
        }
        // Parse the proto
        val proto = SignalServiceProtos.Content.parseFrom(PushTransportDetails.getStrippedPaddingMessageBody(plaintext))
        // Parse the message
        val message: Message = ReadReceipt.fromProto(proto) ?:
            TypingIndicator.fromProto(proto) ?:
            ClosedGroupControlMessage.fromProto(proto) ?:
            DataExtractionNotification.fromProto(proto) ?:
            ExpirationTimerUpdate.fromProto(proto) ?:
            ConfigurationMessage.fromProto(proto) ?:
            UnsendRequest.fromProto(proto) ?:
            MessageRequestResponse.fromProto(proto) ?:
            CallMessage.fromProto(proto) ?:
            SharedConfigurationMessage.fromProto(proto) ?:
            VisibleMessage.fromProto(proto) ?: run {
            throw Error.UnknownMessage
        }
        val isUserBlindedSender = sender == openGroupPublicKey?.let { SodiumUtilities.blindedKeyPair(it, MessagingModuleConfiguration.shared.getUserED25519KeyPair()!!) }?.let { SessionId(IdPrefix.BLINDED, it.publicKey.asBytes).hexString }
        // Ignore self send if needed
        if (!message.isSelfSendValid && (sender == userPublicKey || isUserBlindedSender)) {
            throw Error.SelfSend
        }
        if (sender == userPublicKey || isUserBlindedSender) {
            message.isSenderSelf = true
        }
        // Guard against control messages in open groups
        if (isOpenGroupMessage && message !is VisibleMessage) {
            throw Error.InvalidMessage
        }
        // Finish parsing
        message.sender = sender
        message.recipient = userPublicKey
        message.sentTimestamp = envelope.timestamp
        message.receivedTimestamp = if (envelope.hasServerTimestamp()) envelope.serverTimestamp else SnodeAPI.nowWithOffset
        message.groupPublicKey = groupPublicKey
        message.openGroupServerMessageID = openGroupServerID
        // Validate
        var isValid = message.isValid()
        if (message is VisibleMessage && !isValid && proto.dataMessage.attachmentsCount != 0) { isValid = true }
        if (!isValid) {
            throw Error.InvalidMessage
        }
        // If the message failed to process the first time around we retry it later (if the error is retryable). In this case the timestamp
        // will already be in the database but we don't want to treat the message as a duplicate. The isRetry flag is a simple workaround
        // for this issue.
        if (groupPublicKey != null && groupPublicKey !in (currentClosedGroups ?: emptySet())) {
            throw Error.NoGroupThread
        }
        if ((message is ClosedGroupControlMessage && message.kind is ClosedGroupControlMessage.Kind.New) || message is SharedConfigurationMessage) {
            // Allow duplicates in this case to avoid the following situation:
            // • The app performed a background poll or received a push notification
            // • This method was invoked and the received message timestamps table was updated
            // • Processing wasn't finished
            // • The user doesn't see the new closed group
            // also allow shared configuration messages to be duplicates since we track hashes separately use seqno for conflict resolution
        } else {
            if (storage.isDuplicateMessage(envelope.timestamp)) { throw Error.DuplicateMessage }
            storage.addReceivedMessageTimestamp(envelope.timestamp)
        }
        // Return
        return Pair(message, proto)
    }

}<|MERGE_RESOLUTION|>--- conflicted
+++ resolved
@@ -43,11 +43,8 @@
         internal val isRetryable: Boolean = when (this) {
             is DuplicateMessage, is InvalidMessage, is UnknownMessage,
             is UnknownEnvelopeType, is InvalidSignature, is NoData,
-<<<<<<< HEAD
-            is SenderBlocked, is SelfSend, is ExpiredMessage -> false
-=======
-            is SenderBlocked, is SelfSend, is NoGroupThread -> false
->>>>>>> 1bb39399
+            is SenderBlocked, is SelfSend,
+            is ExpiredMessage, is NoGroupThread -> false
             else -> true
         }
     }
@@ -57,12 +54,8 @@
         openGroupServerID: Long?,
         isOutgoing: Boolean? = null,
         otherBlindedPublicKey: String? = null,
-<<<<<<< HEAD
-        openGroupPublicKey: String? = null
-=======
         openGroupPublicKey: String? = null,
         currentClosedGroups: Set<String>?
->>>>>>> 1bb39399
     ): Pair<Message, SignalServiceProtos.Content> {
         val storage = MessagingModuleConfiguration.shared.storage
         val userPublicKey = storage.getUserPublicKey()
