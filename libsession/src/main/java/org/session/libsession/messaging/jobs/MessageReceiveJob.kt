package org.session.libsession.messaging.jobs

import nl.komponents.kovenant.Promise
import nl.komponents.kovenant.deferred
import org.session.libsession.messaging.sending_receiving.MessageReceiver
import org.session.libsession.messaging.sending_receiving.handle
import org.session.libsignal.utilities.logging.Log

class MessageReceiveJob(val data: ByteArray, val isBackgroundPoll: Boolean, val openGroupMessageServerID: Long? = null, val openGroupID: String? = null) : Job {

    override var delegate: JobDelegate? = null
    override var id: String? = null
    override var failureCount: Int = 0

    // Settings
    override val maxFailureCount: Int = 10
    companion object {
<<<<<<< HEAD
        val TAG = MessageReceiveJob::class.qualifiedName
=======
        val TAG = MessageReceiveJob::class.simpleName
>>>>>>> 293b01e8
        val KEY: String = "MessageReceiveJob"

        //keys used for database storage purpose
        private val KEY_DATA = "data"
        private val KEY_IS_BACKGROUND_POLL = "is_background_poll"
        private val KEY_OPEN_GROUP_MESSAGE_SERVER_ID = "openGroupMessageServerID"
        private val KEY_OPEN_GROUP_ID = "open_group_id"
    }

    override fun execute() {
        executeAsync().get()
    }

    fun executeAsync(): Promise<Unit, Exception> {
        val deferred = deferred<Unit, Exception>()
        try {
            val isRetry: Boolean = failureCount != 0
            val (message, proto) = MessageReceiver.parse(this.data, this.openGroupMessageServerID, isRetry)
            MessageReceiver.handle(message, proto, this.openGroupID)
            this.handleSuccess()
            deferred.resolve(Unit)
        } catch (e: Exception) {
            Log.d(TAG, "Couldn't receive message due to error: $e.")
            val error = e as? MessageReceiver.Error
            if (error != null && !error.isRetryable) {
                Log.d("Loki", "Message receive job permanently failed due to error: $error.")
                this.handlePermanentFailure(error)
            } else {
                Log.d("Loki", "Couldn't receive message due to error: $e.")
                this.handleFailure(e)
            }
            deferred.resolve(Unit) // The promise is just used to keep track of when we're done
        }
        return deferred.promise
    }

    private fun handleSuccess() {
        delegate?.handleJobSucceeded(this)
    }

    private fun handlePermanentFailure(e: Exception) {
        delegate?.handleJobFailedPermanently(this, e)
    }

    private fun handleFailure(e: Exception) {
        delegate?.handleJobFailed(this, e)
    }

    //database functions

    override fun serialize(): Data {
        val builder = Data.Builder().putByteArray(KEY_DATA, data)
                .putBoolean(KEY_IS_BACKGROUND_POLL, isBackgroundPoll)
        openGroupMessageServerID?.let { builder.putLong(KEY_OPEN_GROUP_MESSAGE_SERVER_ID, openGroupMessageServerID) }
        openGroupID?.let { builder.putString(KEY_OPEN_GROUP_ID, openGroupID) }
        return builder.build();
    }

    override fun getFactoryKey(): String {
        return KEY
    }

    class Factory: Job.Factory<MessageReceiveJob> {
        override fun create(data: Data): MessageReceiveJob {
            return MessageReceiveJob(data.getByteArray(KEY_DATA), data.getBoolean(KEY_IS_BACKGROUND_POLL), data.getLong(KEY_OPEN_GROUP_MESSAGE_SERVER_ID), data.getString(KEY_OPEN_GROUP_ID))
        }
    }
}<|MERGE_RESOLUTION|>--- conflicted
+++ resolved
@@ -15,11 +15,7 @@
     // Settings
     override val maxFailureCount: Int = 10
     companion object {
-<<<<<<< HEAD
         val TAG = MessageReceiveJob::class.qualifiedName
-=======
-        val TAG = MessageReceiveJob::class.simpleName
->>>>>>> 293b01e8
         val KEY: String = "MessageReceiveJob"
 
         //keys used for database storage purpose
