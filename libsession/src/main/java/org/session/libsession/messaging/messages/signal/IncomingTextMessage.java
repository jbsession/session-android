--- conflicted
+++ resolved
@@ -50,33 +50,19 @@
 
   public IncomingTextMessage(Address sender, int senderDeviceId, long sentTimestampMillis,
                            String encodedBody, Optional<SignalServiceGroup> group,
-<<<<<<< HEAD
-                           long expiresInMillis, long expireStartedAt, boolean unidentified) {
-    this(sender, senderDeviceId, sentTimestampMillis, encodedBody, group, expiresInMillis, expireStartedAt, unidentified, -1);
-=======
-                           long expiresInMillis, boolean unidentified, boolean hasMention) {
-    this(sender, senderDeviceId, sentTimestampMillis, encodedBody, group, expiresInMillis, unidentified, -1, hasMention);
->>>>>>> 7da3e4f0
+                           long expiresInMillis, long expireStartedAt, boolean unidentified, boolean hasMention) {
+    this(sender, senderDeviceId, sentTimestampMillis, encodedBody, group, expiresInMillis, expireStartedAt, unidentified, -1, hasMention);
   }
 
   public IncomingTextMessage(Address sender, int senderDeviceId, long sentTimestampMillis,
                              String encodedBody, Optional<SignalServiceGroup> group,
-<<<<<<< HEAD
-                             long expiresInMillis, long expireStartedAt, boolean unidentified, int callType) {
-    this(sender, senderDeviceId, sentTimestampMillis, encodedBody, group, expiresInMillis, expireStartedAt, unidentified, callType, true);
-=======
-                             long expiresInMillis, boolean unidentified, int callType, boolean hasMention) {
-    this(sender, senderDeviceId, sentTimestampMillis, encodedBody, group, expiresInMillis, unidentified, callType, hasMention, true);
->>>>>>> 7da3e4f0
+                             long expiresInMillis, long expireStartedAt, boolean unidentified, int callType, boolean hasMention) {
+    this(sender, senderDeviceId, sentTimestampMillis, encodedBody, group, expiresInMillis, expireStartedAt, unidentified, callType, hasMention, true);
   }
 
   public IncomingTextMessage(Address sender, int senderDeviceId, long sentTimestampMillis,
                              String encodedBody, Optional<SignalServiceGroup> group,
-<<<<<<< HEAD
-                             long expiresInMillis, long expireStartedAt, boolean unidentified, int callType, boolean isPush) {
-=======
-                             long expiresInMillis, boolean unidentified, int callType, boolean hasMention, boolean isPush) {
->>>>>>> 7da3e4f0
+                             long expiresInMillis, long expireStartedAt, boolean unidentified, int callType, boolean hasMention, boolean isPush) {
     this.message              = encodedBody;
     this.sender               = sender;
     this.senderDeviceId       = senderDeviceId;
@@ -146,11 +132,7 @@
                                          long expiresInMillis,
                                          long expireStartedAt)
   {
-<<<<<<< HEAD
-    return new IncomingTextMessage(sender, 1, message.getSentTimestamp(), message.getText(), group, expiresInMillis, expireStartedAt, false);
-=======
-    return new IncomingTextMessage(sender, 1, message.getSentTimestamp(), message.getText(), group, expiresInMillis, false, message.getHasMention());
->>>>>>> 7da3e4f0
+    return new IncomingTextMessage(sender, 1, message.getSentTimestamp(), message.getText(), group, expiresInMillis, expireStartedAt, false, message.getHasMention());
   }
 
   public static IncomingTextMessage fromOpenGroupInvitation(OpenGroupInvitation openGroupInvitation,
@@ -163,11 +145,7 @@
     if (url == null || name == null) { return null; }
     // FIXME: Doing toJSON() to get the body here is weird
     String body = UpdateMessageData.Companion.buildOpenGroupInvitation(url, name).toJSON();
-<<<<<<< HEAD
-    IncomingTextMessage incomingTextMessage = new IncomingTextMessage(sender, 1, sentTimestamp, body, Optional.absent(), expiresInMillis, expireStartedAt, false);
-=======
-    IncomingTextMessage incomingTextMessage = new IncomingTextMessage(sender, 1, sentTimestamp, body, Optional.absent(), 0, false, false);
->>>>>>> 7da3e4f0
+    IncomingTextMessage incomingTextMessage = new IncomingTextMessage(sender, 1, sentTimestamp, body, Optional.absent(), expiresInMillis, expireStartedAt, false, false);
     incomingTextMessage.isOpenGroupInvitation = true;
     return incomingTextMessage;
   }
@@ -175,15 +153,10 @@
   public static IncomingTextMessage fromCallInfo(CallMessageType callMessageType,
                                                  Address sender,
                                                  Optional<SignalServiceGroup> group,
-<<<<<<< HEAD
                                                  long sentTimestamp,
                                                  long expiresInMillis,
                                                  long expireStartedAt) {
-    return new IncomingTextMessage(sender, 1, sentTimestamp, null, group, expiresInMillis, expireStartedAt, false, callMessageType.ordinal(), false);
-=======
-                                                 long sentTimestamp) {
-    return new IncomingTextMessage(sender, 1, sentTimestamp, null, group, 0, false, callMessageType.ordinal(), false, false);
->>>>>>> 7da3e4f0
+    return new IncomingTextMessage(sender, 1, sentTimestamp, null, group, expiresInMillis, expireStartedAt, false, callMessageType.ordinal(), false, false);
   }
 
   public int getSubscriptionId() {
