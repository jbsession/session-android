--- conflicted
+++ resolved
@@ -15,12 +15,7 @@
     val infoUpdates: Int,
     val canWrite: Boolean,
 ) {
-
-<<<<<<< HEAD
-    constructor(server: String, room: String, name: String, infoUpdates: Int, publicKey: String, canWrite: Boolean) : this(
-=======
-    constructor(server: String, room: String, publicKey: String, name: String, imageId: String?, infoUpdates: Int) : this(
->>>>>>> beabc1c6
+    constructor(server: String, room: String, publicKey: String, name: String, imageId: String?, canWrite: Boolean, infoUpdates: Int) : this(
         server = server,
         room = room,
         id = "$server.$room",
@@ -37,25 +32,14 @@
             return try {
                 val json = JsonUtil.fromJson(jsonAsString)
                 if (!json.has("room")) return null
-<<<<<<< HEAD
                 val room = json.get("room").asText().lowercase(Locale.US)
                 val server = json.get("server").asText().lowercase(Locale.US)
                 val displayName = json.get("displayName").asText()
-=======
-                val room = json.get("room").asText().toLowerCase(Locale.US)
-                val server = json.get("server").asText().toLowerCase(Locale.US)
->>>>>>> beabc1c6
                 val publicKey = json.get("publicKey").asText()
-                val displayName = json.get("displayName").asText()
                 val imageId = json.get("imageId")?.asText()
+                val canWrite = json.get("canWrite")?.asText()?.toBoolean() ?: true
                 val infoUpdates = json.get("infoUpdates")?.asText()?.toIntOrNull() ?: 0
-<<<<<<< HEAD
-                val canWrite = json.get("canWrite")?.asText()?.toBoolean() ?: true
-                OpenGroup(server, room, displayName, infoUpdates, publicKey, canWrite)
-=======
-                val capabilities = json.get("capabilities")?.asText()?.split(",") ?: emptyList()
-                OpenGroup(server = server, room = room, name = displayName, publicKey = publicKey, imageId = imageId, infoUpdates = infoUpdates)
->>>>>>> beabc1c6
+                OpenGroup(server = server, room = room, name = displayName, publicKey = publicKey, imageId = imageId, canWrite = canWrite, infoUpdates = infoUpdates)
             } catch (e: Exception) {
                 Log.w("Loki", "Couldn't parse open group from JSON: $jsonAsString.", e);
                 null
