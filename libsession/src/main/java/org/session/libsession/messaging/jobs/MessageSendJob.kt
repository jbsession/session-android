--- conflicted
+++ resolved
@@ -81,12 +81,8 @@
     override fun serialize(): Data {
         val kryo = Kryo()
         kryo.isRegistrationRequired = false
-<<<<<<< HEAD
         val output = Output(ByteArray(4096), MAX_BUFFER_SIZE)
-=======
-        val output = Output(ByteArray(4096), 10_000_000)
         // Message
->>>>>>> c5e05897
         kryo.writeClassAndObject(output, message)
         output.close()
         val serializedMessage = output.toBytes()
@@ -113,20 +109,6 @@
             val serializedMessage = data.getByteArray(MESSAGE_KEY)
             val serializedDestination = data.getByteArray(DESTINATION_KEY)
             val kryo = Kryo()
-<<<<<<< HEAD
-            kryo.isRegistrationRequired = false
-            var input = Input(serializedMessage)
-            val messageClass = kryo.readClass(input)
-            if (messageClass == null || !Message::class.java.isAssignableFrom(messageClass.type)) {
-                // if the message class doesn't exist or it doesn't implement `Message` parent class
-                throw Exception("deserialized messageClass was ${messageClass.type}")
-            }
-            val message = kryo.readClassAndObject(input) as Message
-            input.close()
-            input = Input(serializedDestination)
-            val destination = kryo.readClassAndObject(input) as Destination
-            input.close()
-=======
             // Message
             val messageInput = Input(serializedMessage)
             val message: Message
@@ -148,7 +130,6 @@
             }
             destinationInput.close()
             // Return
->>>>>>> c5e05897
             return MessageSendJob(message, destination)
         }
     }
