--- conflicted
+++ resolved
@@ -32,19 +32,8 @@
     fun getUserDisplayName(): String?
     fun getUserProfileKey(): ByteArray?
     fun getUserProfilePictureURL(): String?
-<<<<<<< HEAD
-    fun setUserProfilePictureUrl(newProfilePicture: String)
-
-    // Signal Protocol
-
-=======
-    fun setUserProfilePictureURL(newValue: String)
-    fun getProfileKeyForRecipient(recipientPublicKey: String): ByteArray?
-    fun getDisplayNameForRecipient(recipientPublicKey: String): String?
-    fun setProfileKeyForRecipient(recipientPublicKey: String, profileKey: ByteArray)
-
+    fun setUserProfilePictureURL(newProfilePicture: String)
     // Signal
->>>>>>> 01b86fcc
     fun getOrGenerateRegistrationID(): Int
 
     // Jobs
@@ -140,27 +129,12 @@
     fun getThreadIdForMms(mmsId: Long): Long
     fun getLastUpdated(threadID: Long): Long
 
-<<<<<<< HEAD
-    // Session Request
-    fun getSessionRequestSentTimestamp(publicKey: String): Long?
-    fun setSessionRequestSentTimestamp(publicKey: String, newValue: Long)
-    fun getSessionRequestProcessedTimestamp(publicKey: String): Long?
-    fun setSessionRequestProcessedTimestamp(publicKey: String, newValue: Long)
-
-    // Session Contact (Loki User)
+    // Contacts
     fun getDisplayName(publicKey: String): String?
     fun getProfilePictureURL(publicKey: String): String?
     fun getContactWithSessionID(sessionID: String): Contact?
     fun getAllContacts(): Set<Contact>
     fun setContact(contact: Contact)
-
-    // Recipient
-=======
-    // Contacts
-    fun getDisplayName(publicKey: String): String?
-    fun setDisplayName(publicKey: String, newName: String)
-    fun getProfilePictureURL(publicKey: String): String?
->>>>>>> 01b86fcc
     fun getRecipientSettings(address: Address): RecipientSettings?
     fun addContacts(contacts: List<ConfigurationMessage.Contact>)
 
