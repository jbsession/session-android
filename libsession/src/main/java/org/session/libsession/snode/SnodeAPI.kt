@file:Suppress("NAME_SHADOWING")

package org.session.libsession.snode

import android.os.Build
import com.goterl.lazysodium.exceptions.SodiumException
import com.goterl.lazysodium.interfaces.GenericHash
import com.goterl.lazysodium.interfaces.PwHash
import com.goterl.lazysodium.interfaces.SecretBox
import com.goterl.lazysodium.interfaces.Sign
import com.goterl.lazysodium.utils.Key
import com.goterl.lazysodium.utils.KeyPair
import nl.komponents.kovenant.Promise
import nl.komponents.kovenant.all
import nl.komponents.kovenant.functional.bind
import nl.komponents.kovenant.functional.map
import nl.komponents.kovenant.task
import nl.komponents.kovenant.unwrap
import org.session.libsession.messaging.MessagingModuleConfiguration
import org.session.libsession.messaging.utilities.MessageWrapper
import org.session.libsession.messaging.utilities.SodiumUtilities.sodium
import org.session.libsession.utilities.buildMutableMap
import org.session.libsession.utilities.mapValuesNotNull
import org.session.libsession.utilities.toByteArray
import org.session.libsignal.crypto.secureRandom
import org.session.libsignal.crypto.shuffledRandom
import org.session.libsignal.database.LokiAPIDatabaseProtocol
import org.session.libsignal.protos.SignalServiceProtos
import org.session.libsignal.utilities.Base64
import org.session.libsignal.utilities.Broadcaster
import org.session.libsignal.utilities.HTTP
import org.session.libsignal.utilities.Hex
import org.session.libsignal.utilities.JsonUtil
import org.session.libsignal.utilities.Log
import org.session.libsignal.utilities.Namespace
import org.session.libsignal.utilities.Snode
import org.session.libsignal.utilities.prettifiedDescription
import org.session.libsignal.utilities.retryIfNeeded
import java.util.Locale
import kotlin.collections.component1
import kotlin.collections.component2
import kotlin.collections.set
import kotlin.properties.Delegates.observable

object SnodeAPI {
    internal val database: LokiAPIDatabaseProtocol
        get() = SnodeModule.shared.storage
    private val broadcaster: Broadcaster
        get() = SnodeModule.shared.broadcaster

    private var snodeFailureCount: MutableMap<Snode, Int> = mutableMapOf()
    internal var snodePool: Set<Snode>
        get() = database.getSnodePool()
        set(newValue) { database.setSnodePool(newValue) }
    /**
     * The offset between the user's clock and the Service Node's clock. Used in cases where the
     * user's clock is incorrect.
     */
    internal var clockOffset = 0L

    @JvmStatic
    val nowWithOffset
        get() = System.currentTimeMillis() + clockOffset

    internal var forkInfo by observable(database.getForkInfo()) { _, oldValue, newValue ->
        if (newValue > oldValue) {
            Log.d("Loki", "Setting new fork info new: $newValue, old: $oldValue")
            database.setForkInfo(newValue)
        }
    }

    // Settings
    private const val maxRetryCount = 6
    private const val minimumSnodePoolCount = 12
    private const val minimumSwarmSnodeCount = 3
    // Use port 4433 if the API level can handle the network security configuration and enforce pinned certificates
    private val seedNodePort = if (Build.VERSION.SDK_INT < Build.VERSION_CODES.N) 443 else 4443

    private const val useTestnet = false

    private val seedNodePool = if (useTestnet) setOf(
        "http://public.loki.foundation:38157"
    ) else setOf(
        "https://seed1.getsession.org:$seedNodePort",
        "https://seed2.getsession.org:$seedNodePort",
        "https://seed3.getsession.org:$seedNodePort",
    )

    private const val snodeFailureThreshold = 3
    private const val useOnionRequests = true

    private const val KEY_IP = "public_ip"
    private const val KEY_PORT = "storage_port"
    private const val KEY_X25519 = "pubkey_x25519"
    private const val KEY_ED25519 = "pubkey_ed25519"
    private const val KEY_VERSION = "storage_server_version"

    const val KEY_IP = "public_ip"
    const val KEY_PORT = "storage_port"
    const val KEY_X25519 = "pubkey_x25519"
    const val KEY_ED25519 = "pubkey_ed25519"
    const val KEY_VERSION = "storage_server_version"

    const val EMPTY_VERSION = "0.0.0"

    // Error
    sealed class Error(val description: String) : Exception(description) {
        object Generic : Error("An error occurred.")
        object ClockOutOfSync : Error("Your clock is out of sync with the Service Node network.")
        object NoKeyPair : Error("Missing user key pair.")
        object SigningFailed : Error("Couldn't sign verification data.")
        // ONS
        object DecryptionFailed : Error("Couldn't decrypt ONS name.")
        object HashingFailed : Error("Couldn't compute ONS name hash.")
        object ValidationFailed : Error("ONS name validation failed.")
    }

    // Batch
    data class SnodeBatchRequestInfo(
        val method: String,
        val params: Map<String, Any>,
        @Transient
        val namespace: Int?
    ) // assume signatures, pubkey and namespaces are attached in parameters if required

    // Internal API
    internal fun invoke(
        method: Snode.Method,
        snode: Snode,
        parameters: Map<String, Any>,
        publicKey: String? = null,
        version: Version = Version.V3
    ): RawResponsePromise = when {
        useOnionRequests -> OnionRequestAPI.sendOnionRequest(method, parameters, snode, version, publicKey).map {
            JsonUtil.fromJson(it.body ?: throw Error.Generic, Map::class.java)
        }
        else -> task {
            HTTP.execute(
                HTTP.Verb.POST,
                url = "${snode.address}:${snode.port}/storage_rpc/v1",
                parameters = buildMap {
                    this["method"] = method.rawValue
                    this["params"] = parameters
                }
            ).toString().let {
                JsonUtil.fromJson(it, Map::class.java)
            }
        }.fail { e ->
            when (e) {
                is HTTP.HTTPRequestFailedException -> handleSnodeError(e.statusCode, e.json, snode, publicKey)
                else -> Log.d("Loki", "Unhandled exception: $e.")
            }
        }
    }

    private val GET_RANDOM_SNODE_PARAMS = buildMap<String, Any> {
        this["method"] = "get_n_service_nodes"
        this["params"] = buildMap {
            this["active_only"] = true
            this["fields"] = sequenceOf(KEY_IP, KEY_PORT, KEY_X25519, KEY_ED25519, KEY_VERSION).associateWith { true }
        }
    }

<<<<<<< HEAD
    internal fun getRandomSnode(): Promise<Snode, Exception> {
        val snodePool = this.snodePool

        if (snodePool.count() < minimumSnodePoolCount) {
=======
    internal fun getRandomSnode(): Promise<Snode, Exception> =
        snodePool.takeIf { it.size >= minimumSnodePoolCount }?.secureRandom()?.let { Promise.of(it) } ?: task {
>>>>>>> d6c5ab2b
            val target = seedNodePool.random()
            Log.d("Loki", "Populating snode pool using: $target.")
<<<<<<< HEAD
            val parameters = mapOf(
                "method" to "get_n_service_nodes",
                "params" to mapOf(
                    "active_only" to true,
                    "fields" to mapOf(
                        KEY_IP to true, KEY_PORT to true,
                        KEY_X25519 to true, KEY_ED25519 to true,
                        KEY_VERSION to true
                    )
                )
            )
            val deferred = deferred<Snode, Exception>()
            deferred<Snode, Exception>()
            ThreadUtils.queue {
                try {
                    val response = HTTP.execute(HTTP.Verb.POST, url, parameters, useSeedNodeConnection = true)
                    val json = try {
                        JsonUtil.fromJson(response, Map::class.java)
                    } catch (exception: Exception) {
                        mapOf( "result" to response.toString())
                    }
                    val intermediate = json["result"] as? Map<*, *>
                    val rawSnodes = intermediate?.get("service_node_states") as? List<*>
                    if (rawSnodes != null) {
                        val snodePool = rawSnodes.mapNotNull { rawSnode ->
                            val rawSnodeAsJSON = rawSnode as? Map<*, *>
                            val address = rawSnodeAsJSON?.get(KEY_IP) as? String
                            val port = rawSnodeAsJSON?.get(KEY_PORT) as? Int
                            val ed25519Key = rawSnodeAsJSON?.get(KEY_ED25519) as? String
                            val x25519Key = rawSnodeAsJSON?.get(KEY_X25519) as? String
                            val version = (rawSnodeAsJSON?.get(KEY_VERSION) as? ArrayList<*>)
                                ?.filterIsInstance<Int>() // get the array as Integers
                                ?.joinToString(separator = ".") // turn it int a version string

                            if (address != null && port != null && ed25519Key != null && x25519Key != null
                                && address != "0.0.0.0" && version != null) {
                                Snode(
                                    address = "https://$address",
                                    port = port,
                                    publicKeySet = Snode.KeySet(ed25519Key, x25519Key),
                                    version = version
                                )
                            } else {
                                Log.d("Loki", "Failed to parse: ${rawSnode?.prettifiedDescription()}.")
                                null
                            }
                        }.toMutableSet()
                        Log.d("Loki", "Persisting snode pool to database.")
                        this.snodePool = snodePool
                        try {
                            deferred.resolve(snodePool.getRandomElement())
                        } catch (exception: Exception) {
                            Log.d("Loki", "Got an empty snode pool from: $target.")
                            deferred.reject(SnodeAPI.Error.Generic)
                        }
                    } else {
                        Log.d("Loki", "Failed to update snode pool from: ${(rawSnodes as List<*>?)?.prettifiedDescription()}.")
                        deferred.reject(SnodeAPI.Error.Generic)
                    }
                } catch (exception: Exception) {
                    deferred.reject(exception)
                }
            }
            return deferred.promise
        } else {
            return Promise.of(snodePool.getRandomElement())
        }
=======
            val url = "$target/json_rpc"
            val response = HTTP.execute(HTTP.Verb.POST, url, GET_RANDOM_SNODE_PARAMS, useSeedNodeConnection = true)
            val json = runCatching { JsonUtil.fromJson(response, Map::class.java) }.getOrNull()
                ?: buildMap { this["result"] = response.toString() }
            val intermediate = json["result"] as? Map<*, *> ?: throw Error.Generic
                .also { Log.d("Loki", "Failed to update snode pool, intermediate was null.") }
            val rawSnodes = intermediate["service_node_states"] as? List<*> ?: throw Error.Generic
                .also { Log.d("Loki", "Failed to update snode pool, rawSnodes was null.") }

            rawSnodes.asSequence().mapNotNull { it as? Map<*, *> }.mapNotNull { rawSnode ->
                createSnode(
                    address = rawSnode[KEY_IP] as? String,
                    port = rawSnode[KEY_PORT] as? Int,
                    ed25519Key = rawSnode[KEY_ED25519] as? String,
                    x25519Key = rawSnode[KEY_X25519] as? String,
                    version = (rawSnode[KEY_VERSION] as? List<*>)
                        ?.filterIsInstance<Int>()
                        ?.let(Snode::Version)
                ).also { if (it == null) Log.d("Loki", "Failed to parse: ${rawSnode.prettifiedDescription()}.") }
            }.toSet().also {
                Log.d("Loki", "Persisting snode pool to database.")
                snodePool = it
            }.takeUnless { it.isEmpty() }?.secureRandom() ?: throw SnodeAPI.Error.Generic
        }

    private fun createSnode(address: String?, port: Int?, ed25519Key: String?, x25519Key: String?, version: Snode.Version? = Snode.Version.ZERO): Snode? {
        return Snode(
            address?.takeUnless { it == "0.0.0.0" }?.let { "https://$it" } ?: return null,
            port ?: return null,
            Snode.KeySet(ed25519Key ?: return null, x25519Key ?: return null),
            version ?: return null
        )
>>>>>>> d6c5ab2b
    }

    private fun extractVersionString(jsonVersion: String): String{
        return jsonVersion.removeSurrounding("[", "]").split(", ").joinToString(separator = ".")
    }

    internal fun dropSnodeFromSwarmIfNeeded(snode: Snode, publicKey: String) {
        database.getSwarm(publicKey)?.takeIf { snode in it }?.let {
            database.setSwarm(publicKey, it - snode)
        }
    }

    internal fun getSingleTargetSnode(publicKey: String): Promise<Snode, Exception> {
        // SecureRandom should be cryptographically secure
        return getSwarm(publicKey).map { it.shuffledRandom().random() }
    }

    // Public API
    fun getAccountID(onsName: String): Promise<String, Exception> = task {
        val validationCount = 3
        val accountIDByteCount = 33
        // Hash the ONS name using BLAKE2b
        val onsName = onsName.toLowerCase(Locale.US)
        val nameAsData = onsName.toByteArray()
        val nameHash = ByteArray(GenericHash.BYTES)
        if (!sodium.cryptoGenericHash(nameHash, nameHash.size, nameAsData, nameAsData.size.toLong())) {
            throw Error.HashingFailed
        }
        val base64EncodedNameHash = Base64.encodeBytes(nameHash)
        // Ask 3 different snodes for the Account ID associated with the given name hash
        val parameters = buildMap<String, Any> {
            this["endpoint"] = "ons_resolve"
            this["params"] = buildMap {
                this["type"] = 0
                this["name_hash"] = base64EncodedNameHash
            }
        }
        val promises = List(validationCount) {
            getRandomSnode().bind { snode ->
                retryIfNeeded(maxRetryCount) {
                    invoke(Snode.Method.OxenDaemonRPCCall, snode, parameters)
                }
            }
        }
        all(promises).map { results ->
            results.map { json ->
                val intermediate = json["result"] as? Map<*, *> ?: throw Error.Generic
                val hexEncodedCiphertext = intermediate["encrypted_value"] as? String ?: throw Error.Generic
                val ciphertext = Hex.fromStringCondensed(hexEncodedCiphertext)
                val isArgon2Based = (intermediate["nonce"] == null)
                if (isArgon2Based) {
                    // Handle old Argon2-based encryption used before HF16
                    val salt = ByteArray(PwHash.SALTBYTES)
                    val nonce = ByteArray(SecretBox.NONCEBYTES)
                    val accountIDAsData = ByteArray(accountIDByteCount)
                    val key = try {
                        Key.fromHexString(sodium.cryptoPwHash(onsName, SecretBox.KEYBYTES, salt, PwHash.OPSLIMIT_MODERATE, PwHash.MEMLIMIT_MODERATE, PwHash.Alg.PWHASH_ALG_ARGON2ID13)).asBytes
                    } catch (e: SodiumException) {
                        throw Error.HashingFailed
                    }
                    if (!sodium.cryptoSecretBoxOpenEasy(accountIDAsData, ciphertext, ciphertext.size.toLong(), nonce, key)) {
                        throw Error.DecryptionFailed
                    }
                    Hex.toStringCondensed(accountIDAsData)
                } else {
                    val hexEncodedNonce = intermediate["nonce"] as? String ?: throw Error.Generic
                    val nonce = Hex.fromStringCondensed(hexEncodedNonce)
                    val key = ByteArray(GenericHash.BYTES)
                    if (!sodium.cryptoGenericHash(key, key.size, nameAsData, nameAsData.size.toLong(), nameHash, nameHash.size)) {
                        throw Error.HashingFailed
                    }
                    val accountIDAsData = ByteArray(accountIDByteCount)
                    if (!sodium.cryptoAeadXChaCha20Poly1305IetfDecrypt(accountIDAsData, null, null, ciphertext, ciphertext.size.toLong(), null, 0, nonce, key)) {
                        throw Error.DecryptionFailed
                    }
                    Hex.toStringCondensed(accountIDAsData)
                }
            }.takeIf { it.size == validationCount && it.toSet().size == 1 }?.first()
                ?: throw Error.ValidationFailed
        }
    }.unwrap()

    fun getSwarm(publicKey: String): Promise<Set<Snode>, Exception> =
        database.getSwarm(publicKey)?.takeIf { it.size >= minimumSwarmSnodeCount }?.let(Promise.Companion::of)
            ?: getRandomSnode().bind {
                invoke(Snode.Method.GetSwarm, it, parameters = buildMap { this["pubKey"] = publicKey }, publicKey)
            }.map {
                parseSnodes(it).toSet()
            }.success {
                database.setSwarm(publicKey, it)
            }

    private fun signAndEncodeCatching(data: ByteArray, userED25519KeyPair: KeyPair): Result<String> =
        runCatching { signAndEncode(data, userED25519KeyPair) }
    private fun signAndEncode(data: ByteArray, userED25519KeyPair: KeyPair): String =
        sign(data, userED25519KeyPair).let(Base64::encodeBytes)
    private fun sign(data: ByteArray, userED25519KeyPair: KeyPair): ByteArray = ByteArray(Sign.BYTES).also {
        sodium.cryptoSignDetached(it, data, data.size.toLong(), userED25519KeyPair.secretKey.asBytes)
    }

    private fun getUserED25519KeyPairCatchingOrNull() = runCatching { MessagingModuleConfiguration.shared.getUserED25519KeyPair() }.getOrNull()
    private fun getUserED25519KeyPair(): KeyPair? = MessagingModuleConfiguration.shared.getUserED25519KeyPair()
    private fun getUserPublicKey() = MessagingModuleConfiguration.shared.storage.getUserPublicKey()

    fun getRawMessages(snode: Snode, publicKey: String, requiresAuth: Boolean = true, namespace: Int = 0): RawResponsePromise {
        // Get last message hash
        val lastHashValue = database.getLastMessageHashValue(snode, publicKey, namespace) ?: ""
        val parameters = buildMutableMap<String, Any> {
            this["pubKey"] = publicKey
            this["last_hash"] = lastHashValue
            // If the namespace is default (0) here it will be implicitly read as 0 on the storage server
            // we only need to specify it explicitly if we want to (in future) or if it is non-zero
            namespace.takeIf { it != 0 }?.let { this["namespace"] = it }
        }
        // Construct signature
        if (requiresAuth) {
            val userED25519KeyPair = try {
                getUserED25519KeyPair() ?: return Promise.ofFail(Error.NoKeyPair)
            } catch (e: Exception) {
                Log.e("Loki", "Error getting KeyPair", e)
                return Promise.ofFail(Error.NoKeyPair)
            }
            val timestamp = System.currentTimeMillis() + clockOffset
            val ed25519PublicKey = userED25519KeyPair.publicKey.asHexString
            val verificationData = buildString {
                append("retrieve")
                namespace.takeIf { it != 0 }?.let(::append)
                append(timestamp)
            }.toByteArray()
            parameters["signature"] = signAndEncodeCatching(verificationData, userED25519KeyPair).getOrNull()
                ?: return Promise.ofFail(Error.SigningFailed)
            parameters["timestamp"] = timestamp
            parameters["pubkey_ed25519"] = ed25519PublicKey
        }

        // Make the request
        return invoke(Snode.Method.Retrieve, snode, parameters, publicKey)
    }

    fun buildAuthenticatedStoreBatchInfo(namespace: Int, message: SnodeMessage): SnodeBatchRequestInfo? {
        // used for sig generation since it is also the value used in timestamp parameter
        val messageTimestamp = message.timestamp

        val userED25519KeyPair = getUserED25519KeyPairCatchingOrNull() ?: return null

        val verificationData = "store$namespace$messageTimestamp".toByteArray()
        val signature = signAndEncodeCatching(verificationData, userED25519KeyPair).run {
            getOrNull() ?: return null.also { Log.e("Loki", "Signing data failed with user secret key", exceptionOrNull()) }
        }

        val params = buildMap {
            // load the message data params into the sub request
            // currently loads:
            // pubKey
            // data
            // ttl
            // timestamp
            putAll(message.toJSON())
            this["namespace"] = namespace
            // timestamp already set
            this["pubkey_ed25519"] = userED25519KeyPair.publicKey.asHexString
            this["signature"] = signature
        }

        return SnodeBatchRequestInfo(
            Snode.Method.SendMessage.rawValue,
            params,
            namespace
        )
    }

    /**
     * Message hashes can be shared across multiple namespaces (for a single public key destination)
     * @param publicKey the destination's identity public key to delete from (05...)
     * @param messageHashes a list of stored message hashes to delete from the server
     * @param required indicates that *at least one* message in the list is deleted from the server, otherwise it will return 404
     */
    fun buildAuthenticatedDeleteBatchInfo(publicKey: String, messageHashes: List<String>, required: Boolean = false): SnodeBatchRequestInfo? {
        val userEd25519KeyPair = getUserED25519KeyPairCatchingOrNull() ?: return null
        val ed25519PublicKey = userEd25519KeyPair.publicKey.asHexString
        val verificationData = sequenceOf("delete").plus(messageHashes).toByteArray()
        val signature = try {
            signAndEncode(verificationData, userEd25519KeyPair)
        } catch (e: Exception) {
            Log.e("Loki", "Signing data failed with user secret key", e)
            return null
        }
        val params = buildMap {
            this["pubkey"] = publicKey
            this["required"] = required // could be omitted technically but explicit here
            this["messages"] = messageHashes
            this["pubkey_ed25519"] = ed25519PublicKey
            this["signature"] = signature
        }
        return SnodeBatchRequestInfo(
            Snode.Method.DeleteMessage.rawValue,
            params,
            null
        )
    }

    fun buildAuthenticatedRetrieveBatchRequest(snode: Snode, publicKey: String, namespace: Int = 0, maxSize: Int? = null): SnodeBatchRequestInfo? {
        val lastHashValue = database.getLastMessageHashValue(snode, publicKey, namespace) ?: ""
        val userEd25519KeyPair = getUserED25519KeyPairCatchingOrNull() ?: return null
        val ed25519PublicKey = userEd25519KeyPair.publicKey.asHexString
        val timestamp = System.currentTimeMillis() + clockOffset
        val verificationData = if (namespace == 0) "retrieve$timestamp".toByteArray()
        else "retrieve$namespace$timestamp".toByteArray()
        val signature = try {
            signAndEncode(verificationData, userEd25519KeyPair)
        } catch (e: Exception) {
            Log.e("Loki", "Signing data failed with user secret key", e)
            return null
        }
        val params = buildMap {
            this["pubkey"] = publicKey
            this["last_hash"] = lastHashValue
            this["timestamp"] = timestamp
            this["pubkey_ed25519"] = ed25519PublicKey
            this["signature"] = signature
            if (namespace != 0) this["namespace"] = namespace
            if (maxSize != null) this["max_size"] = maxSize
        }
        return SnodeBatchRequestInfo(
            Snode.Method.Retrieve.rawValue,
            params,
            namespace
        )
    }

    fun buildAuthenticatedAlterTtlBatchRequest(
        messageHashes: List<String>,
        newExpiry: Long,
        publicKey: String,
        shorten: Boolean = false,
        extend: Boolean = false): SnodeBatchRequestInfo? {
        val params = buildAlterTtlParams(messageHashes, newExpiry, publicKey, extend, shorten) ?: return null
        return SnodeBatchRequestInfo(
            Snode.Method.Expire.rawValue,
            params,
            null
        )
    }

    fun getRawBatchResponse(snode: Snode, publicKey: String, requests: List<SnodeBatchRequestInfo>, sequence: Boolean = false): RawResponsePromise {
        val parameters = buildMap { this["requests"] = requests }
        return invoke(if (sequence) Snode.Method.Sequence else Snode.Method.Batch, snode, parameters, publicKey).success { rawResponses ->
            rawResponses["results"].let { it as List<RawResponse> }
                .asSequence()
                .filter { it["code"] as? Int != 200 }
                .forEach { response ->
                    Log.w("Loki", "response code was not 200")
                    handleSnodeError(
                        response["code"] as? Int ?: 0,
                        response["body"] as? Map<*, *>,
                        snode,
                        publicKey
                    )
                }
        }
    }

    fun getExpiries(messageHashes: List<String>, publicKey: String) : RawResponsePromise {
        val userEd25519KeyPair = getUserED25519KeyPairCatchingOrNull() ?: return Promise.ofFail(NullPointerException("No user key pair"))
        val hashes = messageHashes.takeIf { it.size != 1 } ?: (messageHashes + "///////////////////////////////////////////") // TODO remove this when bug is fixed on nodes.
        return retryIfNeeded(maxRetryCount) {
            val timestamp = System.currentTimeMillis() + clockOffset
            val signData = sequenceOf(Snode.Method.GetExpiries.rawValue).plus(timestamp.toString()).plus(hashes).toByteArray()

            val ed25519PublicKey = userEd25519KeyPair.publicKey.asHexString
            val signature = try {
                signAndEncode(signData, userEd25519KeyPair)
            } catch (e: Exception) {
                Log.e("Loki", "Signing data failed with user secret key", e)
                return@retryIfNeeded Promise.ofFail(e)
            }
            val params = buildMap {
                this["pubkey"] = publicKey
                this["messages"] = hashes
                this["timestamp"] = timestamp
                this["pubkey_ed25519"] = ed25519PublicKey
                this["signature"] = signature
            }
            getSingleTargetSnode(publicKey) bind { snode ->
                invoke(Snode.Method.GetExpiries, snode, params, publicKey)
            }
        }
    }

    fun alterTtl(messageHashes: List<String>, newExpiry: Long, publicKey: String, extend: Boolean = false, shorten: Boolean = false): RawResponsePromise =
        retryIfNeeded(maxRetryCount) {
            val params = buildAlterTtlParams(messageHashes, newExpiry, publicKey, extend, shorten)
                ?: return@retryIfNeeded Promise.ofFail(
                    Exception("Couldn't build signed params for alterTtl request for newExpiry=$newExpiry, extend=$extend, shorten=$shorten")
                )
            getSingleTargetSnode(publicKey).bind { snode ->
                invoke(Snode.Method.Expire, snode, params, publicKey)
            }
        }

    private fun buildAlterTtlParams( // TODO: in future this will probably need to use the closed group subkeys / admin keys for group swarms
        messageHashes: List<String>,
        newExpiry: Long,
        publicKey: String,
        extend: Boolean = false,
        shorten: Boolean = false
    ): Map<String, Any>? {
        val userEd25519KeyPair = getUserED25519KeyPairCatchingOrNull() ?: return null

        val shortenOrExtend = if (extend) "extend" else if (shorten) "shorten" else ""

        val signData = sequenceOf(Snode.Method.Expire.rawValue).plus(shortenOrExtend).plus(newExpiry.toString()).plus(messageHashes).toByteArray()

        val signature = try {
            signAndEncode(signData, userEd25519KeyPair)
        } catch (e: Exception) {
            Log.e("Loki", "Signing data failed with user secret key", e)
            return null
        }

        return buildMap {
            this["expiry"] = newExpiry
            this["messages"] = messageHashes
            when {
                extend -> this["extend"] = true
                shorten -> this["shorten"] = true
            }
            this["pubkey"] = publicKey
            this["pubkey_ed25519"] = userEd25519KeyPair.publicKey.asHexString
            this["signature"] = signature
        }
    }

    fun getMessages(publicKey: String): MessageListPromise = retryIfNeeded(maxRetryCount) {
       getSingleTargetSnode(publicKey).bind { snode ->
            getRawMessages(snode, publicKey).map { parseRawMessagesResponse(it, snode, publicKey) }
        }
    }

    private fun getNetworkTime(snode: Snode): Promise<Pair<Snode, Long>, Exception> =
        invoke(Snode.Method.Info, snode, emptyMap()).map { rawResponse ->
            val timestamp = rawResponse["timestamp"] as? Long ?: -1
            snode to timestamp
        }

    fun sendMessage(message: SnodeMessage, requiresAuth: Boolean = false, namespace: Int = 0): RawResponsePromise =
        retryIfNeeded(maxRetryCount) {
            val userED25519KeyPair = getUserED25519KeyPair() ?: return@retryIfNeeded Promise.ofFail(Error.NoKeyPair)
            val parameters = message.toJSON().toMutableMap<String, Any>()
            // Construct signature
            if (requiresAuth) {
                val sigTimestamp = nowWithOffset
                val ed25519PublicKey = userED25519KeyPair.publicKey.asHexString
                // assume namespace here is non-zero, as zero namespace doesn't require auth
                val verificationData = "store$namespace$sigTimestamp".toByteArray()
                val signature = try {
                    signAndEncode(verificationData, userED25519KeyPair)
                } catch (exception: Exception) {
                    return@retryIfNeeded Promise.ofFail(Error.SigningFailed)
                }
                parameters["sig_timestamp"] = sigTimestamp
                parameters["pubkey_ed25519"] = ed25519PublicKey
                parameters["signature"] = signature
            }
            // If the namespace is default (0) here it will be implicitly read as 0 on the storage server
            // we only need to specify it explicitly if we want to (in future) or if it is non-zero
            if (namespace != 0) {
                parameters["namespace"] = namespace
            }
            val destination = message.recipient
            getSingleTargetSnode(destination).bind { snode ->
                invoke(Snode.Method.SendMessage, snode, parameters, destination)
            }
        }

    fun deleteMessage(publicKey: String, serverHashes: List<String>): Promise<Map<String, Boolean>, Exception> =
        retryIfNeeded(maxRetryCount) {
            val userED25519KeyPair = getUserED25519KeyPair() ?: return@retryIfNeeded Promise.ofFail(Error.NoKeyPair)
            val userPublicKey = getUserPublicKey() ?: return@retryIfNeeded Promise.ofFail(Error.NoKeyPair)
            getSingleTargetSnode(publicKey).bind { snode ->
                retryIfNeeded(maxRetryCount) {
                    val verificationData = sequenceOf(Snode.Method.DeleteMessage.rawValue).plus(serverHashes).toByteArray()
                    val deleteMessageParams = buildMap {
                        this["pubkey"] = userPublicKey
                        this["pubkey_ed25519"] = userED25519KeyPair.publicKey.asHexString
                        this["messages"] = serverHashes
                        this["signature"] = signAndEncode(verificationData, userED25519KeyPair)
                    }
                    invoke(Snode.Method.DeleteMessage, snode, deleteMessageParams, publicKey).map { rawResponse ->
                        val swarms = rawResponse["swarm"] as? Map<String, Any> ?: return@map mapOf()
                        swarms.mapValuesNotNull { (hexSnodePublicKey, rawJSON) ->
                            (rawJSON as? Map<String, Any>)?.let { json ->
                                val isFailed = json["failed"] as? Boolean ?: false
                                val statusCode = json["code"] as? String
                                val reason = json["reason"] as? String

                                if (isFailed) {
                                    Log.e("Loki", "Failed to delete messages from: $hexSnodePublicKey due to error: $reason ($statusCode).")
                                    false
                                } else {
                                    // Hashes of deleted messages
                                    val hashes = json["deleted"] as List<String>
                                    val signature = json["signature"] as String
                                    val snodePublicKey = Key.fromHexString(hexSnodePublicKey)
                                    // The signature looks like ( PUBKEY_HEX || RMSG[0] || ... || RMSG[N] || DMSG[0] || ... || DMSG[M] )
                                    val message = sequenceOf(userPublicKey).plus(serverHashes).plus(hashes).toByteArray()
                                    sodium.cryptoSignVerifyDetached(
                                        Base64.decode(signature),
                                        message,
                                        message.size,
                                        snodePublicKey.asBytes
                                    )
                                }
                            }
                        }
                    }.fail { e -> Log.e("Loki", "Failed to delete messages", e) }
                }
            }
        }

    // Parsing
<<<<<<< HEAD
    private fun parseSnodes(rawResponse: Any): List<Snode> {
        val json = rawResponse as? Map<*, *>
        val rawSnodes = json?.get("snodes") as? List<*>
        if (rawSnodes != null) {
            return rawSnodes.mapNotNull { rawSnode ->
                val rawSnodeAsJSON = rawSnode as? Map<*, *>
                val address = rawSnodeAsJSON?.get("ip") as? String
                val portAsString = rawSnodeAsJSON?.get("port") as? String
                val port = portAsString?.toInt()
                val ed25519Key = rawSnodeAsJSON?.get(KEY_ED25519) as? String
                val x25519Key = rawSnodeAsJSON?.get(KEY_X25519) as? String

                if (address != null && port != null && ed25519Key != null && x25519Key != null && address != "0.0.0.0") {
                    Snode("https://$address", port, Snode.KeySet(ed25519Key, x25519Key), EMPTY_VERSION)
                } else {
                    Log.d("Loki", "Failed to parse snode from: ${rawSnode?.prettifiedDescription()}.")
                    null
                }
            }
        } else {
            Log.d("Loki", "Failed to parse snodes from: ${rawResponse.prettifiedDescription()}.")
            return listOf()
        }
    }

    fun deleteAllMessages(): Promise<Map<String,Boolean>, Exception> {
        return retryIfNeeded(maxRetryCount) {
            val module = MessagingModuleConfiguration.shared
            val userED25519KeyPair = module.getUserED25519KeyPair() ?: return@retryIfNeeded Promise.ofFail(Error.NoKeyPair)
            val userPublicKey = module.storage.getUserPublicKey() ?: return@retryIfNeeded Promise.ofFail(Error.NoKeyPair)
=======
    private fun parseSnodes(rawResponse: Any): List<Snode> =
        (rawResponse as? Map<*, *>)
            ?.run { get("snodes") as? List<*> }
            ?.asSequence()
            ?.mapNotNull { it as? Map<*, *> }
            ?.mapNotNull {
                createSnode(
                    address = it["ip"] as? String,
                    port = (it["port"] as? String)?.toInt(),
                    ed25519Key = it[KEY_ED25519] as? String,
                    x25519Key = it[KEY_X25519] as? String
                ).apply { if (this == null) Log.d("Loki", "Failed to parse snode from: ${it.prettifiedDescription()}.") }
            }?.toList() ?: listOf<Snode>().also { Log.d("Loki", "Failed to parse snodes from: ${rawResponse.prettifiedDescription()}.") }

    fun deleteAllMessages(): Promise<Map<String,Boolean>, Exception> =
        retryIfNeeded(maxRetryCount) {
            val userED25519KeyPair = getUserED25519KeyPair() ?: return@retryIfNeeded Promise.ofFail(Error.NoKeyPair)
            val userPublicKey = getUserPublicKey() ?: return@retryIfNeeded Promise.ofFail(Error.NoKeyPair)
>>>>>>> d6c5ab2b
            getSingleTargetSnode(userPublicKey).bind { snode ->
                retryIfNeeded(maxRetryCount) {
                    getNetworkTime(snode).bind { (_, timestamp) ->
                        val verificationData = sequenceOf(Snode.Method.DeleteAll.rawValue, Namespace.ALL, timestamp.toString()).toByteArray()
                        val deleteMessageParams = buildMap {
                            this["pubkey"] = userPublicKey
                            this["pubkey_ed25519"] = userED25519KeyPair.publicKey.asHexString
                            this["timestamp"] = timestamp
                            this["signature"] = signAndEncode(verificationData, userED25519KeyPair)
                            this["namespace"] = Namespace.ALL
                        }
                        invoke(Snode.Method.DeleteAll, snode, deleteMessageParams, userPublicKey)
                            .map { rawResponse -> parseDeletions(userPublicKey, timestamp, rawResponse) }
                            .fail { e -> Log.e("Loki", "Failed to clear data", e) }
                    }
                }
            }
        }

    fun parseRawMessagesResponse(rawResponse: RawResponse, snode: Snode, publicKey: String, namespace: Int = 0, updateLatestHash: Boolean = true, updateStoredHashes: Boolean = true): List<Pair<SignalServiceProtos.Envelope, String?>> =
        (rawResponse["messages"] as? List<*>)?.let { messages ->
            if (updateLatestHash) updateLastMessageHashValueIfPossible(snode, publicKey, messages, namespace)
            removeDuplicates(publicKey, messages, namespace, updateStoredHashes).let(::parseEnvelopes)
        } ?: listOf()

    fun updateLastMessageHashValueIfPossible(snode: Snode, publicKey: String, rawMessages: List<*>, namespace: Int) {
        val lastMessageAsJSON = rawMessages.lastOrNull() as? Map<*, *>
        val hashValue = lastMessageAsJSON?.get("hash") as? String
        when {
            hashValue != null -> database.setLastMessageHashValue(snode, publicKey, hashValue, namespace)
            rawMessages.isNotEmpty() -> Log.d("Loki", "Failed to update last message hash value from: ${rawMessages.prettifiedDescription()}.")
        }
    }

    /**
     *
     *
     * TODO Use a db transaction, synchronizing is sufficient for now because
     * database#setReceivedMessageHashValues is only called here.
     */
    @Synchronized
    fun removeDuplicates(publicKey: String, rawMessages: List<*>, namespace: Int, updateStoredHashes: Boolean): List<Map<*, *>> {
        val hashValues = database.getReceivedMessageHashValues(publicKey, namespace)?.toMutableSet() ?: mutableSetOf()
        return rawMessages.filterIsInstance<Map<*, *>>().filter { rawMessage ->
            val hash = rawMessage["hash"] as? String
            hash ?: Log.d("Loki", "Missing hash value for message: ${rawMessage.prettifiedDescription()}.")
            hash?.let(hashValues::add) == true
        }.also {
            if (updateStoredHashes && it.isNotEmpty()) {
                database.setReceivedMessageHashValues(publicKey, hashValues, namespace)
            }
        }
    }

    private fun parseEnvelopes(rawMessages: List<Map<*, *>>): List<Pair<SignalServiceProtos.Envelope, String?>> = rawMessages.mapNotNull { rawMessage ->
        val base64EncodedData = rawMessage["data"] as? String
        val data = base64EncodedData?.let(Base64::decode)

        data ?: Log.d("Loki", "Failed to decode data for message: ${rawMessage.prettifiedDescription()}.")

        data?.runCatching { MessageWrapper.unwrap(this) to rawMessage["hash"] as? String }
            ?.onFailure { Log.d("Loki", "Failed to unwrap data for message: ${rawMessage.prettifiedDescription()}.") }
            ?.getOrNull()
    }

    @Suppress("UNCHECKED_CAST")
    private fun parseDeletions(userPublicKey: String, timestamp: Long, rawResponse: RawResponse): Map<String, Boolean> =
        (rawResponse["swarm"] as? Map<String, Any>)?.mapValuesNotNull { (hexSnodePublicKey, rawJSON) ->
            val json = rawJSON as? Map<String, Any> ?: return@mapValuesNotNull null
            if (json["failed"] as? Boolean == true) {
                val reason = json["reason"] as? String
                val statusCode = json["code"] as? String
                Log.e("Loki", "Failed to delete all messages from: $hexSnodePublicKey due to error: $reason ($statusCode).")
                false
            } else {
                val hashes = (json["deleted"] as Map<String,List<String>>).flatMap { (_, hashes) -> hashes }.sorted() // Hashes of deleted messages
                val signature = json["signature"] as String
                val snodePublicKey = Key.fromHexString(hexSnodePublicKey)
                // The signature looks like ( PUBKEY_HEX || TIMESTAMP || DELETEDHASH[0] || ... || DELETEDHASH[N] )
                val message = sequenceOf(userPublicKey, "$timestamp").plus(hashes).toByteArray()
                sodium.cryptoSignVerifyDetached(Base64.decode(signature), message, message.size, snodePublicKey.asBytes)
            }
        } ?: mapOf()

    // endregion

    // Error Handling
    internal fun handleSnodeError(statusCode: Int, json: Map<*, *>?, snode: Snode, publicKey: String? = null): Throwable? = runCatching {
        fun handleBadSnode() {
            val oldFailureCount = snodeFailureCount[snode] ?: 0
            val newFailureCount = oldFailureCount + 1
            snodeFailureCount[snode] = newFailureCount
            Log.d("Loki", "Couldn't reach snode at $snode; setting failure count to $newFailureCount.")
            if (newFailureCount >= snodeFailureThreshold) {
                Log.d("Loki", "Failure threshold reached for: $snode; dropping it.")
                publicKey?.let { dropSnodeFromSwarmIfNeeded(snode, it) }
                snodePool = (snodePool - snode).also { Log.d("Loki", "Snode pool count: ${it.count()}.") }
                snodeFailureCount -= snode
            }
        }
        when (statusCode) {
            // Usually indicates that the snode isn't up to date
            400, 500, 502, 503 -> handleBadSnode()
            406 -> {
                Log.d("Loki", "The user's clock is out of sync with the service node network.")
                broadcaster.broadcast("clockOutOfSync")
                throw Error.ClockOutOfSync
            }
            421 -> {
                // The snode isn't associated with the given public key anymore
                if (publicKey == null) Log.d("Loki", "Got a 421 without an associated public key.")
                else json?.let(::parseSnodes)
                    ?.takeIf { it.isNotEmpty() }
                    ?.let { database.setSwarm(publicKey, it.toSet()) }
                    ?: dropSnodeFromSwarmIfNeeded(snode, publicKey).also { Log.d("Loki", "Invalidating swarm for: $publicKey.") }
            }
            404 -> {
                Log.d("Loki", "404, probably no file found")
                throw Error.Generic
            }
            else -> {
                handleBadSnode()
                Log.d("Loki", "Unhandled response code: ${statusCode}.")
                throw Error.Generic
            }
        }
    }.exceptionOrNull()
}

// Type Aliases
typealias RawResponse = Map<*, *>
typealias MessageListPromise = Promise<List<Pair<SignalServiceProtos.Envelope, String?>>, Exception>
typealias RawResponsePromise = Promise<RawResponse, Exception><|MERGE_RESOLUTION|>--- conflicted
+++ resolved
@@ -95,14 +95,6 @@
     private const val KEY_ED25519 = "pubkey_ed25519"
     private const val KEY_VERSION = "storage_server_version"
 
-    const val KEY_IP = "public_ip"
-    const val KEY_PORT = "storage_port"
-    const val KEY_X25519 = "pubkey_x25519"
-    const val KEY_ED25519 = "pubkey_ed25519"
-    const val KEY_VERSION = "storage_server_version"
-
-    const val EMPTY_VERSION = "0.0.0"
-
     // Error
     sealed class Error(val description: String) : Exception(description) {
         object Generic : Error("An error occurred.")
@@ -161,86 +153,10 @@
         }
     }
 
-<<<<<<< HEAD
-    internal fun getRandomSnode(): Promise<Snode, Exception> {
-        val snodePool = this.snodePool
-
-        if (snodePool.count() < minimumSnodePoolCount) {
-=======
     internal fun getRandomSnode(): Promise<Snode, Exception> =
         snodePool.takeIf { it.size >= minimumSnodePoolCount }?.secureRandom()?.let { Promise.of(it) } ?: task {
->>>>>>> d6c5ab2b
             val target = seedNodePool.random()
             Log.d("Loki", "Populating snode pool using: $target.")
-<<<<<<< HEAD
-            val parameters = mapOf(
-                "method" to "get_n_service_nodes",
-                "params" to mapOf(
-                    "active_only" to true,
-                    "fields" to mapOf(
-                        KEY_IP to true, KEY_PORT to true,
-                        KEY_X25519 to true, KEY_ED25519 to true,
-                        KEY_VERSION to true
-                    )
-                )
-            )
-            val deferred = deferred<Snode, Exception>()
-            deferred<Snode, Exception>()
-            ThreadUtils.queue {
-                try {
-                    val response = HTTP.execute(HTTP.Verb.POST, url, parameters, useSeedNodeConnection = true)
-                    val json = try {
-                        JsonUtil.fromJson(response, Map::class.java)
-                    } catch (exception: Exception) {
-                        mapOf( "result" to response.toString())
-                    }
-                    val intermediate = json["result"] as? Map<*, *>
-                    val rawSnodes = intermediate?.get("service_node_states") as? List<*>
-                    if (rawSnodes != null) {
-                        val snodePool = rawSnodes.mapNotNull { rawSnode ->
-                            val rawSnodeAsJSON = rawSnode as? Map<*, *>
-                            val address = rawSnodeAsJSON?.get(KEY_IP) as? String
-                            val port = rawSnodeAsJSON?.get(KEY_PORT) as? Int
-                            val ed25519Key = rawSnodeAsJSON?.get(KEY_ED25519) as? String
-                            val x25519Key = rawSnodeAsJSON?.get(KEY_X25519) as? String
-                            val version = (rawSnodeAsJSON?.get(KEY_VERSION) as? ArrayList<*>)
-                                ?.filterIsInstance<Int>() // get the array as Integers
-                                ?.joinToString(separator = ".") // turn it int a version string
-
-                            if (address != null && port != null && ed25519Key != null && x25519Key != null
-                                && address != "0.0.0.0" && version != null) {
-                                Snode(
-                                    address = "https://$address",
-                                    port = port,
-                                    publicKeySet = Snode.KeySet(ed25519Key, x25519Key),
-                                    version = version
-                                )
-                            } else {
-                                Log.d("Loki", "Failed to parse: ${rawSnode?.prettifiedDescription()}.")
-                                null
-                            }
-                        }.toMutableSet()
-                        Log.d("Loki", "Persisting snode pool to database.")
-                        this.snodePool = snodePool
-                        try {
-                            deferred.resolve(snodePool.getRandomElement())
-                        } catch (exception: Exception) {
-                            Log.d("Loki", "Got an empty snode pool from: $target.")
-                            deferred.reject(SnodeAPI.Error.Generic)
-                        }
-                    } else {
-                        Log.d("Loki", "Failed to update snode pool from: ${(rawSnodes as List<*>?)?.prettifiedDescription()}.")
-                        deferred.reject(SnodeAPI.Error.Generic)
-                    }
-                } catch (exception: Exception) {
-                    deferred.reject(exception)
-                }
-            }
-            return deferred.promise
-        } else {
-            return Promise.of(snodePool.getRandomElement())
-        }
-=======
             val url = "$target/json_rpc"
             val response = HTTP.execute(HTTP.Verb.POST, url, GET_RANDOM_SNODE_PARAMS, useSeedNodeConnection = true)
             val json = runCatching { JsonUtil.fromJson(response, Map::class.java) }.getOrNull()
@@ -273,11 +189,6 @@
             Snode.KeySet(ed25519Key ?: return null, x25519Key ?: return null),
             version ?: return null
         )
->>>>>>> d6c5ab2b
-    }
-
-    private fun extractVersionString(jsonVersion: String): String{
-        return jsonVersion.removeSurrounding("[", "]").split(", ").joinToString(separator = ".")
     }
 
     internal fun dropSnodeFromSwarmIfNeeded(snode: Snode, publicKey: String) {
@@ -695,38 +606,6 @@
         }
 
     // Parsing
-<<<<<<< HEAD
-    private fun parseSnodes(rawResponse: Any): List<Snode> {
-        val json = rawResponse as? Map<*, *>
-        val rawSnodes = json?.get("snodes") as? List<*>
-        if (rawSnodes != null) {
-            return rawSnodes.mapNotNull { rawSnode ->
-                val rawSnodeAsJSON = rawSnode as? Map<*, *>
-                val address = rawSnodeAsJSON?.get("ip") as? String
-                val portAsString = rawSnodeAsJSON?.get("port") as? String
-                val port = portAsString?.toInt()
-                val ed25519Key = rawSnodeAsJSON?.get(KEY_ED25519) as? String
-                val x25519Key = rawSnodeAsJSON?.get(KEY_X25519) as? String
-
-                if (address != null && port != null && ed25519Key != null && x25519Key != null && address != "0.0.0.0") {
-                    Snode("https://$address", port, Snode.KeySet(ed25519Key, x25519Key), EMPTY_VERSION)
-                } else {
-                    Log.d("Loki", "Failed to parse snode from: ${rawSnode?.prettifiedDescription()}.")
-                    null
-                }
-            }
-        } else {
-            Log.d("Loki", "Failed to parse snodes from: ${rawResponse.prettifiedDescription()}.")
-            return listOf()
-        }
-    }
-
-    fun deleteAllMessages(): Promise<Map<String,Boolean>, Exception> {
-        return retryIfNeeded(maxRetryCount) {
-            val module = MessagingModuleConfiguration.shared
-            val userED25519KeyPair = module.getUserED25519KeyPair() ?: return@retryIfNeeded Promise.ofFail(Error.NoKeyPair)
-            val userPublicKey = module.storage.getUserPublicKey() ?: return@retryIfNeeded Promise.ofFail(Error.NoKeyPair)
-=======
     private fun parseSnodes(rawResponse: Any): List<Snode> =
         (rawResponse as? Map<*, *>)
             ?.run { get("snodes") as? List<*> }
@@ -745,7 +624,6 @@
         retryIfNeeded(maxRetryCount) {
             val userED25519KeyPair = getUserED25519KeyPair() ?: return@retryIfNeeded Promise.ofFail(Error.NoKeyPair)
             val userPublicKey = getUserPublicKey() ?: return@retryIfNeeded Promise.ofFail(Error.NoKeyPair)
->>>>>>> d6c5ab2b
             getSingleTargetSnode(userPublicKey).bind { snode ->
                 retryIfNeeded(maxRetryCount) {
                     getNetworkTime(snode).bind { (_, timestamp) ->
