package org.session.libsession.snode

import nl.komponents.kovenant.Deferred
import nl.komponents.kovenant.Promise
import nl.komponents.kovenant.all
import nl.komponents.kovenant.deferred
import nl.komponents.kovenant.functional.bind
import nl.komponents.kovenant.functional.map
import okhttp3.Request
import org.session.libsession.messaging.file_server.FileServerApi
import org.session.libsession.utilities.AESGCM
import org.session.libsession.utilities.AESGCM.EncryptionResult
import org.session.libsession.utilities.Util
import org.session.libsession.utilities.getBodyForOnionRequest
import org.session.libsession.utilities.getHeadersForOnionRequest
import org.session.libsignal.crypto.secureRandom
import org.session.libsignal.crypto.secureRandomOrNull
import org.session.libsignal.database.LokiAPIDatabaseProtocol
import org.session.libsignal.utilities.Base64
import org.session.libsignal.utilities.Broadcaster
import org.session.libsignal.utilities.ForkInfo
import org.session.libsignal.utilities.HTTP
import org.session.libsignal.utilities.JsonUtil
import org.session.libsignal.utilities.Log
import org.session.libsignal.utilities.Snode
import org.session.libsignal.utilities.ThreadUtils
import org.session.libsignal.utilities.recover
import org.session.libsignal.utilities.toHexString
import java.util.concurrent.atomic.AtomicReference
import kotlin.collections.set

private typealias Path = List<Snode>

/**
 * See the "Onion Requests" section of [The Session Whitepaper](https://arxiv.org/pdf/2002.04609.pdf) for more information.
 */
object OnionRequestAPI {
    private var buildPathsPromise: Promise<List<Path>, Exception>? = null
    private val database: LokiAPIDatabaseProtocol
        get() = SnodeModule.shared.storage
    private val broadcaster: Broadcaster
        get() = SnodeModule.shared.broadcaster
    private val pathFailureCount = mutableMapOf<Path, Int>()
    private val snodeFailureCount = mutableMapOf<Snode, Int>()

    var guardSnodes = setOf<Snode>()
    var _paths: AtomicReference<List<Path>?> = AtomicReference(null)
    var paths: List<Path> // Not a set to ensure we consistently show the same path to the user
        get() {
            val paths = _paths.get()

            if (paths != null) { return paths }

            // Storing this in an atomic variable as it was causing a number of background
            // ANRs when this value was accessed via the main thread after tapping on
            // a notification)
            val result = database.getOnionRequestPaths()
            _paths.set(result)
            return result
        }
        set(newValue) {
            if (newValue.isEmpty()) {
                database.clearOnionRequestPaths()
                _paths.set(null)
            } else {
                database.setOnionRequestPaths(newValue)
                _paths.set(newValue)
            }
        }

    // region Settings
    /**
     * The number of snodes (including the guard snode) in a path.
     */
    private const val pathSize = 3
    /**
     * The number of times a path can fail before it's replaced.
     */
    private const val pathFailureThreshold = 3
    /**
     * The number of times a snode can fail before it's replaced.
     */
    private const val snodeFailureThreshold = 3
    /**
     * The number of guard snodes required to maintain `targetPathCount` paths.
     */
    private val targetGuardSnodeCount
        get() = targetPathCount // One per path
    /**
     * The number of paths to maintain.
     */
    const val targetPathCount = 2 // A main path and a backup path for the case where the target snode is in the main path
    // endregion

    class HTTPRequestFailedBlindingRequiredException(statusCode: Int, json: Map<*, *>, destination: String): HTTPRequestFailedAtDestinationException(statusCode, json, destination)
    open class HTTPRequestFailedAtDestinationException(statusCode: Int, json: Map<*, *>, val destination: String)
        : HTTP.HTTPRequestFailedException(statusCode, json, "HTTP request failed at destination ($destination) with status code $statusCode.")
    class InsufficientSnodesException : Exception("Couldn't find enough snodes to build a path.")

    private data class OnionBuildingResult(
        val guardSnode: Snode,
        val finalEncryptionResult: EncryptionResult,
        val destinationSymmetricKey: ByteArray
    )

    internal sealed class Destination(val description: String) {
        class Snode(val snode: org.session.libsignal.utilities.Snode) : Destination("Service node ${snode.ip}:${snode.port}")
        class Server(val host: String, val target: String, val x25519PublicKey: String, val scheme: String, val port: Int) : Destination("$host")
    }

    // region Private API
    /**
     * Tests the given snode. The returned promise errors out if the snode is faulty; the promise is fulfilled otherwise.
     */
    private fun testSnode(snode: Snode): Promise<Unit, Exception> {
        val deferred = deferred<Unit, Exception>()
        ThreadUtils.queue { // No need to block the shared context for this
            val url = "${snode.address}:${snode.port}/get_stats/v1"
            try {
                val response = HTTP.execute(HTTP.Verb.GET, url, 3).decodeToString()
                val json = JsonUtil.fromJson(response, Map::class.java)
                val version = json["version"] as? String
                if (version == null) { deferred.reject(Exception("Missing snode version.")); return@queue }
                if (version >= "2.0.7") {
                    deferred.resolve(Unit)
                } else {
                    val message = "Unsupported snode version: $version."
                    Log.d("Loki", message)
                    deferred.reject(Exception(message))
                }
            } catch (exception: Exception) {
                deferred.reject(exception)
            }
        }
        return deferred.promise
    }

    /**
     * Finds `targetGuardSnodeCount` guard snodes to use for path building. The returned promise errors out if not
     * enough (reliable) snodes are available.
     */
    private fun getGuardSnodes(reusableGuardSnodes: List<Snode>): Promise<Set<Snode>, Exception> {
        if (guardSnodes.count() >= targetGuardSnodeCount) {
            return Promise.of(guardSnodes)
        } else {
            Log.d("Loki", "Populating guard snode cache.")
            return SnodeAPI.getRandomSnode().bind { // Just used to populate the snode pool
                var unusedSnodes = SnodeAPI.snodePool.minus(reusableGuardSnodes)
                val reusableGuardSnodeCount = reusableGuardSnodes.count()
                if (unusedSnodes.count() < (targetGuardSnodeCount - reusableGuardSnodeCount)) { throw InsufficientSnodesException() }
                fun getGuardSnode(): Promise<Snode, Exception> {
                    val candidate = unusedSnodes.secureRandomOrNull()
                        ?: return Promise.ofFail(InsufficientSnodesException())
                    unusedSnodes = unusedSnodes.minus(candidate)
                    Log.d("Loki", "Testing guard snode: $candidate.")
                    // Loop until a reliable guard snode is found
                    val deferred = deferred<Snode, Exception>()
                    testSnode(candidate).success {
                        deferred.resolve(candidate)
                    }.fail {
                        deferred.reject(it)
                    }
                    return deferred.promise
                }
                val promises = (0 until (targetGuardSnodeCount - reusableGuardSnodeCount)).map { getGuardSnode() }
                all(promises).map { guardSnodes ->
                    val guardSnodesAsSet = (guardSnodes + reusableGuardSnodes).toSet()
                    OnionRequestAPI.guardSnodes = guardSnodesAsSet
                    guardSnodesAsSet
                }
            }
        }
    }

    /**
     * Builds and returns `targetPathCount` paths. The returned promise errors out if not
     * enough (reliable) snodes are available.
     */
    private fun buildPaths(reusablePaths: List<Path>): Promise<List<Path>, Exception> {
        val existingBuildPathsPromise = buildPathsPromise
        if (existingBuildPathsPromise != null) { return existingBuildPathsPromise }
        Log.d("Loki", "Building onion request paths.")
        broadcaster.broadcast("buildingPaths")
        val promise = SnodeAPI.getRandomSnode().bind { // Just used to populate the snode pool
            val reusableGuardSnodes = reusablePaths.map { it[0] }
            getGuardSnodes(reusableGuardSnodes).map { guardSnodes ->
                var unusedSnodes = SnodeAPI.snodePool.minus(guardSnodes).minus(reusablePaths.flatten())
                val reusableGuardSnodeCount = reusableGuardSnodes.count()
                val pathSnodeCount = (targetGuardSnodeCount - reusableGuardSnodeCount) * pathSize - (targetGuardSnodeCount - reusableGuardSnodeCount)
                if (unusedSnodes.count() < pathSnodeCount) { throw InsufficientSnodesException() }
                // Don't test path snodes as this would reveal the user's IP to them
                guardSnodes.minus(reusableGuardSnodes).map { guardSnode ->
                    val result = listOf( guardSnode ) + (0 until (pathSize - 1)).mapIndexed() { index, _ ->
<<<<<<< HEAD
                        var pathSnode = unusedSnodes.getRandomElement()
=======
                        var pathSnode = unusedSnodes.secureRandom()
>>>>>>> d6c5ab2b

                        // remove the snode from the unused list and return it
                        unusedSnodes = unusedSnodes.minus(pathSnode)
                        pathSnode
                    }
                    Log.d("Loki", "Built new onion request path: $result.")
                    result
                }
            }.map { paths ->
                OnionRequestAPI.paths = paths + reusablePaths
                broadcaster.broadcast("pathsBuilt")
                paths
            }
        }
        promise.success { buildPathsPromise = null }
        promise.fail { buildPathsPromise = null }
        buildPathsPromise = promise
        return promise
    }

    /**
     * Returns a `Path` to be used for building an onion request. Builds new paths as needed.
     */
    private fun getPath(snodeToExclude: Snode?): Promise<Path, Exception> {
        if (pathSize < 1) { throw Exception("Can't build path of size zero.") }
        val paths = this.paths
        val guardSnodes = mutableSetOf<Snode>()
        if (paths.isNotEmpty()) {
            guardSnodes.add(paths[0][0])
            if (paths.count() >= 2) {
                guardSnodes.add(paths[1][0])
            }
        }
        OnionRequestAPI.guardSnodes = guardSnodes
        fun getPath(paths: List<Path>): Path {
            return if (snodeToExclude != null) {
                paths.filter { !it.contains(snodeToExclude) }.secureRandom()
            } else {
                paths.secureRandom()
            }
        }
        when {
            paths.count() >= targetPathCount -> {
                return Promise.of(getPath(paths))
            }
            paths.isNotEmpty() -> {
                return if (paths.any { !it.contains(snodeToExclude) }) {
                    buildPaths(paths) // Re-build paths in the background
                    Promise.of(getPath(paths))
                } else {
                    buildPaths(paths).map { newPaths ->
                        getPath(newPaths)
                    }
                }
            }
            else -> {
                return buildPaths(listOf()).map { newPaths ->
                    getPath(newPaths)
                }
            }
        }
    }

    private fun dropGuardSnode(snode: Snode) {
        guardSnodes = guardSnodes.filter { it != snode }.toSet()
    }

    private fun dropSnode(snode: Snode) {
        // We repair the path here because we can do it sync. In the case where we drop a whole
        // path we leave the re-building up to getPath() because re-building the path in that case
        // is async.
        snodeFailureCount[snode] = 0
        val oldPaths = paths.toMutableList()
        val pathIndex = oldPaths.indexOfFirst { it.contains(snode) }
        if (pathIndex == -1) { return }
        val path = oldPaths[pathIndex].toMutableList()
        val snodeIndex = path.indexOf(snode)
        if (snodeIndex == -1) { return }
        path.removeAt(snodeIndex)
        val unusedSnodes = SnodeAPI.snodePool.minus(oldPaths.flatten())
        if (unusedSnodes.isEmpty()) { throw InsufficientSnodesException() }
        path.add(unusedSnodes.secureRandom())
        // Don't test the new snode as this would reveal the user's IP
        oldPaths.removeAt(pathIndex)
        val newPaths = oldPaths + listOf( path )
        paths = newPaths
    }

    private fun dropPath(path: Path) {
        pathFailureCount[path] = 0
        val paths = OnionRequestAPI.paths.toMutableList()
        val pathIndex = paths.indexOf(path)
        if (pathIndex == -1) { return }
        paths.removeAt(pathIndex)
        OnionRequestAPI.paths = paths
    }

    /**
     * Builds an onion around `payload` and returns the result.
     */
    private fun buildOnionForDestination(
        payload: ByteArray,
        destination: Destination,
        version: Version
    ): Promise<OnionBuildingResult, Exception> {
        lateinit var guardSnode: Snode
        lateinit var destinationSymmetricKey: ByteArray // Needed by LokiAPI to decrypt the response sent back by the destination
        lateinit var encryptionResult: EncryptionResult
        val snodeToExclude = when (destination) {
            is Destination.Snode -> destination.snode
            is Destination.Server -> null
        }
        return getPath(snodeToExclude).bind { path ->
            guardSnode = path.first()
            // Encrypt in reverse order, i.e. the destination first
            OnionRequestEncryption.encryptPayloadForDestination(payload, destination, version).bind { r ->
                destinationSymmetricKey = r.symmetricKey
                // Recursively encrypt the layers of the onion (again in reverse order)
                encryptionResult = r
                @Suppress("NAME_SHADOWING") var path = path
                var rhs = destination
                fun addLayer(): Promise<EncryptionResult, Exception> {
                    return if (path.isEmpty()) {
                        Promise.of(encryptionResult)
                    } else {
                        val lhs = Destination.Snode(path.last())
                        path = path.dropLast(1)
                        OnionRequestEncryption.encryptHop(lhs, rhs, encryptionResult).bind { r ->
                            encryptionResult = r
                            rhs = lhs
                            addLayer()
                        }
                    }
                }
                addLayer()
            }
        }.map { OnionBuildingResult(guardSnode, encryptionResult, destinationSymmetricKey) }
    }

    /**
     * Sends an onion request to `destination`. Builds new paths as needed.
     */
    private fun sendOnionRequest(
        destination: Destination,
        payload: ByteArray,
        version: Version
    ): Promise<OnionResponse, Exception> {
        val deferred = deferred<OnionResponse, Exception>()
        var guardSnode: Snode? = null
        buildOnionForDestination(payload, destination, version).success { result ->
            guardSnode = result.guardSnode
            val nonNullGuardSnode = result.guardSnode
            val url = "${nonNullGuardSnode.address}:${nonNullGuardSnode.port}/onion_req/v2"
            val finalEncryptionResult = result.finalEncryptionResult
            val onion = finalEncryptionResult.ciphertext
            if (destination is Destination.Server && onion.count().toDouble() > 0.75 * FileServerApi.maxFileSize.toDouble()) {
                Log.d("Loki", "Approaching request size limit: ~${onion.count()} bytes.")
            }
            @Suppress("NAME_SHADOWING") val parameters = mapOf(
                "ephemeral_key" to finalEncryptionResult.ephemeralPublicKey.toHexString()
            )
            val body: ByteArray
            try {
                body = OnionRequestEncryption.encode(onion, parameters)
            } catch (exception: Exception) {
                return@success deferred.reject(exception)
            }
            val destinationSymmetricKey = result.destinationSymmetricKey
            ThreadUtils.queue {
                try {
                    val response = HTTP.execute(HTTP.Verb.POST, url, body)
                    handleResponse(response, destinationSymmetricKey, destination, version, deferred)
                } catch (exception: Exception) {
                    deferred.reject(exception)
                }
            }
        }.fail { exception ->
            deferred.reject(exception)
        }
        val promise = deferred.promise
        promise.fail { exception ->
            if (exception is HTTP.HTTPRequestFailedException && SnodeModule.isInitialized) {
                val checkedGuardSnode = guardSnode
                val path =
                    if (checkedGuardSnode == null) null
                    else paths.firstOrNull { it.contains(checkedGuardSnode) }

                fun handleUnspecificError() {
                    if (path == null) { return }
                    var pathFailureCount = OnionRequestAPI.pathFailureCount[path] ?: 0
                    pathFailureCount += 1
                    if (pathFailureCount >= pathFailureThreshold) {
                        guardSnode?.let { dropGuardSnode(it) }
                        path.forEach { snode ->
                            @Suppress("ThrowableNotThrown")
                            SnodeAPI.handleSnodeError(exception.statusCode, exception.json, snode, null) // Intentionally don't throw
                        }
                        dropPath(path)
                    } else {
                        OnionRequestAPI.pathFailureCount[path] = pathFailureCount
                    }
                }
                val json = exception.json
                val message = json?.get("result") as? String
                val prefix = "Next node not found: "
                if (message != null && message.startsWith(prefix)) {
                    val ed25519PublicKey = message.substringAfter(prefix)
                    val snode = path?.firstOrNull { it.publicKeySet!!.ed25519Key == ed25519PublicKey }
                    if (snode != null) {
                        var snodeFailureCount = OnionRequestAPI.snodeFailureCount[snode] ?: 0
                        snodeFailureCount += 1
                        if (snodeFailureCount >= snodeFailureThreshold) {
                            @Suppress("ThrowableNotThrown")
                            SnodeAPI.handleSnodeError(exception.statusCode, json, snode, null) // Intentionally don't throw
                            try {
                                dropSnode(snode)
                            } catch (exception: Exception) {
                                handleUnspecificError()
                            }
                        } else {
                            OnionRequestAPI.snodeFailureCount[snode] = snodeFailureCount
                        }
                    } else {
                        handleUnspecificError()
                    }
                } else if (destination is Destination.Server && exception.statusCode == 400) {
                    Log.d("Loki","Destination server returned ${exception.statusCode}")
                } else if (message == "Loki Server error") {
                    Log.d("Loki", "message was $message")
                } else if (exception.statusCode == 404) {
                    // 404 is probably file server missing a file, don't rebuild path or mark a snode as bad here
                } else { // Only drop snode/path if not receiving above two exception cases
                    handleUnspecificError()
                }
            }
        }
        return promise
    }
    // endregion

    // region Internal API
    /**
     * Sends an onion request to `snode`. Builds new paths as needed.
     */
    internal fun sendOnionRequest(
        method: Snode.Method,
        parameters: Map<*, *>,
        snode: Snode,
        version: Version,
        publicKey: String? = null
    ): Promise<OnionResponse, Exception> {
        val payload = mapOf(
            "method" to method.rawValue,
            "params" to parameters
        )
        val payloadData = JsonUtil.toJson(payload).toByteArray()
        return sendOnionRequest(Destination.Snode(snode), payloadData, version).recover { exception ->
            val error = when (exception) {
                is HTTPRequestFailedAtDestinationException -> SnodeAPI.handleSnodeError(exception.statusCode, exception.json, snode, publicKey)
                is HTTP.HTTPRequestFailedException -> SnodeAPI.handleSnodeError(exception.statusCode, exception.json, snode, publicKey)
                else -> null
            }
            if (error != null) { throw error }
            throw exception
        }
    }

    /**
     * Sends an onion request to `server`. Builds new paths as needed.
     *
     * `publicKey` is the hex encoded public key of the user the call is associated with. This is needed for swarm cache maintenance.
     */
    fun sendOnionRequest(
        request: Request,
        server: String,
        x25519PublicKey: String,
        version: Version = Version.V4
    ): Promise<OnionResponse, Exception> {
        val url = request.url
        val payload = generatePayload(request, server, version)
        val destination = Destination.Server(url.host, version.value, x25519PublicKey, url.scheme, url.port)
        return sendOnionRequest(destination, payload, version).recover { exception ->
            Log.d("Loki", "Couldn't reach server: $url due to error: $exception.")
            throw exception
        }
    }

    private fun generatePayload(request: Request, server: String, version: Version): ByteArray {
        val headers = request.getHeadersForOnionRequest().toMutableMap()
        val url = request.url
        val urlAsString = url.toString()
        val body = request.getBodyForOnionRequest() ?: "null"
        val endpoint = when {
            server.count() < urlAsString.count() -> urlAsString.substringAfter(server)
            else -> ""
        }
        return if (version == Version.V4) {
            if (request.body != null &&
                headers.keys.find { it.equals("Content-Type", true) } == null) {
                headers["Content-Type"] = "application/json"
            }
            val requestPayload = mapOf(
                "endpoint" to endpoint,
                "method" to request.method,
                "headers" to headers
            )
            val requestData = JsonUtil.toJson(requestPayload).toByteArray()
            val prefixData = "l${requestData.size}:".toByteArray(Charsets.US_ASCII)
            val suffixData = "e".toByteArray(Charsets.US_ASCII)
            if (request.body != null) {
                val bodyData = if (body is ByteArray) body else body.toString().toByteArray()
                val bodyLengthData = "${bodyData.size}:".toByteArray(Charsets.US_ASCII)
                prefixData + requestData + bodyLengthData + bodyData + suffixData
            } else {
                prefixData + requestData + suffixData
            }
        } else {
            val payload = mapOf(
                "body" to body,
                "endpoint" to endpoint.removePrefix("/"),
                "method" to request.method,
                "headers" to headers
            )
            JsonUtil.toJson(payload).toByteArray()
        }
    }

    private fun handleResponse(
        response: ByteArray,
        destinationSymmetricKey: ByteArray,
        destination: Destination,
        version: Version,
        deferred: Deferred<OnionResponse, Exception>
    ) {
        if (version == Version.V4) {
            try {
                if (response.size <= AESGCM.ivSize) return deferred.reject(Exception("Invalid response"))
                // The data will be in the form of `l123:jsone` or `l123:json456:bodye` so we need to break the data into
                // parts to properly process it
                val plaintext = AESGCM.decrypt(response, destinationSymmetricKey)
                if (!byteArrayOf(plaintext.first()).contentEquals("l".toByteArray())) return deferred.reject(Exception("Invalid response"))
                val infoSepIdx = plaintext.indexOfFirst { byteArrayOf(it).contentEquals(":".toByteArray()) }
                val infoLenSlice = plaintext.slice(1 until infoSepIdx)
                val infoLength = infoLenSlice.toByteArray().toString(Charsets.US_ASCII).toIntOrNull()
                if (infoLenSlice.size <= 1 || infoLength == null) return deferred.reject(Exception("Invalid response"))
                val infoStartIndex = "l$infoLength".length + 1
                val infoEndIndex = infoStartIndex + infoLength
                val info = plaintext.slice(infoStartIndex until infoEndIndex)
                val responseInfo = JsonUtil.fromJson(info.toByteArray(), Map::class.java)
                when (val statusCode = responseInfo["code"].toString().toInt()) {
                    // Custom handle a clock out of sync error (v4 returns '425' but included the '406' just in case)
                    406, 425 -> {
                        @Suppress("NAME_SHADOWING")
                        val exception = HTTPRequestFailedAtDestinationException(
                            statusCode,
                            mapOf("result" to "Your clock is out of sync with the service node network."),
                            destination.description
                        )
                        return deferred.reject(exception)
                    }
                    // Handle error status codes
                    !in 200..299 -> {
                        val responseBody = if (destination is Destination.Server && statusCode == 400) plaintext.getBody(infoLength, infoEndIndex) else null
                        val requireBlinding = "Invalid authentication: this server requires the use of blinded ids"
                        val exception = if (responseBody != null && responseBody.decodeToString() == requireBlinding) {
                            HTTPRequestFailedBlindingRequiredException(400, responseInfo, destination.description)
                        } else HTTPRequestFailedAtDestinationException(
                            statusCode,
                            responseInfo,
                            destination.description
                        )
                        return deferred.reject(exception)
                    }
                }

                val responseBody = plaintext.getBody(infoLength, infoEndIndex)

                // If there is no data in the response, i.e. only `l123:jsone`, then just return the ResponseInfo
                if (responseBody.isEmpty()) {
                    return deferred.resolve(OnionResponse(responseInfo, null))
                }
                return deferred.resolve(OnionResponse(responseInfo, responseBody))
            } catch (exception: Exception) {
                deferred.reject(exception)
            }
        } else {
            val json = try {
                JsonUtil.fromJson(response, Map::class.java)
            } catch (exception: Exception) {
                mapOf( "result" to response.decodeToString())
            }
            val base64EncodedIVAndCiphertext = json["result"] as? String ?: return deferred.reject(Exception("Invalid JSON"))
            val ivAndCiphertext = Base64.decode(base64EncodedIVAndCiphertext)
            try {
                val plaintext = AESGCM.decrypt(ivAndCiphertext, destinationSymmetricKey)
                try {
                    @Suppress("NAME_SHADOWING") val json =
                        JsonUtil.fromJson(plaintext.toString(Charsets.UTF_8), Map::class.java)
                    val statusCode = json["status_code"] as? Int ?: json["status"] as Int
                    when {
                        statusCode == 406 -> {
                            @Suppress("NAME_SHADOWING")
                            val body =
                                mapOf("result" to "Your clock is out of sync with the service node network.")
                            val exception = HTTPRequestFailedAtDestinationException(
                                statusCode,
                                body,
                                destination.description
                            )
                            return deferred.reject(exception)
                        }
                        json["body"] != null -> {
                            @Suppress("NAME_SHADOWING")
                            val body = if (json["body"] is Map<*, *>) {
                                json["body"] as Map<*, *>
                            } else {
                                val bodyAsString = json["body"] as String
                                JsonUtil.fromJson(bodyAsString, Map::class.java)
                            }
                            if (body["t"] != null) {
                                val timestamp = body["t"] as Long
                                val offset = timestamp - System.currentTimeMillis()
                                SnodeAPI.clockOffset = offset
                            }
                            if (body.containsKey("hf")) {
                                @Suppress("UNCHECKED_CAST")
                                val currentHf = body["hf"] as List<Int>
                                if (currentHf.size < 2) {
                                    Log.e("Loki", "Response contains fork information but doesn't have a hard and soft number")
                                } else {
                                    val hf = currentHf[0]
                                    val sf = currentHf[1]
                                    val newForkInfo = ForkInfo(hf, sf)
                                    if (newForkInfo > SnodeAPI.forkInfo) {
                                        SnodeAPI.forkInfo = ForkInfo(hf,sf)
                                    } else if (newForkInfo < SnodeAPI.forkInfo) {
                                        Log.w("Loki", "Got a new snode info fork version that was $newForkInfo, less than current known ${SnodeAPI.forkInfo}")
                                    }
                                }
                            }
                            if (statusCode != 200) {
                                val exception = HTTPRequestFailedAtDestinationException(
                                    statusCode,
                                    body,
                                    destination.description
                                )
                                return deferred.reject(exception)
                            }
                            deferred.resolve(OnionResponse(body, JsonUtil.toJson(body).toByteArray()))
                        }
                        else -> {
                            if (statusCode != 200) {
                                val exception = HTTPRequestFailedAtDestinationException(
                                    statusCode,
                                    json,
                                    destination.description
                                )
                                return deferred.reject(exception)
                            }
                            deferred.resolve(OnionResponse(json, JsonUtil.toJson(json).toByteArray()))
                        }
                    }
                } catch (exception: Exception) {
                    deferred.reject(Exception("Invalid JSON: ${plaintext.toString(Charsets.UTF_8)}."))
                }
            } catch (exception: Exception) {
                deferred.reject(exception)
            }
        }
    }

    private fun ByteArray.getBody(infoLength: Int, infoEndIndex: Int): ByteArray {
        // If there is no data in the response, i.e. only `l123:jsone`, then just return the ResponseInfo
        val infoLengthStringLength = infoLength.toString().length
        if (size <= infoLength + infoLengthStringLength + 2/*l and e bytes*/) {
            return byteArrayOf()
        }
        // Extract the response data as well
        val dataSlice = slice(infoEndIndex + 1 until size - 1)
        val dataSepIdx = dataSlice.indexOfFirst { byteArrayOf(it).contentEquals(":".toByteArray()) }
        val responseBody = dataSlice.slice(dataSepIdx + 1 until dataSlice.size)
        return responseBody.toByteArray()
    }

    // endregion
}

enum class Version(val value: String) {
    V2("/loki/v2/lsrpc"),
    V3("/loki/v3/lsrpc"),
    V4("/oxen/v4/lsrpc");
}

data class OnionResponse(
    val info: Map<*, *>,
    val body: ByteArray? = null
) {
    val code: Int? get() = info["code"] as? Int
    val message: String? get() = info["message"] as? String
}<|MERGE_RESOLUTION|>--- conflicted
+++ resolved
@@ -10,7 +10,6 @@
 import org.session.libsession.messaging.file_server.FileServerApi
 import org.session.libsession.utilities.AESGCM
 import org.session.libsession.utilities.AESGCM.EncryptionResult
-import org.session.libsession.utilities.Util
 import org.session.libsession.utilities.getBodyForOnionRequest
 import org.session.libsession.utilities.getHeadersForOnionRequest
 import org.session.libsignal.crypto.secureRandom
@@ -191,11 +190,7 @@
                 // Don't test path snodes as this would reveal the user's IP to them
                 guardSnodes.minus(reusableGuardSnodes).map { guardSnode ->
                     val result = listOf( guardSnode ) + (0 until (pathSize - 1)).mapIndexed() { index, _ ->
-<<<<<<< HEAD
-                        var pathSnode = unusedSnodes.getRandomElement()
-=======
                         var pathSnode = unusedSnodes.secureRandom()
->>>>>>> d6c5ab2b
 
                         // remove the snode from the unused list and return it
                         unusedSnodes = unusedSnodes.minus(pathSnode)
