--- conflicted
+++ resolved
@@ -1668,11 +1668,9 @@
     <string name="activity_home_leave_group_dialog_message">Are you sure you want to leave this group?</string>
     <string name="activity_home_delete_conversation_dialog_message">Are you sure you want to delete this conversation?</string>
     <string name="activity_home_conversation_deleted_message">Conversation deleted</string>
-<<<<<<< HEAD
     <string name="fragment_contact_selection_contacts_title">Contacts</string>
     <string name="fragment_contact_selection_closed_groups_title">Closed Groups</string>
     <string name="fragment_contact_selection_open_groups_title">Open Groups</string>
-=======
     <string name="activity_pn_mode_title">Push Notifications</string>
     <string name="activity_pn_mode_explanation">There are two ways Session can handle push notifications. Make sure to read the descriptions carefully before you choose.</string>
     <string name="activity_pn_mode_fcm_option_title">Firebase Cloud Messaging</string>
@@ -1695,5 +1693,4 @@
     <string name="preferences_notifications_use_fcm_option_title">Use FCM</string>
     <string name="preferences_notifications_use_fcm_option_explanation">Using Firebase Cloud Messaging allows for more reliable push notifications, but exposes your IP to Google.</string>
 
->>>>>>> 2af186a8
 </resources>