package network.loki.messenger.libsession_util

import network.loki.messenger.libsession_util.util.BaseCommunityInfo
import network.loki.messenger.libsession_util.util.ConfigPush
import network.loki.messenger.libsession_util.util.Contact
import network.loki.messenger.libsession_util.util.Conversation
import network.loki.messenger.libsession_util.util.ExpiryMode
import network.loki.messenger.libsession_util.util.GroupInfo
import network.loki.messenger.libsession_util.util.UserPic
import org.session.libsignal.protos.SignalServiceProtos.SharedConfigMessage.Kind
import org.session.libsignal.utilities.IdPrefix
import org.session.libsignal.utilities.Log


sealed class ConfigBase(protected val /* yucky */ pointer: Long) {
    companion object {
        init {
            System.loadLibrary("session_util")
        }
        external fun kindFor(configNamespace: Int): Class<ConfigBase>

        fun ConfigBase.protoKindFor(): Kind = when (this) {
            is UserProfile -> Kind.USER_PROFILE
            is Contacts -> Kind.CONTACTS
            is ConversationVolatileConfig -> Kind.CONVO_INFO_VOLATILE
            is UserGroupsConfig -> Kind.GROUPS
        }

        // TODO: time in future to activate (hardcoded to 1st jan 2024 for testing, change before release)
        private const val ACTIVATE_TIME = 1690761600000

        fun isNewConfigEnabled(forced: Boolean, currentTime: Long) =
            forced || currentTime >= ACTIVATE_TIME

        const val PRIORITY_HIDDEN = -1
        const val PRIORITY_VISIBLE = 0
        const val PRIORITY_PINNED = 1

    }

    external fun dirty(): Boolean
    external fun needsPush(): Boolean
    external fun needsDump(): Boolean
    external fun push(): ConfigPush
    external fun dump(): ByteArray
    external fun encryptionDomain(): String
    external fun confirmPushed(seqNo: Long, newHash: String)
    external fun merge(toMerge: Array<Pair<String,ByteArray>>): Int
    external fun currentHashes(): List<String>

    external fun configNamespace(): Int

    // Singular merge
    external fun merge(toMerge: Pair<String,ByteArray>): Int

    external fun free()

}

class Contacts(pointer: Long) : ConfigBase(pointer) {
    companion object {
        init {
            System.loadLibrary("session_util")
        }
        external fun newInstance(ed25519SecretKey: ByteArray): Contacts
        external fun newInstance(ed25519SecretKey: ByteArray, initialDump: ByteArray): Contacts
    }

    external fun get(sessionId: String): Contact?
    external fun getOrConstruct(sessionId: String): Contact
    external fun all(): List<Contact>
    external fun set(contact: Contact)
    external fun erase(sessionId: String): Boolean

    /**
     * Similar to [updateIfExists], but will create the underlying contact if it doesn't exist before passing to [updateFunction]
     */
    fun upsertContact(sessionId: String, updateFunction: Contact.()->Unit = {}) {
        if (sessionId.startsWith(IdPrefix.BLINDED.value)) {
            Log.w("Loki", "Trying to create a contact with a blinded ID prefix")
            return
        } else if (sessionId.startsWith(IdPrefix.UN_BLINDED.value)) {
            Log.w("Loki", "Trying to create a contact with an un-blinded ID prefix")
            return
        } else if (sessionId.startsWith(IdPrefix.BLINDEDV2.value)) {
            Log.w("Loki", "Trying to create a contact with a blindedv2 ID prefix")
            return
        }
        val contact = getOrConstruct(sessionId)
        updateFunction(contact)
        set(contact)
    }

    /**
     * Updates the contact by sessionId with a given [updateFunction], and applies to the underlying config.
     * the [updateFunction] doesn't run if there is no contact
     */
    fun updateIfExists(sessionId: String, updateFunction: Contact.()->Unit) {
        if (sessionId.startsWith(IdPrefix.BLINDED.value)) {
            Log.w("Loki", "Trying to create a contact with a blinded ID prefix")
            return
        } else if (sessionId.startsWith(IdPrefix.UN_BLINDED.value)) {
            Log.w("Loki", "Trying to create a contact with an un-blinded ID prefix")
            return
        } else if (sessionId.startsWith(IdPrefix.BLINDEDV2.value)) {
            Log.w("Loki", "Trying to create a contact with a blindedv2 ID prefix")
            return
        }
        val contact = get(sessionId) ?: return
        updateFunction(contact)
        set(contact)
    }
}

class UserProfile(pointer: Long) : ConfigBase(pointer) {
    companion object {
        init {
            System.loadLibrary("session_util")
        }
        external fun newInstance(ed25519SecretKey: ByteArray): UserProfile
        external fun newInstance(ed25519SecretKey: ByteArray, initialDump: ByteArray): UserProfile
    }

    external fun setName(newName: String)
    external fun getName(): String?
    external fun getPic(): UserPic
    external fun setPic(userPic: UserPic)
    external fun setNtsPriority(priority: Int)
    external fun getNtsPriority(): Int
<<<<<<< HEAD
    external fun setNtsExpiry(expiryMode: ExpiryMode)
    external fun getNtsExpiry(): ExpiryMode
=======
    external fun getCommunityMessageRequests(): Boolean
    external fun setCommunityMessageRequests(blocks: Boolean)
    external fun isBlockCommunityMessageRequestsSet(): Boolean
>>>>>>> 2466d9b4
}

class ConversationVolatileConfig(pointer: Long): ConfigBase(pointer) {
    companion object {
        init {
            System.loadLibrary("session_util")
        }
        external fun newInstance(ed25519SecretKey: ByteArray): ConversationVolatileConfig
        external fun newInstance(ed25519SecretKey: ByteArray, initialDump: ByteArray): ConversationVolatileConfig
    }

    external fun getOneToOne(pubKeyHex: String): Conversation.OneToOne?
    external fun getOrConstructOneToOne(pubKeyHex: String): Conversation.OneToOne
    external fun eraseOneToOne(pubKeyHex: String): Boolean

    external fun getCommunity(baseUrl: String, room: String): Conversation.Community?
    external fun getOrConstructCommunity(baseUrl: String, room: String, pubKeyHex: String): Conversation.Community
    external fun getOrConstructCommunity(baseUrl: String, room: String, pubKey: ByteArray): Conversation.Community
    external fun eraseCommunity(community: Conversation.Community): Boolean
    external fun eraseCommunity(baseUrl: String, room: String): Boolean

    external fun getLegacyClosedGroup(groupId: String): Conversation.LegacyGroup?
    external fun getOrConstructLegacyGroup(groupId: String): Conversation.LegacyGroup
    external fun eraseLegacyClosedGroup(groupId: String): Boolean
    external fun erase(conversation: Conversation): Boolean

    external fun set(toStore: Conversation)

    /**
     * Erase all conversations that do not satisfy the `predicate`, similar to [MutableList.removeAll]
     */
    external fun eraseAll(predicate: (Conversation) -> Boolean): Int

    external fun sizeOneToOnes(): Int
    external fun sizeCommunities(): Int
    external fun sizeLegacyClosedGroups(): Int
    external fun size(): Int

    external fun empty(): Boolean

    external fun allOneToOnes(): List<Conversation.OneToOne>
    external fun allCommunities(): List<Conversation.Community>
    external fun allLegacyClosedGroups(): List<Conversation.LegacyGroup>
    external fun all(): List<Conversation>

}

class UserGroupsConfig(pointer: Long): ConfigBase(pointer) {
    companion object {
        init {
            System.loadLibrary("session_util")
        }
        external fun newInstance(ed25519SecretKey: ByteArray): UserGroupsConfig
        external fun newInstance(ed25519SecretKey: ByteArray, initialDump: ByteArray): UserGroupsConfig
    }

    external fun getCommunityInfo(baseUrl: String, room: String): GroupInfo.CommunityGroupInfo?
    external fun getLegacyGroupInfo(sessionId: String): GroupInfo.LegacyGroupInfo?
    external fun getOrConstructCommunityInfo(baseUrl: String, room: String, pubKeyHex: String): GroupInfo.CommunityGroupInfo
    external fun getOrConstructLegacyGroupInfo(sessionId: String): GroupInfo.LegacyGroupInfo
    external fun set(groupInfo: GroupInfo)
    external fun erase(communityInfo: GroupInfo)
    external fun eraseCommunity(baseCommunityInfo: BaseCommunityInfo): Boolean
    external fun eraseCommunity(server: String, room: String): Boolean
    external fun eraseLegacyGroup(sessionId: String): Boolean
    external fun sizeCommunityInfo(): Int
    external fun sizeLegacyGroupInfo(): Int
    external fun size(): Int
    external fun all(): List<GroupInfo>
    external fun allCommunityInfo(): List<GroupInfo.CommunityGroupInfo>
    external fun allLegacyGroupInfo(): List<GroupInfo.LegacyGroupInfo>
}<|MERGE_RESOLUTION|>--- conflicted
+++ resolved
@@ -127,14 +127,11 @@
     external fun setPic(userPic: UserPic)
     external fun setNtsPriority(priority: Int)
     external fun getNtsPriority(): Int
-<<<<<<< HEAD
     external fun setNtsExpiry(expiryMode: ExpiryMode)
     external fun getNtsExpiry(): ExpiryMode
-=======
     external fun getCommunityMessageRequests(): Boolean
     external fun setCommunityMessageRequests(blocks: Boolean)
     external fun isBlockCommunityMessageRequestsSet(): Boolean
->>>>>>> 2466d9b4
 }
 
 class ConversationVolatileConfig(pointer: Long): ConfigBase(pointer) {
